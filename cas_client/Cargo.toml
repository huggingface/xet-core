[package]
name = "cas_client"
version = "0.14.5"
edition = "2021"


[dependencies]
cas_object = { path = "../cas_object" }
cas_types = { path = "../cas_types" }
chunk_cache = { path = "../chunk_cache" }
deduplication = { path = "../deduplication" }
error_printer = { path = "../error_printer" }
file_utils = { path = "../file_utils" }
mdb_shard = { path = "../mdb_shard" }
merkledb = { path = "../merkledb" }
merklehash = { path = "../merklehash" }
progress_tracking = { path = "../progress_tracking" }
utils = { path = "../utils" }
xet_threadpool = { path = "../xet_threadpool" }
<<<<<<< HEAD
deduplication = { path = "../deduplication" }
thiserror = "2.0"
tokio = { version = "1.44", features = ["sync"] }
async-trait = "0.1.9"
anyhow = "1"
http = "1.1.0"
tempfile = "3.13.0"
tracing = "0.1.41"
bytes = "1"
itertools = "0.10"
reqwest = { version = "0.12.7", features = ["json", "stream"] }
reqwest-middleware = "0.3.3"
url = "2.5.2"
reqwest-retry = "0.6.1"
heed = "0.11"
futures = "0.3.31"
derivative = "2.2.0"
hyper-util = "0.1.10"
tower-service = "0.3.3"
=======

anyhow = { workspace = true }
async-trait = { workspace = true }
bytes = { workspace = true }
derivative = { workspace = true }
futures = { workspace = true }
heed = { workspace = true }
http = { workspace = true }
more-asserts = { workspace = true }
tempfile = { workspace = true }
thiserror = { workspace = true }
tokio = { workspace = true }
tokio-retry = { workspace = true }
tracing = { workspace = true }
url = { workspace = true }

reqwest-middleware = "0.4"
reqwest-retry = "0.7"
reqwest = { version = "0.12", features = [
    "json",
    "stream",
], default-features = false }

# Reqwest -- uses different flags with different features.
[features]
strict = []
default = ["rustls-tls"]

# Three options for compliation here. 

# rustls-tls uses the rustls package, which embeds all of the ssl stuff in a rust package.  This is the 
# most portable option, but also may not respect local network configurations.  Use this if the native-ssl options don't work.  
rustls-tls = ["reqwest/rustls-tls"]

# Uses native tls in the request package; this uses the native-tls package to wrap openssl, which is a more robust and portable
# way of ensuring that tls just works. 
native-tls = ["reqwest/native-tls"]

# This uses the above, but statically compiles in openssl, which makes the result more portable at the expense of 
# library size. 
native-tls-vendored = ["reqwest/native-tls-vendored"]

>>>>>>> 713164b4

[dev-dependencies]
httpmock = { workspace = true }
rand = { workspace = true }
tracing-test = { workspace = true }
wiremock = { workspace = true }<|MERGE_RESOLUTION|>--- conflicted
+++ resolved
@@ -17,27 +17,6 @@
 progress_tracking = { path = "../progress_tracking" }
 utils = { path = "../utils" }
 xet_threadpool = { path = "../xet_threadpool" }
-<<<<<<< HEAD
-deduplication = { path = "../deduplication" }
-thiserror = "2.0"
-tokio = { version = "1.44", features = ["sync"] }
-async-trait = "0.1.9"
-anyhow = "1"
-http = "1.1.0"
-tempfile = "3.13.0"
-tracing = "0.1.41"
-bytes = "1"
-itertools = "0.10"
-reqwest = { version = "0.12.7", features = ["json", "stream"] }
-reqwest-middleware = "0.3.3"
-url = "2.5.2"
-reqwest-retry = "0.6.1"
-heed = "0.11"
-futures = "0.3.31"
-derivative = "2.2.0"
-hyper-util = "0.1.10"
-tower-service = "0.3.3"
-=======
 
 anyhow = { workspace = true }
 async-trait = { workspace = true }
@@ -60,27 +39,28 @@
     "json",
     "stream",
 ], default-features = false }
+hyper-util = "0.1.10"
+tower-service = "0.3.3"
 
 # Reqwest -- uses different flags with different features.
 [features]
 strict = []
 default = ["rustls-tls"]
 
-# Three options for compliation here. 
+# Three options for compliation here.
 
-# rustls-tls uses the rustls package, which embeds all of the ssl stuff in a rust package.  This is the 
-# most portable option, but also may not respect local network configurations.  Use this if the native-ssl options don't work.  
+# rustls-tls uses the rustls package, which embeds all of the ssl stuff in a rust package.  This is the
+# most portable option, but also may not respect local network configurations.  Use this if the native-ssl options don't work.
 rustls-tls = ["reqwest/rustls-tls"]
 
 # Uses native tls in the request package; this uses the native-tls package to wrap openssl, which is a more robust and portable
-# way of ensuring that tls just works. 
+# way of ensuring that tls just works.
 native-tls = ["reqwest/native-tls"]
 
-# This uses the above, but statically compiles in openssl, which makes the result more portable at the expense of 
-# library size. 
+# This uses the above, but statically compiles in openssl, which makes the result more portable at the expense of
+# library size.
 native-tls-vendored = ["reqwest/native-tls-vendored"]
 
->>>>>>> 713164b4
 
 [dev-dependencies]
 httpmock = { workspace = true }
