[package]
name = "cas_client"
version = "0.14.5"
edition = "2021"

[features]
strict = []
# See more keys and their definitions at https://doc.rust-lang.org/cargo/reference/manifest.html

[dependencies]
<<<<<<< HEAD
cas_types = { path = "../cas_types" }
=======
>>>>>>> 310e608c
cas_object = { path = "../cas_object" }
cas_types = { path = "../cas_types" }
chunk_cache = { path = "../chunk_cache" }
deduplication = { path = "../deduplication" }
error_printer = { path = "../error_printer" }
file_utils = { path = "../file_utils" }
mdb_shard = { path = "../mdb_shard" }
merkledb = { path = "../merkledb" }
merklehash = { path = "../merklehash" }
progress_tracking = { path = "../progress_tracking" }
utils = { path = "../utils" }
xet_threadpool = { path = "../xet_threadpool" }
<<<<<<< HEAD
deduplication = { path = "../deduplication" }
thiserror = "2.0"
tokio = { version = "1.44", features = ["sync"] }
async-trait = "0.1.9"
anyhow = "1"
http = "1.1.0"
tempfile = "3.13.0"
tracing = "0.1.31"
reqwest = { version = "0.12.15", features = ["json", "stream"] }
reqwest-middleware = "0.4.1"
url = "2.5.2"
reqwest-retry = "0.7.0"
futures = "0.3.31"
derivative = "2.2.0"
log = "0.4.22"

[target.'cfg(not(target_family = "wasm"))'.dependencies]
heed = "0.11"

[dev-dependencies]
httpmock = "0.7.0"
tracing-test = { version = "0.2.5", features = ["no-env-filter"] }
=======

anyhow = { workspace = true }
async-trait = { workspace = true }
bytes = { workspace = true }
derivative = { workspace = true }
futures = { workspace = true }
heed = { workspace = true }
http = { workspace = true }
more-asserts = { workspace = true }
reqwest = { workspace = true }
reqwest-middleware = { workspace = true }
reqwest-retry = { workspace = true }
tempfile = { workspace = true }
thiserror = { workspace = true }
tokio = { workspace = true }
tokio-retry = { workspace = true }
tracing = { workspace = true }
url = { workspace = true }

[dev-dependencies]
httpmock = { workspace = true }
rand = { workspace = true }
tracing-test = { workspace = true }
wiremock = { workspace = true }
>>>>>>> 310e608c
<|MERGE_RESOLUTION|>--- conflicted
+++ resolved
@@ -8,10 +8,6 @@
 # See more keys and their definitions at https://doc.rust-lang.org/cargo/reference/manifest.html
 
 [dependencies]
-<<<<<<< HEAD
-cas_types = { path = "../cas_types" }
-=======
->>>>>>> 310e608c
 cas_object = { path = "../cas_object" }
 cas_types = { path = "../cas_types" }
 chunk_cache = { path = "../chunk_cache" }
@@ -24,37 +20,12 @@
 progress_tracking = { path = "../progress_tracking" }
 utils = { path = "../utils" }
 xet_threadpool = { path = "../xet_threadpool" }
-<<<<<<< HEAD
-deduplication = { path = "../deduplication" }
-thiserror = "2.0"
-tokio = { version = "1.44", features = ["sync"] }
-async-trait = "0.1.9"
-anyhow = "1"
-http = "1.1.0"
-tempfile = "3.13.0"
-tracing = "0.1.31"
-reqwest = { version = "0.12.15", features = ["json", "stream"] }
-reqwest-middleware = "0.4.1"
-url = "2.5.2"
-reqwest-retry = "0.7.0"
-futures = "0.3.31"
-derivative = "2.2.0"
-log = "0.4.22"
-
-[target.'cfg(not(target_family = "wasm"))'.dependencies]
-heed = "0.11"
-
-[dev-dependencies]
-httpmock = "0.7.0"
-tracing-test = { version = "0.2.5", features = ["no-env-filter"] }
-=======
 
 anyhow = { workspace = true }
 async-trait = { workspace = true }
 bytes = { workspace = true }
 derivative = { workspace = true }
 futures = { workspace = true }
-heed = { workspace = true }
 http = { workspace = true }
 more-asserts = { workspace = true }
 reqwest = { workspace = true }
@@ -67,9 +38,11 @@
 tracing = { workspace = true }
 url = { workspace = true }
 
+[target.'cfg(not(target_family = "wasm"))'.dependencies]
+heed = { workspace = true }
+
 [dev-dependencies]
 httpmock = { workspace = true }
 rand = { workspace = true }
 tracing-test = { workspace = true }
-wiremock = { workspace = true }
->>>>>>> 310e608c
+wiremock = { workspace = true }