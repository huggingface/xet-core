[package]
name = "cas_client"
version = "0.14.5"
edition = "2021"


[dependencies]
cas_object = { path = "../cas_object" }
cas_types = { path = "../cas_types" }
chunk_cache = { path = "../chunk_cache" }
deduplication = { path = "../deduplication" }
error_printer = { path = "../error_printer" }
file_utils = { path = "../file_utils" }
mdb_shard = { path = "../mdb_shard" }
merkledb = { path = "../merkledb" }
merklehash = { path = "../merklehash" }
progress_tracking = { path = "../progress_tracking" }
utils = { path = "../utils" }
xet_threadpool = { path = "../xet_threadpool" }

anyhow = { workspace = true }
async-trait = { workspace = true }
bytes = { workspace = true }
derivative = { workspace = true }
futures = { workspace = true }
http = { workspace = true }
more-asserts = { workspace = true }
tempfile = { workspace = true }
thiserror = { workspace = true }
tokio = { workspace = true }
tokio-retry = { workspace = true }
tracing = { workspace = true }
url = { workspace = true }
<<<<<<< HEAD
serde = { workspace = true }
serde_json = { workspace = true }
=======
lazy_static = { workspace = true }
>>>>>>> 9fbd2343

reqwest-middleware = "0.4"
reqwest-retry = "0.7"
reqwest = { version = "0.12", features = [
    "json",
    "stream",
], default-features = false }
hyper-util = "0.1.10"
tower-service = "0.3.3"

# Reqwest -- uses different flags with different features.
[features]
strict = []
default = ["rustls-tls"]

# Three options for compliation here.
rustls-tls = [
    "reqwest/rustls-tls",
    "reqwest/rustls-tls-webpki-roots",
    "reqwest/rustls-tls-native-roots",
]

# rustls-tls uses the rustls package, which embeds all of the ssl stuff in a rust package.  This is the
# most portable option, but also may not respect local network configurations.  Use this if the native-ssl options don't work.
<<<<<<< HEAD
rustls-tls = ["reqwest/rustls-tls", "reqwest/rustls-tls-native-roots"]

=======
>>>>>>> 9fbd2343
# Uses native tls in the request package; this uses the native-tls package to wrap openssl, which is a more robust and portable
# way of ensuring that tls just works.
native-tls = ["reqwest/native-tls"]

# This uses the above, but statically compiles in openssl, which makes the result more portable at the expense of
# library size.
native-tls-vendored = ["reqwest/native-tls-vendored"]


[target.'cfg(not(target_family = "wasm"))'.dependencies]
heed = { workspace = true }

[dev-dependencies]
httpmock = { workspace = true }
rand = { workspace = true }
tracing-test = { workspace = true }
wiremock = { workspace = true }<|MERGE_RESOLUTION|>--- conflicted
+++ resolved
@@ -31,12 +31,9 @@
 tokio-retry = { workspace = true }
 tracing = { workspace = true }
 url = { workspace = true }
-<<<<<<< HEAD
+lazy_static = { workspace = true }
 serde = { workspace = true }
 serde_json = { workspace = true }
-=======
-lazy_static = { workspace = true }
->>>>>>> 9fbd2343
 
 reqwest-middleware = "0.4"
 reqwest-retry = "0.7"
@@ -61,11 +58,6 @@
 
 # rustls-tls uses the rustls package, which embeds all of the ssl stuff in a rust package.  This is the
 # most portable option, but also may not respect local network configurations.  Use this if the native-ssl options don't work.
-<<<<<<< HEAD
-rustls-tls = ["reqwest/rustls-tls", "reqwest/rustls-tls-native-roots"]
-
-=======
->>>>>>> 9fbd2343
 # Uses native tls in the request package; this uses the native-tls package to wrap openssl, which is a more robust and portable
 # way of ensuring that tls just works.
 native-tls = ["reqwest/native-tls"]
