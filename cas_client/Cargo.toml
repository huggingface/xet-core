--- conflicted
+++ resolved
@@ -18,32 +18,13 @@
 merkledb = { path = "../merkledb" }
 merklehash = { path = "../merklehash" }
 progress_tracking = { path = "../progress_tracking" }
-<<<<<<< HEAD
-thiserror = "2.0"
-tokio = { version = "1.44", features = ["sync"] }
-async-trait = "0.1.9"
-anyhow = "1"
-http = "1.1.0"
-tempfile = "3.13.0"
-tracing = "0.1.41"
-bytes = "1"
-itertools = "0.10"
-reqwest = { version = "0.12.15", features = ["json", "stream"] }
-reqwest-middleware = "0.3.3"
-url = "2.5.2"
-reqwest-retry = "0.6.1"
-heed = "0.11"
-futures = "0.3.31"
-derivative = "2.2.0"
-more-asserts = "0.3.1"
-tokio-retry = "0.3.0"
-=======
 utils = { path = "../utils" }
 xet_threadpool = { path = "../xet_threadpool" }
 
 anyhow = { workspace = true }
 async-trait = { workspace = true }
 bytes = { workspace = true }
+derivative = { workspace = true }
 futures = { workspace = true }
 heed = { workspace = true }
 http = { workspace = true }
@@ -57,7 +38,6 @@
 tokio-retry = { workspace = true }
 tracing = { workspace = true }
 url = { workspace = true }
->>>>>>> c4650768
 
 [dev-dependencies]
 httpmock = { workspace = true }
