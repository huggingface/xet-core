[package]
name = "cas_client"
version = "0.14.5"
edition = "2021"

[features]
strict = []

# See more keys and their definitions at https://doc.rust-lang.org/cargo/reference/manifest.html

[dependencies]
cas_types = { version = "0.1.0", path = "../cas_types" }
cas_object = { path = "../cas_object" }
chunk_cache = { path = "../chunk_cache" }
error_printer = { path = "../error_printer" }
file_utils = { path = "../file_utils" }
utils = { path = "../utils" }
merkledb = { path = "../merkledb" }
mdb_shard = { path = "../mdb_shard" }
merklehash = { path = "../merklehash" }
xet_threadpool = { path = "../xet_threadpool" }
deduplication = { path = "../deduplication" }
progress_tracking = { path = "../progress_tracking" }
thiserror = "2.0"
tokio = { version = "1.44", features = ["sync"] }
async-trait = "0.1.9"
anyhow = "1"
http = "1.1.0"
tempfile = "3.13.0"
tracing = "0.1.41"
bytes = "1"
itertools = "0.10"
reqwest = { version = "0.12.7", features = ["json", "stream"] }
reqwest-middleware = "0.3.3"
url = "2.5.2"
reqwest-retry = "0.6.1"
heed = "0.11"
futures = "0.3.31"
derivative = "2.2.0"
more-asserts = "0.3.1"
<<<<<<< HEAD
http-body = "1"
=======
tokio-retry = "0.3.0"
>>>>>>> 35b47f66

[dev-dependencies]
rand = "0.8.5"
httpmock = "0.7.0"
tracing-test = { version = "0.2.5", features = ["no-env-filter"] }<|MERGE_RESOLUTION|>--- conflicted
+++ resolved
@@ -38,11 +38,8 @@
 futures = "0.3.31"
 derivative = "2.2.0"
 more-asserts = "0.3.1"
-<<<<<<< HEAD
 http-body = "1"
-=======
 tokio-retry = "0.3.0"
->>>>>>> 35b47f66
 
 [dev-dependencies]
 rand = "0.8.5"
