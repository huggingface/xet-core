--- conflicted
+++ resolved
@@ -39,13 +39,7 @@
 url = { workspace = true }
 
 [dev-dependencies]
-<<<<<<< HEAD
 httpmock = { workspace = true }
 rand = { workspace = true }
 tracing-test = { workspace = true }
-=======
-rand = "0.8.5"
-httpmock = "0.7.0"
-wiremock = "0.6"
-tracing-test = { version = "0.2.5", features = ["no-env-filter"] }
->>>>>>> 0d17409a
+wiremock = { workspace = true }