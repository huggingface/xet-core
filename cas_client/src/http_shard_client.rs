use crate::error::{CasClientError, Result};
use crate::{build_auth_http_client, RegistrationClient, ShardClientInterface};
use async_trait::async_trait;
use bytes::Buf;
use cas_types::Key;
use cas_types::{QueryReconstructionResponse, UploadShardResponse, UploadShardResponseType};
use error_printer::ErrorPrinter;
use file_utils::write_all_safe;
use mdb_shard::file_structs::{FileDataSequenceEntry, FileDataSequenceHeader, MDBFileInfo};
use mdb_shard::shard_dedup_probe::ShardDedupProber;
use mdb_shard::shard_file_reconstructor::FileReconstructor;
use merklehash::MerkleHash;
use reqwest::Url;
use reqwest_middleware::ClientWithMiddleware;
use std::io::Read;
use std::path::PathBuf;
use std::str::FromStr;
use tokio::task::JoinSet;
use utils::auth::AuthConfig;
use utils::serialization_utils::read_u32;

const FORCE_SYNC_METHOD: reqwest::Method = reqwest::Method::PUT;
const NON_FORCE_SYNC_METHOD: reqwest::Method = reqwest::Method::POST;

/// Shard Client that uses HTTP for communication.
#[derive(Debug)]
pub struct HttpShardClient {
    endpoint: String,
    client: ClientWithMiddleware,
    cache_directory: Option<PathBuf>,
}

impl HttpShardClient {
    pub fn new(
        endpoint: &str,
        auth_config: &Option<AuthConfig>,
        shard_cache_directory: Option<PathBuf>,
    ) -> Self {
        let client = build_auth_http_client(auth_config, &None).unwrap();
        HttpShardClient {
            endpoint: endpoint.into(),
            client,
            cache_directory: shard_cache_directory.clone(),
        }
    }
}

#[async_trait]
impl RegistrationClient for HttpShardClient {
    async fn upload_shard(
        &self,
        prefix: &str,
        hash: &MerkleHash,
        force_sync: bool,
        shard_data: &[u8],
        _salt: &[u8; 32],
    ) -> Result<bool> {
        let key = Key {
            prefix: prefix.into(),
            hash: *hash,
        };

        let url = Url::parse(&format!("{}/shard/{key}", self.endpoint))?;

        let method = match force_sync {
            true => FORCE_SYNC_METHOD,
            false => NON_FORCE_SYNC_METHOD,
        };

        let response = self
            .client
            .request(method, url)
            .body(shard_data.to_vec())
            .send()
            .await
            .log_error("failed request to upload_shard")?
            .error_for_status()
            .log_error("error status on upload_shard")?;

        let response_parsed: UploadShardResponse = response
            .json()
            .await
            .log_error("error json decoding upload_shard response")?;

        match response_parsed.result {
            UploadShardResponseType::Exists => Ok(false),
            UploadShardResponseType::SyncPerformed => Ok(true),
        }
    }
}

#[async_trait]
impl FileReconstructor<CasClientError> for HttpShardClient {
    async fn get_file_reconstruction_info(
        &self,
        file_hash: &MerkleHash,
    ) -> Result<Option<(MDBFileInfo, Option<MerkleHash>)>> {
        let url = Url::parse(&format!(
            "{}/reconstruction/{}",
            self.endpoint,
            file_hash.hex()
        ))?;

        let response = self
            .client
            .get(url)
            .send()
            .await
            .log_error("error invoking reconstruction API")?
            .error_for_status()
            .log_error("reconstruction api error status")?;
        let response_info: QueryReconstructionResponse = response.json().await?;

        Ok(Some((
            MDBFileInfo {
<<<<<<< HEAD
                metadata: FileDataSequenceHeader::new(
                    *file_hash,
                    response_info.reconstruction.len(),
                    false,
                    false,
                ),
=======
                metadata: FileDataSequenceHeader::new(*file_hash, response_info.terms.len(), false),
>>>>>>> de9339d4
                segments: response_info
                    .terms
                    .into_iter()
                    .map(|ce| {
                        FileDataSequenceEntry::new(
                            ce.hash.into(),
                            ce.unpacked_length,
                            ce.range.start,
                            ce.range.end,
                        )
                    })
                    .collect(),
                verification: vec![],
                metadata_ext: None,
            },
            None,
        )))
    }
}

#[async_trait]
impl ShardDedupProber<CasClientError> for HttpShardClient {
    async fn get_dedup_shards(
        &self,
        prefix: &str,
        chunk_hash: &[MerkleHash],
        _salt: &[u8; 32],
    ) -> Result<Vec<MerkleHash>> {
        debug_assert!(chunk_hash.len() == 1);
        let Some(shard_cache_dir) = &self.cache_directory else {
            return Err(CasClientError::ConfigurationError(
                "cache directory not configured for shard storage".into(),
            ));
        };

        // The API endpoint now only supports non-batched dedup request and
        // ignores salt.
        let key = Key {
            prefix: prefix.into(),
            hash: chunk_hash[0],
        };

        let url = Url::parse(&format!("{0}/chunk/{key}", self.endpoint))?;

        let response = self
            .client
            .get(url)
            .send()
            .await
            .map_err(|e| CasClientError::Other(format!("request failed with code {e}")))?;
        let response_body = response.bytes().await?;
        let mut reader = response_body.reader();

        let mut downloaded_shards = vec![];

        let mut write_join_set = JoinSet::<Result<()>>::new();

        // Return in the format of
        // [
        //     {
        //         key_length: usize,              // 4 bytes little endian
        //         key: [u8; key_length]
        //     },
        //     {
        //         shard_content_length: usize,    // 4 bytes little endian
        //         shard_content: [u8; shard_content_length]
        //     }
        // ] // Repeat for each shard
        loop {
            let Ok(key_length) = read_u32(&mut reader) else {
                break;
            };
            let mut shard_key = vec![0u8; key_length as usize];
            reader.read_exact(&mut shard_key)?;

            let shard_key = String::from_utf8(shard_key)
                .map_err(|e| CasClientError::InvalidShardKey(format!("{e:?}")))?;
            let shard_key = Key::from_str(&shard_key)
                .map_err(|e| CasClientError::InvalidShardKey(format!("{e:?}")))?;
            downloaded_shards.push(shard_key.hash);

            let shard_content_length = read_u32(&mut reader)?;
            let mut shard_content = vec![0u8; shard_content_length as usize];
            reader.read_exact(&mut shard_content)?;

            let file_name = local_shard_name(&shard_key.hash);
            let file_path = shard_cache_dir.join(file_name);
            write_join_set.spawn(async move {
                write_all_safe(&file_path, &shard_content)?;
                Ok(())
            });
        }

        while let Some(res) = write_join_set.join_next().await {
            res.map_err(|e| CasClientError::Other(format!("Internal task error: {e:?}")))??;
        }

        Ok(downloaded_shards)
    }
}

/// Construct a file name for a MDBShard stored under cache and session dir.
fn local_shard_name(hash: &MerkleHash) -> PathBuf {
    PathBuf::from(hash.to_string()).with_extension("mdb")
}

impl ShardClientInterface for HttpShardClient {}

#[cfg(test)]
mod test {
    use std::{env, path::PathBuf};

    use mdb_shard::{
        shard_dedup_probe::ShardDedupProber, shard_file_reconstructor::FileReconstructor,
        MDBShardFile, MDBShardInfo,
    };
    use merklehash::MerkleHash;

    use crate::RegistrationClient;

    use super::HttpShardClient;

    #[tokio::test]
    #[ignore = "need a local cas_server running"]
    async fn test_local() -> anyhow::Result<()> {
        let client =
            HttpShardClient::new("http://localhost:8080", &None, Some(env::current_dir()?));

        let path =
            PathBuf::from("./a7de567477348b23d23b667dba4d63d533c2ba7337cdc4297970bb494ba4699e.mdb");

        let shard_hash = MerkleHash::from_hex(
            "a7de567477348b23d23b667dba4d63d533c2ba7337cdc4297970bb494ba4699e",
        )?;

        let shard_data = std::fs::read(&path)?;

        let salt = [0u8; 32];

        client
            .upload_shard("default-merkledb", &shard_hash, true, &shard_data, &salt)
            .await?;

        let shard = MDBShardFile::load_from_file(&path)?;

        let mut reader = shard.get_reader()?;

        // test file reconstruction lookup
        let files = MDBShardInfo::read_file_info_ranges(&mut reader)?;
        for (file_hash, _, _, _) in files {
            let expected = shard.get_file_reconstruction_info(&file_hash)?.unwrap();
            let (result, _) = client
                .get_file_reconstruction_info(&file_hash)
                .await?
                .unwrap();

            assert_eq!(expected, result);
        }

        // test chunk dedup lookup
        let chunks = MDBShardInfo::filter_cas_chunks_for_global_dedup(&mut reader)?;
        for chunk in chunks {
            let expected = shard_hash;
            let result = client
                .get_dedup_shards("default-merkledb", &[chunk], &salt)
                .await?;
            assert_eq!(expected, result[0]);
        }

        Ok(())
    }
}<|MERGE_RESOLUTION|>--- conflicted
+++ resolved
@@ -113,16 +113,7 @@
 
         Ok(Some((
             MDBFileInfo {
-<<<<<<< HEAD
-                metadata: FileDataSequenceHeader::new(
-                    *file_hash,
-                    response_info.reconstruction.len(),
-                    false,
-                    false,
-                ),
-=======
-                metadata: FileDataSequenceHeader::new(*file_hash, response_info.terms.len(), false),
->>>>>>> de9339d4
+                metadata: FileDataSequenceHeader::new(*file_hash, response_info.terms.len(), false, false),
                 segments: response_info
                     .terms
                     .into_iter()
