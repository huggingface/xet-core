use std::str::FromStr;
use std::sync::Arc;
use std::time::Duration;

use anyhow::anyhow;
use cas_types::{REQUEST_ID_HEADER, SESSION_ID_HEADER};
use error_printer::{ErrorPrinter, OptionPrinter};
use futures::FutureExt;
use http::{Extensions, StatusCode};
use hyper_util::client::legacy::connect::dns::{GaiResolver as HyperGaiResolver, Name as HyperName};
use reqwest::dns::{Addrs, Name, Resolve, Resolving};
use reqwest::header::{HeaderValue, AUTHORIZATION};
use reqwest::{Request, Response};
use reqwest_middleware::{ClientBuilder, ClientWithMiddleware, Middleware, Next};
use reqwest_retry::policies::ExponentialBackoff;
use reqwest_retry::{
    default_on_request_failure, default_on_request_success, DefaultRetryableStrategy, RetryTransientMiddleware,
    Retryable, RetryableStrategy,
};
use tokio::sync::Mutex;
use tower_service::Service;
use tracing::{debug, info_span, warn, Instrument};
use utils::auth::{AuthConfig, TokenProvider};

use crate::{error, CasClientError};

pub(crate) const NUM_RETRIES: u32 = 5;
pub(crate) const BASE_RETRY_DELAY_MS: u64 = 3000; // 3s
pub(crate) const BASE_RETRY_MAX_DURATION_MS: u64 = 6 * 60 * 1000; // 6m

#[derive(Debug)]
pub struct GaiResolverWithAbsolute(HyperGaiResolver);

impl GaiResolverWithAbsolute {
    pub fn new() -> Self {
        Self(HyperGaiResolver::new())
    }
}

impl Default for GaiResolverWithAbsolute {
    fn default() -> Self {
        GaiResolverWithAbsolute::new()
    }
}

impl Resolve for GaiResolverWithAbsolute {
    fn resolve(&self, name: Name) -> Resolving {
        let this = &mut self.0.clone();
        // if the name does not end with a dot, we append it to make it absolute to avoid issues with relative names.
        // see https://github.com/huggingface/huggingface_hub/issues/3155
        let mut name_str = name.as_str().to_owned();
        if !name_str.ends_with('.') {
            name_str.push('.');
        }
        let hyper_name: HyperName = HyperName::from_str(&name_str).expect("Failed to parse DNS name");
        Box::pin(this.call(hyper_name).map(|result| {
            result
                .map(|addrs| -> Addrs { Box::new(addrs) })
                .map_err(|err| -> Box<dyn std::error::Error + Send + Sync> { Box::new(err) })
        }))
    }
}

/// A strategy that doesn't retry on 429, and defaults to `DefaultRetryableStrategy` otherwise.
pub struct No429RetryStrategy;

impl RetryableStrategy for No429RetryStrategy {
    fn handle(&self, res: &Result<reqwest::Response, reqwest_middleware::Error>) -> Option<Retryable> {
        if let Ok(success) = res {
            if success.status() == StatusCode::TOO_MANY_REQUESTS {
                return Some(Retryable::Fatal);
            }
        }

        const DEFAULT_STRATEGY: DefaultRetryableStrategy = DefaultRetryableStrategy;
        DEFAULT_STRATEGY.handle(res)
    }
}

pub struct RetryConfig<R: RetryableStrategy> {
    /// Number of retries for transient errors.
    pub num_retries: u32,

    /// Base delay before retrying, default to 3s.
    pub min_retry_interval_ms: u64,

    /// Base max duration for retry attempts, default to 6m.
    pub max_retry_interval_ms: u64,

    pub strategy: R,
}

impl Default for RetryConfig<DefaultRetryableStrategy> {
    // Use `DefaultRetryableStrategy` which retries on 5xx/400/429 status codes, and retries on transient errors.
    // See reqwest-retry/src/retryable_strategy.rs
    fn default() -> Self {
        Self {
            num_retries: NUM_RETRIES,
            min_retry_interval_ms: BASE_RETRY_DELAY_MS,
            max_retry_interval_ms: BASE_RETRY_MAX_DURATION_MS,
            strategy: DefaultRetryableStrategy,
        }
    }
}

impl RetryConfig<No429RetryStrategy> {
    pub fn no429retry() -> Self {
        Self {
            num_retries: NUM_RETRIES,
            min_retry_interval_ms: BASE_RETRY_DELAY_MS,
            max_retry_interval_ms: BASE_RETRY_MAX_DURATION_MS,
            strategy: No429RetryStrategy,
        }
    }
}

/// Builds authenticated HTTP Client to talk to CAS.
/// Includes retry middleware with exponential backoff.
#[allow(unused_variables)]
pub fn build_auth_http_client<R: RetryableStrategy + Send + Sync + 'static>(
    auth_config: &Option<AuthConfig>,
    retry_config: RetryConfig<R>,
    session_id: &str,
) -> Result<ClientWithMiddleware, CasClientError> {
    let auth_middleware = auth_config.as_ref().map(AuthMiddleware::from).info_none("CAS auth disabled");
    let logging_middleware = Some(LoggingMiddleware);
    let session_middleware = (!session_id.is_empty()).then(|| SessionMiddleware(session_id.to_owned()));
<<<<<<< HEAD

    let reqwest_client = reqwest::Client::builder().build()?;
    #[cfg(not(target_family = "wasm"))]
    {
        let retry_middleware = get_retry_middleware(retry_config);
        Ok(ClientBuilder::new(reqwest_client)
            .maybe_with(auth_middleware)
            .maybe_with(Some(retry_middleware))
            .maybe_with(logging_middleware)
            .maybe_with(session_middleware)
            .build())
    }
    #[cfg(target_family = "wasm")]
    {
        Ok(ClientBuilder::new(reqwest_client)
            .maybe_with(auth_middleware)
            .maybe_with(logging_middleware)
            .maybe_with(session_middleware)
            .build())
    }
=======
    let retry_middleware = get_retry_middleware(retry_config);
    let reqwest_client = reqwest::Client::builder()
        .dns_resolver(Arc::from(GaiResolverWithAbsolute::default()))
        .build()?;
    Ok(ClientBuilder::new(reqwest_client)
        .maybe_with(auth_middleware)
        .with(retry_middleware)
        .maybe_with(logging_middleware)
        .maybe_with(session_middleware)
        .build())
>>>>>>> 5d94e178
}

/// Builds authenticated HTTP Client to talk to CAS.
pub fn build_auth_http_client_no_retry(
    auth_config: &Option<AuthConfig>,
    session_id: &str,
) -> Result<ClientWithMiddleware, CasClientError> {
    let auth_middleware = auth_config.as_ref().map(AuthMiddleware::from).info_none("CAS auth disabled");
    let logging_middleware = Some(LoggingMiddleware);
    let session_middleware = (!session_id.is_empty()).then(|| SessionMiddleware(session_id.to_owned()));
    let reqwest_client = reqwest::Client::builder().build()?;
    Ok(ClientBuilder::new(reqwest_client)
        .maybe_with(auth_middleware)
        .maybe_with(logging_middleware)
        .maybe_with(session_middleware)
        .build())
}

/// Builds HTTP Client to talk to CAS.
/// Includes retry middleware with exponential backoff.
#[allow(unused_variables)]
pub fn build_http_client<R: RetryableStrategy + Send + Sync + 'static>(
    retry_config: RetryConfig<R>,
    session_id: &str,
) -> Result<ClientWithMiddleware, CasClientError> {
    let logging_middleware = Some(LoggingMiddleware);
    let session_middleware = (!session_id.is_empty()).then(|| SessionMiddleware(session_id.to_owned()));
<<<<<<< HEAD

    let reqwest_client = reqwest::Client::builder().build()?;
    #[cfg(not(target_family = "wasm"))]
    {
        let retry_middleware = get_retry_middleware(retry_config);
        Ok(ClientBuilder::new(reqwest_client)
            .maybe_with(Some(retry_middleware))
            .maybe_with(logging_middleware)
            .maybe_with(session_middleware)
            .build())
    }
    #[cfg(target_family = "wasm")]
    {
        Ok(ClientBuilder::new(reqwest_client)
            .maybe_with(logging_middleware)
            .maybe_with(session_middleware)
            .build())
    }
=======
    let reqwest_client = reqwest::Client::builder()
        .dns_resolver(Arc::from(GaiResolverWithAbsolute::default()))
        .build()?;
    Ok(ClientBuilder::new(reqwest_client)
        .with(retry_middleware)
        .maybe_with(logging_middleware)
        .maybe_with(session_middleware)
        .build())
>>>>>>> 5d94e178
}

/// RetryStrategy
pub fn get_retry_policy_and_strategy<R: RetryableStrategy + Send + Sync>(
    config: RetryConfig<R>,
) -> (ExponentialBackoff, R) {
    (
        ExponentialBackoff::builder()
            .retry_bounds(
                Duration::from_millis(config.min_retry_interval_ms),
                Duration::from_millis(config.max_retry_interval_ms),
            )
            .build_with_max_retries(config.num_retries),
        config.strategy,
    )
}

/// Configurable Retry middleware with exponential backoff and configurable number of retries using reqwest-retry
fn get_retry_middleware<R: RetryableStrategy + Send + Sync>(
    config: RetryConfig<R>,
) -> RetryTransientMiddleware<ExponentialBackoff, R> {
    let (policy, strategy) = get_retry_policy_and_strategy(config);
    RetryTransientMiddleware::new_with_policy_and_strategy(policy, strategy)
}

/// Helper trait to allow the reqwest_middleware client to optionally add a middleware.
trait OptionalMiddleware {
    fn maybe_with<M: Middleware>(self, middleware: Option<M>) -> Self;
}

impl OptionalMiddleware for ClientBuilder {
    fn maybe_with<M: Middleware>(self, middleware: Option<M>) -> Self {
        match middleware {
            Some(m) => self.with(m),
            None => self,
        }
    }
}

#[derive(Copy, Clone)]
pub struct Api(pub &'static str);

/// Adds logging middleware that will trace::warn! on retryable errors.
pub struct LoggingMiddleware;

#[cfg_attr(not(target_family = "wasm"), async_trait::async_trait)]
#[cfg_attr(target_family = "wasm", async_trait::async_trait(?Send))]
impl Middleware for LoggingMiddleware {
    async fn handle(
        &self,
        req: Request,
        extensions: &mut http::Extensions,
        next: Next<'_>,
    ) -> reqwest_middleware::Result<Response> {
        let api = extensions.get::<Api>().map(|a| a.0);
        next.run(req, extensions)
            .instrument(info_span!("client::request", api))
            .await
            .inspect(|res| {
                // Response received, debug log it and use the status code
                // to check if we are retrying or not.
                let status_code = res.status().as_u16();
                let request_id = request_id_from_response(res);
                debug!(request_id, status_code, "Received CAS response");
                if Some(Retryable::Transient) == default_on_request_success(res) {
                    warn!(request_id, "Status Code: {status_code:?}. Retrying...");
                }
            })
            .inspect_err(|err| {
                // Error received, check if we are retrying or not.
                if Some(Retryable::Transient) == default_on_request_failure(err) {
                    warn!("{err:?}. Retrying...");
                }
            })
    }
}

/// AuthMiddleware is a thread-safe middleware that adds a CAS auth token to outbound requests.
/// If the token it holds is expired, it will automatically be refreshed.
pub struct AuthMiddleware {
    token_provider: Arc<Mutex<TokenProvider>>,
}

impl AuthMiddleware {
    /// Fetches a token from our TokenProvider. This locks the TokenProvider as we might need
    /// to refresh the token if it has expired.
    ///
    /// In the common case, this lock is held only to read the underlying token stored
    /// in memory. However, in the event of an expired token (e.g. once every 15 min),
    /// we will need to hold the lock while making a call to refresh the token
    /// (e.g. to a remote service). During this time, no other CAS requests can proceed
    /// from this client until the token has been fetched. This is expected/ok since we
    /// don't have a valid token and thus any calls would fail.
    async fn get_token(&self) -> Result<String, anyhow::Error> {
        let mut provider = self.token_provider.lock().await;
        provider
            .get_valid_token()
            .await
            .map_err(|e| anyhow!("couldn't get token: {e:?}"))
    }
}

impl From<&AuthConfig> for AuthMiddleware {
    fn from(cfg: &AuthConfig) -> Self {
        Self {
            token_provider: Arc::new(Mutex::new(TokenProvider::new(cfg))),
        }
    }
}

#[cfg_attr(not(target_family = "wasm"), async_trait::async_trait)]
#[cfg_attr(target_family = "wasm", async_trait::async_trait(?Send))]
impl Middleware for AuthMiddleware {
    async fn handle(
        &self,
        mut req: Request,
        extensions: &mut http::Extensions,
        next: Next<'_>,
    ) -> reqwest_middleware::Result<Response> {
        let token = self.get_token().await.map_err(reqwest_middleware::Error::Middleware)?;

        let headers = req.headers_mut();
        headers.insert(AUTHORIZATION, HeaderValue::from_str(&format!("Bearer {token}")).unwrap());
        next.run(req, extensions).await
    }
}

pub struct SessionMiddleware(String);

#[cfg_attr(not(target_family = "wasm"), async_trait::async_trait)]
#[cfg_attr(target_family = "wasm", async_trait::async_trait(?Send))]
impl Middleware for SessionMiddleware {
    async fn handle(
        &self,
        mut req: Request,
        extensions: &mut Extensions,
        next: Next<'_>,
    ) -> reqwest_middleware::Result<Response> {
        req.headers_mut()
            .insert(SESSION_ID_HEADER, HeaderValue::from_str(&self.0).unwrap());
        next.run(req, extensions).await
    }
}

/// Helper trait to log the different types of errors that come back from a request to CAS,
/// transforming the implementation into some new error type.
pub trait ResponseErrorLogger<T> {
    fn process_error(self, api: &str) -> T;
}

/// Add ResponseErrorLogger to Result<Response> for our requests.
/// This logs an error if one occurred before receiving a response or
/// if the status code indicates a failure.
/// As a result of these checks, the response is also transformed into a
/// cas_client::error::Result instead of the raw reqwest_middleware::Result.
impl ResponseErrorLogger<error::Result<Response>> for reqwest_middleware::Result<Response> {
    fn process_error(self, api: &str) -> error::Result<Response> {
        let res = self
            .map_err(CasClientError::from)
            .log_error(format!("error invoking {api} api"))?;
        let request_id = request_id_from_response(&res);
        let error_message = format!("{api} api failed: request id: {request_id}");
        // not all status codes mean fatal error
        res.error_for_status().map_err(CasClientError::from).info_error(error_message)
    }
}

pub fn request_id_from_response(res: &Response) -> &str {
    let request_id = res
        .headers()
        .get(REQUEST_ID_HEADER)
        .and_then(|h| h.to_str().ok())
        .unwrap_or_default();
    request_id
}

#[cfg(test)]
mod tests {
    use std::time::SystemTime;

    use httpmock::prelude::*;
    use reqwest::StatusCode;
    use tracing_test::traced_test;

    use super::*;

    #[tokio::test]
    #[traced_test]
    async fn test_retry_policy_500() {
        {
            // Arrange
            let server = MockServer::start();
            let mock = server.mock(|when, then| {
                when.method(GET).path("/data");
                then.status(500).body("500: Internal Server Error");
            });

            let retry_config = RetryConfig {
                num_retries: 1,
                min_retry_interval_ms: 0,
                max_retry_interval_ms: 3000,
                strategy: DefaultRetryableStrategy,
            };
            let client = build_auth_http_client(&None, retry_config, "").unwrap();

            // Act & Assert - should retry and log
            let response = client.get(server.url("/data")).send().await.unwrap();

            // Assert
            assert!(logs_contain("Status Code: 500. Retrying..."));
            assert_eq!(2, mock.hits());
            assert_eq!(response.status(), 500);
        }

        {
            // Arrange
            let server = MockServer::start();
            let mock = server.mock(|when, then| {
                when.method(GET).path("/data");
                then.status(500).body("500: Internal Server Error");
            });

            let retry_config = RetryConfig {
                num_retries: 1,
                min_retry_interval_ms: 0,
                max_retry_interval_ms: 3000,
                strategy: No429RetryStrategy,
            };
            let client = build_auth_http_client(&None, retry_config, "").unwrap();

            // Act & Assert - should retry and log
            let response = client.get(server.url("/data")).send().await.unwrap();

            // Assert
            assert!(logs_contain("Status Code: 500. Retrying..."));
            assert_eq!(2, mock.hits());
            assert_eq!(response.status(), 500);
        }
    }

    #[tokio::test]
    #[traced_test]
    async fn test_retry_policy_timeout() {
        {
            // Arrange
            let server = MockServer::start();
            let mock = server.mock(|when, then| {
                when.method(GET).path("/data");
                then.status(StatusCode::REQUEST_TIMEOUT.as_u16()).body("Request Timeout");
            });

            let retry_config = RetryConfig {
                num_retries: 2,
                min_retry_interval_ms: 0,
                max_retry_interval_ms: 3000,
                strategy: DefaultRetryableStrategy,
            };
            let client = build_auth_http_client(&None, retry_config, "").unwrap();

            // Act & Assert - should retry and log
            let response = client.get(server.url("/data")).send().await.unwrap();

            // Assert
            assert!(logs_contain("Status Code: 408. Retrying..."));
            assert_eq!(3, mock.hits());
            assert_eq!(response.status(), StatusCode::REQUEST_TIMEOUT);
        }

        {
            // Arrange
            let server = MockServer::start();
            let mock = server.mock(|when, then| {
                when.method(GET).path("/data");
                then.status(StatusCode::REQUEST_TIMEOUT.as_u16()).body("Request Timeout");
            });

            let retry_config = RetryConfig {
                num_retries: 2,
                min_retry_interval_ms: 0,
                max_retry_interval_ms: 3000,
                strategy: No429RetryStrategy,
            };
            let client = build_auth_http_client(&None, retry_config, "").unwrap();

            // Act & Assert - should retry and log
            let response = client.get(server.url("/data")).send().await.unwrap();

            // Assert
            assert!(logs_contain("Status Code: 408. Retrying..."));
            assert_eq!(3, mock.hits());
            assert_eq!(response.status(), StatusCode::REQUEST_TIMEOUT);
        }
    }

    #[tokio::test]
    #[traced_test]
    async fn test_retry_policy_delay() {
        {
            // Arrange
            let start_time = SystemTime::now();
            let server = MockServer::start();
            let mock = server.mock(|when, then| {
                when.method(GET).path("/data");
                then.status(StatusCode::INTERNAL_SERVER_ERROR.as_u16());
            });

            let retry_config = RetryConfig {
                num_retries: 2,
                min_retry_interval_ms: 1000,
                max_retry_interval_ms: 6000,
                strategy: DefaultRetryableStrategy,
            };
            let client = build_auth_http_client(&None, retry_config, "").unwrap();

            // Act & Assert - should retry and log
            let response = client.get(server.url("/data")).send().await.unwrap();

            // Assert
            assert!(logs_contain("Status Code: 500. Retrying..."));
            assert_eq!(response.status(), StatusCode::INTERNAL_SERVER_ERROR);
            assert_eq!(3, mock.hits());
            assert!(start_time.elapsed().unwrap() > Duration::from_secs(0));
        }

        {
            // Arrange
            let start_time = SystemTime::now();
            let server = MockServer::start();
            let mock = server.mock(|when, then| {
                when.method(GET).path("/data");
                then.status(StatusCode::INTERNAL_SERVER_ERROR.as_u16());
            });

            let retry_config = RetryConfig {
                num_retries: 2,
                min_retry_interval_ms: 1000,
                max_retry_interval_ms: 6000,
                strategy: No429RetryStrategy,
            };
            let client = build_auth_http_client(&None, retry_config, "").unwrap();

            // Act & Assert - should retry and log
            let response = client.get(server.url("/data")).send().await.unwrap();

            // Assert
            assert!(logs_contain("Status Code: 500. Retrying..."));
            assert_eq!(response.status(), StatusCode::INTERNAL_SERVER_ERROR);
            assert_eq!(3, mock.hits());
            assert!(start_time.elapsed().unwrap() > Duration::from_secs(0));
        }
    }

    #[tokio::test]
    #[traced_test]
    async fn test_no_429_retry() {
        // Arrange
        let server = MockServer::start();
        let mock = server.mock(|when, then| {
            when.method(GET).path("/data");
            then.status(StatusCode::TOO_MANY_REQUESTS.as_u16());
        });

        let retry_config = RetryConfig {
            num_retries: 10,
            min_retry_interval_ms: 1000,
            max_retry_interval_ms: 6000,
            strategy: No429RetryStrategy,
        };
        let client = build_auth_http_client(&None, retry_config, "").unwrap();

        // Act & Assert - should retry and log
        let response = client.get(server.url("/data")).send().await.unwrap();

        // Assert
        assert_eq!(response.status(), StatusCode::TOO_MANY_REQUESTS);
        assert_eq!(1, mock.hits());
    }
}<|MERGE_RESOLUTION|>--- conflicted
+++ resolved
@@ -1,14 +1,13 @@
-use std::str::FromStr;
+#[cfg(not(target_family = "wasm"))]
+mod dns_utils;
+
 use std::sync::Arc;
 use std::time::Duration;
 
 use anyhow::anyhow;
 use cas_types::{REQUEST_ID_HEADER, SESSION_ID_HEADER};
 use error_printer::{ErrorPrinter, OptionPrinter};
-use futures::FutureExt;
 use http::{Extensions, StatusCode};
-use hyper_util::client::legacy::connect::dns::{GaiResolver as HyperGaiResolver, Name as HyperName};
-use reqwest::dns::{Addrs, Name, Resolve, Resolving};
 use reqwest::header::{HeaderValue, AUTHORIZATION};
 use reqwest::{Request, Response};
 use reqwest_middleware::{ClientBuilder, ClientWithMiddleware, Middleware, Next};
@@ -18,7 +17,6 @@
     Retryable, RetryableStrategy,
 };
 use tokio::sync::Mutex;
-use tower_service::Service;
 use tracing::{debug, info_span, warn, Instrument};
 use utils::auth::{AuthConfig, TokenProvider};
 
@@ -28,44 +26,11 @@
 pub(crate) const BASE_RETRY_DELAY_MS: u64 = 3000; // 3s
 pub(crate) const BASE_RETRY_MAX_DURATION_MS: u64 = 6 * 60 * 1000; // 6m
 
-#[derive(Debug)]
-pub struct GaiResolverWithAbsolute(HyperGaiResolver);
-
-impl GaiResolverWithAbsolute {
-    pub fn new() -> Self {
-        Self(HyperGaiResolver::new())
-    }
-}
-
-impl Default for GaiResolverWithAbsolute {
-    fn default() -> Self {
-        GaiResolverWithAbsolute::new()
-    }
-}
-
-impl Resolve for GaiResolverWithAbsolute {
-    fn resolve(&self, name: Name) -> Resolving {
-        let this = &mut self.0.clone();
-        // if the name does not end with a dot, we append it to make it absolute to avoid issues with relative names.
-        // see https://github.com/huggingface/huggingface_hub/issues/3155
-        let mut name_str = name.as_str().to_owned();
-        if !name_str.ends_with('.') {
-            name_str.push('.');
-        }
-        let hyper_name: HyperName = HyperName::from_str(&name_str).expect("Failed to parse DNS name");
-        Box::pin(this.call(hyper_name).map(|result| {
-            result
-                .map(|addrs| -> Addrs { Box::new(addrs) })
-                .map_err(|err| -> Box<dyn std::error::Error + Send + Sync> { Box::new(err) })
-        }))
-    }
-}
-
 /// A strategy that doesn't retry on 429, and defaults to `DefaultRetryableStrategy` otherwise.
 pub struct No429RetryStrategy;
 
 impl RetryableStrategy for No429RetryStrategy {
-    fn handle(&self, res: &Result<reqwest::Response, reqwest_middleware::Error>) -> Option<Retryable> {
+    fn handle(&self, res: &Result<Response, reqwest_middleware::Error>) -> Option<Retryable> {
         if let Ok(success) = res {
             if success.status() == StatusCode::TOO_MANY_REQUESTS {
                 return Some(Retryable::Fatal);
@@ -125,39 +90,29 @@
     let auth_middleware = auth_config.as_ref().map(AuthMiddleware::from).info_none("CAS auth disabled");
     let logging_middleware = Some(LoggingMiddleware);
     let session_middleware = (!session_id.is_empty()).then(|| SessionMiddleware(session_id.to_owned()));
-<<<<<<< HEAD
-
-    let reqwest_client = reqwest::Client::builder().build()?;
+
     #[cfg(not(target_family = "wasm"))]
     {
         let retry_middleware = get_retry_middleware(retry_config);
+        let reqwest_client = reqwest::Client::builder()
+            .dns_resolver(Arc::from(dns_utils::GaiResolverWithAbsolute::default()))
+            .build()?;
         Ok(ClientBuilder::new(reqwest_client)
             .maybe_with(auth_middleware)
-            .maybe_with(Some(retry_middleware))
+            .with(retry_middleware)
             .maybe_with(logging_middleware)
             .maybe_with(session_middleware)
             .build())
     }
     #[cfg(target_family = "wasm")]
     {
+        let reqwest_client = reqwest::Client::builder().build()?;
         Ok(ClientBuilder::new(reqwest_client)
             .maybe_with(auth_middleware)
             .maybe_with(logging_middleware)
             .maybe_with(session_middleware)
             .build())
     }
-=======
-    let retry_middleware = get_retry_middleware(retry_config);
-    let reqwest_client = reqwest::Client::builder()
-        .dns_resolver(Arc::from(GaiResolverWithAbsolute::default()))
-        .build()?;
-    Ok(ClientBuilder::new(reqwest_client)
-        .maybe_with(auth_middleware)
-        .with(retry_middleware)
-        .maybe_with(logging_middleware)
-        .maybe_with(session_middleware)
-        .build())
->>>>>>> 5d94e178
 }
 
 /// Builds authenticated HTTP Client to talk to CAS.
@@ -185,12 +140,13 @@
 ) -> Result<ClientWithMiddleware, CasClientError> {
     let logging_middleware = Some(LoggingMiddleware);
     let session_middleware = (!session_id.is_empty()).then(|| SessionMiddleware(session_id.to_owned()));
-<<<<<<< HEAD
-
-    let reqwest_client = reqwest::Client::builder().build()?;
+
     #[cfg(not(target_family = "wasm"))]
     {
         let retry_middleware = get_retry_middleware(retry_config);
+        let reqwest_client = reqwest::Client::builder()
+            .dns_resolver(Arc::from(dns_utils::GaiResolverWithAbsolute::default()))
+            .build()?;
         Ok(ClientBuilder::new(reqwest_client)
             .maybe_with(Some(retry_middleware))
             .maybe_with(logging_middleware)
@@ -199,21 +155,12 @@
     }
     #[cfg(target_family = "wasm")]
     {
+        let reqwest_client = reqwest::Client::builder().build()?;
         Ok(ClientBuilder::new(reqwest_client)
             .maybe_with(logging_middleware)
             .maybe_with(session_middleware)
             .build())
     }
-=======
-    let reqwest_client = reqwest::Client::builder()
-        .dns_resolver(Arc::from(GaiResolverWithAbsolute::default()))
-        .build()?;
-    Ok(ClientBuilder::new(reqwest_client)
-        .with(retry_middleware)
-        .maybe_with(logging_middleware)
-        .maybe_with(session_middleware)
-        .build())
->>>>>>> 5d94e178
 }
 
 /// RetryStrategy
