use std::sync::Arc;
use std::time::Duration;

use anyhow::anyhow;
use cas_types::{REQUEST_ID_HEADER, SESSION_ID_HEADER};
use error_printer::{ErrorPrinter, OptionPrinter};
use http::{Extensions, StatusCode};
use reqwest::header::{HeaderValue, AUTHORIZATION};
use reqwest::{Request, Response};
use reqwest_middleware::{ClientBuilder, ClientWithMiddleware, Middleware, Next};
use reqwest_retry::policies::ExponentialBackoff;
use reqwest_retry::{
    default_on_request_failure, default_on_request_success, DefaultRetryableStrategy, RetryTransientMiddleware,
    Retryable, RetryableStrategy,
};
use tokio::sync::Mutex;
use tracing::{debug, info_span, warn, Instrument};
use utils::auth::{AuthConfig, TokenProvider};

use crate::{error, CasClientError};

pub(crate) const NUM_RETRIES: u32 = 5;
pub(crate) const BASE_RETRY_DELAY_MS: u64 = 3000; // 3s
pub(crate) const BASE_RETRY_MAX_DURATION_MS: u64 = 6 * 60 * 1000; // 6m

/// A strategy that doesn't retry on 429, and defaults to `DefaultRetryableStrategy` otherwise.
pub struct No429RetryStrategy;

impl RetryableStrategy for No429RetryStrategy {
    fn handle(&self, res: &Result<reqwest::Response, reqwest_middleware::Error>) -> Option<Retryable> {
        if let Ok(success) = res {
            if success.status() == StatusCode::TOO_MANY_REQUESTS {
                return Some(Retryable::Fatal);
            }
        }

        const DEFAULT_STRATEGY: DefaultRetryableStrategy = DefaultRetryableStrategy;
        DEFAULT_STRATEGY.handle(res)
    }
}

pub struct RetryConfig<R: RetryableStrategy> {
    /// Number of retries for transient errors.
    pub num_retries: u32,

    /// Base delay before retrying, default to 3s.
    pub min_retry_interval_ms: u64,

    /// Base max duration for retry attempts, default to 6m.
    pub max_retry_interval_ms: u64,

    pub strategy: R,
}

impl Default for RetryConfig<DefaultRetryableStrategy> {
    // Use `DefaultRetryableStrategy` which retries on 5xx/400/429 status codes, and retries on transient errors.
    // See reqwest-retry/src/retryable_strategy.rs
    fn default() -> Self {
        Self {
            num_retries: NUM_RETRIES,
            min_retry_interval_ms: BASE_RETRY_DELAY_MS,
            max_retry_interval_ms: BASE_RETRY_MAX_DURATION_MS,
            strategy: DefaultRetryableStrategy,
        }
    }
}

impl RetryConfig<No429RetryStrategy> {
    pub fn no429retry() -> Self {
        Self {
            num_retries: NUM_RETRIES,
            min_retry_interval_ms: BASE_RETRY_DELAY_MS,
            max_retry_interval_ms: BASE_RETRY_MAX_DURATION_MS,
            strategy: No429RetryStrategy,
        }
    }
}

/// Builds authenticated HTTP Client to talk to CAS.
/// Includes retry middleware with exponential backoff.
#[allow(unused_variables)]
pub fn build_auth_http_client<R: RetryableStrategy + Send + Sync + 'static>(
    auth_config: &Option<AuthConfig>,
    retry_config: RetryConfig<R>,
    session_id: &str,
) -> Result<ClientWithMiddleware, CasClientError> {
    let auth_middleware = auth_config.as_ref().map(AuthMiddleware::from).info_none("CAS auth disabled");
    let logging_middleware = Some(LoggingMiddleware);
<<<<<<< HEAD

    let reqwest_client = reqwest::Client::builder().build()?;
    #[cfg(not(target_family = "wasm"))]
    {
        let retry_middleware = get_retry_middleware(retry_config);
        Ok(ClientBuilder::new(reqwest_client)
            .maybe_with(auth_middleware)
            .maybe_with(Some(retry_middleware))
            .maybe_with(logging_middleware)
            .build())
    }
    #[cfg(target_family = "wasm")]
    {
        Ok(ClientBuilder::new(reqwest_client)
            .maybe_with(auth_middleware)
            .maybe_with(logging_middleware)
            .build())
    }
=======
    let session_middleware = (!session_id.is_empty()).then(|| SessionMiddleware(session_id.to_owned()));
    let retry_middleware = get_retry_middleware(retry_config);
    let reqwest_client = reqwest::Client::builder().build()?;
    Ok(ClientBuilder::new(reqwest_client)
        .maybe_with(auth_middleware)
        .with(retry_middleware)
        .maybe_with(logging_middleware)
        .maybe_with(session_middleware)
        .build())
}

/// Builds authenticated HTTP Client to talk to CAS.
pub fn build_auth_http_client_no_retry(
    auth_config: &Option<AuthConfig>,
    session_id: &str,
) -> Result<ClientWithMiddleware, CasClientError> {
    let auth_middleware = auth_config.as_ref().map(AuthMiddleware::from).info_none("CAS auth disabled");
    let logging_middleware = Some(LoggingMiddleware);
    let session_middleware = (!session_id.is_empty()).then(|| SessionMiddleware(session_id.to_owned()));
    let reqwest_client = reqwest::Client::builder().build()?;
    Ok(ClientBuilder::new(reqwest_client)
        .maybe_with(auth_middleware)
        .maybe_with(logging_middleware)
        .maybe_with(session_middleware)
        .build())
>>>>>>> 310e608c
}

/// Builds HTTP Client to talk to CAS.
/// Includes retry middleware with exponential backoff.
#[allow(unused_variables)]
pub fn build_http_client<R: RetryableStrategy + Send + Sync + 'static>(
    retry_config: RetryConfig<R>,
<<<<<<< HEAD
) -> std::result::Result<ClientWithMiddleware, CasClientError> {
=======
    session_id: &str,
) -> Result<ClientWithMiddleware, CasClientError> {
    let retry_middleware = get_retry_middleware(retry_config);
>>>>>>> 310e608c
    let logging_middleware = Some(LoggingMiddleware);
    let session_middleware = (!session_id.is_empty()).then(|| SessionMiddleware(session_id.to_owned()));
    let reqwest_client = reqwest::Client::builder().build()?;
<<<<<<< HEAD
    #[cfg(not(target_family = "wasm"))]
    {
        let retry_middleware = get_retry_middleware(retry_config);
        Ok(ClientBuilder::new(reqwest_client)
            .maybe_with(Some(retry_middleware))
            .maybe_with(logging_middleware)
            .build())
    }
    #[cfg(target_family = "wasm")]
    {
        Ok(ClientBuilder::new(reqwest_client).maybe_with(logging_middleware).build())
    }
=======
    Ok(ClientBuilder::new(reqwest_client)
        .with(retry_middleware)
        .maybe_with(logging_middleware)
        .maybe_with(session_middleware)
        .build())
>>>>>>> 310e608c
}

/// RetryStrategy
pub fn get_retry_policy_and_strategy<R: RetryableStrategy + Send + Sync>(
    config: RetryConfig<R>,
) -> (ExponentialBackoff, R) {
    (
        ExponentialBackoff::builder()
            .retry_bounds(
                Duration::from_millis(config.min_retry_interval_ms),
                Duration::from_millis(config.max_retry_interval_ms),
            )
            .build_with_max_retries(config.num_retries),
        config.strategy,
    )
}

/// Configurable Retry middleware with exponential backoff and configurable number of retries using reqwest-retry
fn get_retry_middleware<R: RetryableStrategy + Send + Sync>(
    config: RetryConfig<R>,
) -> RetryTransientMiddleware<ExponentialBackoff, R> {
    let (policy, strategy) = get_retry_policy_and_strategy(config);
    RetryTransientMiddleware::new_with_policy_and_strategy(policy, strategy)
}

/// Helper trait to allow the reqwest_middleware client to optionally add a middleware.
trait OptionalMiddleware {
    fn maybe_with<M: Middleware>(self, middleware: Option<M>) -> Self;
}

impl OptionalMiddleware for ClientBuilder {
    fn maybe_with<M: Middleware>(self, middleware: Option<M>) -> Self {
        match middleware {
            Some(m) => self.with(m),
            None => self,
        }
    }
}

#[derive(Copy, Clone)]
pub struct Api(pub &'static str);

/// Adds logging middleware that will trace::warn! on retryable errors.
pub struct LoggingMiddleware;

#[cfg_attr(not(target_family = "wasm"), async_trait::async_trait)]
#[cfg_attr(target_family = "wasm", async_trait::async_trait(?Send))]
impl Middleware for LoggingMiddleware {
    async fn handle(
        &self,
        req: Request,
        extensions: &mut http::Extensions,
        next: Next<'_>,
    ) -> reqwest_middleware::Result<Response> {
        let api = extensions.get::<Api>().map(|a| a.0);
        next.run(req, extensions)
            .instrument(info_span!("client::request", api))
            .await
            .inspect(|res| {
                // Response received, debug log it and use the status code
                // to check if we are retrying or not.
                let status_code = res.status().as_u16();
                let request_id = request_id_from_response(res);
                debug!(request_id, status_code, "Received CAS response");
                if Some(Retryable::Transient) == default_on_request_success(res) {
                    warn!(request_id, "Status Code: {status_code:?}. Retrying...");
                }
            })
            .inspect_err(|err| {
                // Error received, check if we are retrying or not.
                if Some(Retryable::Transient) == default_on_request_failure(err) {
                    warn!("{err:?}. Retrying...");
                }
            })
    }
}

/// AuthMiddleware is a thread-safe middleware that adds a CAS auth token to outbound requests.
/// If the token it holds is expired, it will automatically be refreshed.
pub struct AuthMiddleware {
    token_provider: Arc<Mutex<TokenProvider>>,
}

impl AuthMiddleware {
    /// Fetches a token from our TokenProvider. This locks the TokenProvider as we might need
    /// to refresh the token if it has expired.
    ///
    /// In the common case, this lock is held only to read the underlying token stored
    /// in memory. However, in the event of an expired token (e.g. once every 15 min),
    /// we will need to hold the lock while making a call to refresh the token
    /// (e.g. to a remote service). During this time, no other CAS requests can proceed
    /// from this client until the token has been fetched. This is expected/ok since we
    /// don't have a valid token and thus any calls would fail.
    async fn get_token(&self) -> Result<String, anyhow::Error> {
        let mut provider = self.token_provider.lock().await;
        provider
            .get_valid_token()
            .await
            .map_err(|e| anyhow!("couldn't get token: {e:?}"))
    }
}

impl From<&AuthConfig> for AuthMiddleware {
    fn from(cfg: &AuthConfig) -> Self {
        Self {
            token_provider: Arc::new(Mutex::new(TokenProvider::new(cfg))),
        }
    }
}

#[cfg_attr(not(target_family = "wasm"), async_trait::async_trait)]
#[cfg_attr(target_family = "wasm", async_trait::async_trait(?Send))]
impl Middleware for AuthMiddleware {
    async fn handle(
        &self,
        mut req: Request,
        extensions: &mut http::Extensions,
        next: Next<'_>,
    ) -> reqwest_middleware::Result<Response> {
        let token = self.get_token().await.map_err(reqwest_middleware::Error::Middleware)?;

        let headers = req.headers_mut();
        headers.insert(AUTHORIZATION, HeaderValue::from_str(&format!("Bearer {token}")).unwrap());
        next.run(req, extensions).await
    }
}

pub struct SessionMiddleware(String);

#[async_trait::async_trait]
impl Middleware for SessionMiddleware {
    async fn handle(
        &self,
        mut req: Request,
        extensions: &mut Extensions,
        next: Next<'_>,
    ) -> reqwest_middleware::Result<Response> {
        req.headers_mut()
            .insert(SESSION_ID_HEADER, HeaderValue::from_str(&self.0).unwrap());
        next.run(req, extensions).await
    }
}

/// Helper trait to log the different types of errors that come back from a request to CAS,
/// transforming the implementation into some new error type.
pub trait ResponseErrorLogger<T> {
    fn process_error(self, api: &str) -> T;
}

/// Add ResponseErrorLogger to Result<Response> for our requests.
/// This logs an error if one occurred before receiving a response or
/// if the status code indicates a failure.
/// As a result of these checks, the response is also transformed into a
/// cas_client::error::Result instead of the raw reqwest_middleware::Result.
impl ResponseErrorLogger<error::Result<Response>> for reqwest_middleware::Result<Response> {
    fn process_error(self, api: &str) -> error::Result<Response> {
        let res = self
            .map_err(CasClientError::from)
            .log_error(format!("error invoking {api} api"))?;
        let request_id = request_id_from_response(&res);
        let error_message = format!("{api} api failed: request id: {request_id}");
        // not all status codes mean fatal error
        res.error_for_status().map_err(CasClientError::from).info_error(error_message)
    }
}

pub fn request_id_from_response(res: &Response) -> &str {
    let request_id = res
        .headers()
        .get(REQUEST_ID_HEADER)
        .and_then(|h| h.to_str().ok())
        .unwrap_or_default();
    request_id
}

#[cfg(test)]
mod tests {
    use std::time::SystemTime;

    use httpmock::prelude::*;
    use reqwest::StatusCode;
    use tracing_test::traced_test;

    use super::*;

    #[tokio::test]
    #[traced_test]
    async fn test_retry_policy_500() {
        {
            // Arrange
            let server = MockServer::start();
            let mock = server.mock(|when, then| {
                when.method(GET).path("/data");
                then.status(500).body("500: Internal Server Error");
            });

            let retry_config = RetryConfig {
                num_retries: 1,
                min_retry_interval_ms: 0,
                max_retry_interval_ms: 3000,
                strategy: DefaultRetryableStrategy,
            };
            let client = build_auth_http_client(&None, retry_config, "").unwrap();

            // Act & Assert - should retry and log
            let response = client.get(server.url("/data")).send().await.unwrap();

            // Assert
            assert!(logs_contain("Status Code: 500. Retrying..."));
            assert_eq!(2, mock.hits());
            assert_eq!(response.status(), 500);
        }

        {
            // Arrange
            let server = MockServer::start();
            let mock = server.mock(|when, then| {
                when.method(GET).path("/data");
                then.status(500).body("500: Internal Server Error");
            });

            let retry_config = RetryConfig {
                num_retries: 1,
                min_retry_interval_ms: 0,
                max_retry_interval_ms: 3000,
                strategy: No429RetryStrategy,
            };
            let client = build_auth_http_client(&None, retry_config, "").unwrap();

            // Act & Assert - should retry and log
            let response = client.get(server.url("/data")).send().await.unwrap();

            // Assert
            assert!(logs_contain("Status Code: 500. Retrying..."));
            assert_eq!(2, mock.hits());
            assert_eq!(response.status(), 500);
        }
    }

    #[tokio::test]
    #[traced_test]
    async fn test_retry_policy_timeout() {
        {
            // Arrange
            let server = MockServer::start();
            let mock = server.mock(|when, then| {
                when.method(GET).path("/data");
                then.status(StatusCode::REQUEST_TIMEOUT.as_u16()).body("Request Timeout");
            });

            let retry_config = RetryConfig {
                num_retries: 2,
                min_retry_interval_ms: 0,
                max_retry_interval_ms: 3000,
                strategy: DefaultRetryableStrategy,
            };
            let client = build_auth_http_client(&None, retry_config, "").unwrap();

            // Act & Assert - should retry and log
            let response = client.get(server.url("/data")).send().await.unwrap();

            // Assert
            assert!(logs_contain("Status Code: 408. Retrying..."));
            assert_eq!(3, mock.hits());
            assert_eq!(response.status(), StatusCode::REQUEST_TIMEOUT);
        }

        {
            // Arrange
            let server = MockServer::start();
            let mock = server.mock(|when, then| {
                when.method(GET).path("/data");
                then.status(StatusCode::REQUEST_TIMEOUT.as_u16()).body("Request Timeout");
            });

            let retry_config = RetryConfig {
                num_retries: 2,
                min_retry_interval_ms: 0,
                max_retry_interval_ms: 3000,
                strategy: No429RetryStrategy,
            };
            let client = build_auth_http_client(&None, retry_config, "").unwrap();

            // Act & Assert - should retry and log
            let response = client.get(server.url("/data")).send().await.unwrap();

            // Assert
            assert!(logs_contain("Status Code: 408. Retrying..."));
            assert_eq!(3, mock.hits());
            assert_eq!(response.status(), StatusCode::REQUEST_TIMEOUT);
        }
    }

    #[tokio::test]
    #[traced_test]
    async fn test_retry_policy_delay() {
        {
            // Arrange
            let start_time = SystemTime::now();
            let server = MockServer::start();
            let mock = server.mock(|when, then| {
                when.method(GET).path("/data");
                then.status(StatusCode::INTERNAL_SERVER_ERROR.as_u16());
            });

            let retry_config = RetryConfig {
                num_retries: 2,
                min_retry_interval_ms: 1000,
                max_retry_interval_ms: 6000,
                strategy: DefaultRetryableStrategy,
            };
            let client = build_auth_http_client(&None, retry_config, "").unwrap();

            // Act & Assert - should retry and log
            let response = client.get(server.url("/data")).send().await.unwrap();

            // Assert
            assert!(logs_contain("Status Code: 500. Retrying..."));
            assert_eq!(response.status(), StatusCode::INTERNAL_SERVER_ERROR);
            assert_eq!(3, mock.hits());
            assert!(start_time.elapsed().unwrap() > Duration::from_secs(0));
        }

        {
            // Arrange
            let start_time = SystemTime::now();
            let server = MockServer::start();
            let mock = server.mock(|when, then| {
                when.method(GET).path("/data");
                then.status(StatusCode::INTERNAL_SERVER_ERROR.as_u16());
            });

            let retry_config = RetryConfig {
                num_retries: 2,
                min_retry_interval_ms: 1000,
                max_retry_interval_ms: 6000,
                strategy: No429RetryStrategy,
            };
            let client = build_auth_http_client(&None, retry_config, "").unwrap();

            // Act & Assert - should retry and log
            let response = client.get(server.url("/data")).send().await.unwrap();

            // Assert
            assert!(logs_contain("Status Code: 500. Retrying..."));
            assert_eq!(response.status(), StatusCode::INTERNAL_SERVER_ERROR);
            assert_eq!(3, mock.hits());
            assert!(start_time.elapsed().unwrap() > Duration::from_secs(0));
        }
    }

    #[tokio::test]
    #[traced_test]
    async fn test_no_429_retry() {
        // Arrange
        let server = MockServer::start();
        let mock = server.mock(|when, then| {
            when.method(GET).path("/data");
            then.status(StatusCode::TOO_MANY_REQUESTS.as_u16());
        });

        let retry_config = RetryConfig {
            num_retries: 10,
            min_retry_interval_ms: 1000,
            max_retry_interval_ms: 6000,
            strategy: No429RetryStrategy,
        };
        let client = build_auth_http_client(&None, retry_config, "").unwrap();

        // Act & Assert - should retry and log
        let response = client.get(server.url("/data")).send().await.unwrap();

        // Assert
        assert_eq!(response.status(), StatusCode::TOO_MANY_REQUESTS);
        assert_eq!(1, mock.hits());
    }
}<|MERGE_RESOLUTION|>--- conflicted
+++ resolved
@@ -86,7 +86,7 @@
 ) -> Result<ClientWithMiddleware, CasClientError> {
     let auth_middleware = auth_config.as_ref().map(AuthMiddleware::from).info_none("CAS auth disabled");
     let logging_middleware = Some(LoggingMiddleware);
-<<<<<<< HEAD
+    let session_middleware = (!session_id.is_empty()).then(|| SessionMiddleware(session_id.to_owned()));
 
     let reqwest_client = reqwest::Client::builder().build()?;
     #[cfg(not(target_family = "wasm"))]
@@ -96,6 +96,7 @@
             .maybe_with(auth_middleware)
             .maybe_with(Some(retry_middleware))
             .maybe_with(logging_middleware)
+            .maybe_with(session_middleware)
             .build())
     }
     #[cfg(target_family = "wasm")]
@@ -103,18 +104,9 @@
         Ok(ClientBuilder::new(reqwest_client)
             .maybe_with(auth_middleware)
             .maybe_with(logging_middleware)
+            .maybe_with(session_middleware)
             .build())
     }
-=======
-    let session_middleware = (!session_id.is_empty()).then(|| SessionMiddleware(session_id.to_owned()));
-    let retry_middleware = get_retry_middleware(retry_config);
-    let reqwest_client = reqwest::Client::builder().build()?;
-    Ok(ClientBuilder::new(reqwest_client)
-        .maybe_with(auth_middleware)
-        .with(retry_middleware)
-        .maybe_with(logging_middleware)
-        .maybe_with(session_middleware)
-        .build())
 }
 
 /// Builds authenticated HTTP Client to talk to CAS.
@@ -131,7 +123,6 @@
         .maybe_with(logging_middleware)
         .maybe_with(session_middleware)
         .build())
->>>>>>> 310e608c
 }
 
 /// Builds HTTP Client to talk to CAS.
@@ -139,36 +130,28 @@
 #[allow(unused_variables)]
 pub fn build_http_client<R: RetryableStrategy + Send + Sync + 'static>(
     retry_config: RetryConfig<R>,
-<<<<<<< HEAD
-) -> std::result::Result<ClientWithMiddleware, CasClientError> {
-=======
     session_id: &str,
 ) -> Result<ClientWithMiddleware, CasClientError> {
-    let retry_middleware = get_retry_middleware(retry_config);
->>>>>>> 310e608c
     let logging_middleware = Some(LoggingMiddleware);
     let session_middleware = (!session_id.is_empty()).then(|| SessionMiddleware(session_id.to_owned()));
+
     let reqwest_client = reqwest::Client::builder().build()?;
-<<<<<<< HEAD
     #[cfg(not(target_family = "wasm"))]
     {
         let retry_middleware = get_retry_middleware(retry_config);
         Ok(ClientBuilder::new(reqwest_client)
             .maybe_with(Some(retry_middleware))
             .maybe_with(logging_middleware)
+            .maybe_with(session_middleware)
             .build())
     }
     #[cfg(target_family = "wasm")]
     {
-        Ok(ClientBuilder::new(reqwest_client).maybe_with(logging_middleware).build())
-    }
-=======
-    Ok(ClientBuilder::new(reqwest_client)
-        .with(retry_middleware)
-        .maybe_with(logging_middleware)
-        .maybe_with(session_middleware)
-        .build())
->>>>>>> 310e608c
+        Ok(ClientBuilder::new(reqwest_client)
+            .maybe_with(logging_middleware)
+            .maybe_with(session_middleware)
+            .build())
+    }
 }
 
 /// RetryStrategy
@@ -298,7 +281,8 @@
 
 pub struct SessionMiddleware(String);
 
-#[async_trait::async_trait]
+#[cfg_attr(not(target_family = "wasm"), async_trait::async_trait)]
+#[cfg_attr(target_family = "wasm", async_trait::async_trait(?Send))]
 impl Middleware for SessionMiddleware {
     async fn handle(
         &self,
