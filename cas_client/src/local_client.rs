use std::collections::HashMap;
use std::fs::{File, metadata};
use std::io::{BufReader, Cursor, Seek, SeekFrom, Write};
use std::path::{Path, PathBuf};
use std::sync::Arc;
use std::sync::atomic::{AtomicU64, Ordering};
<<<<<<< HEAD
use std::time::{Duration, SystemTime, UNIX_EPOCH};
=======
>>>>>>> b370cbea

use anyhow::anyhow;
use async_trait::async_trait;
use bytes::Bytes;
use cas_object::{CasObject, SerializedCasObject};
use cas_types::{
    BatchQueryReconstructionResponse, CASReconstructionFetchInfo, CASReconstructionTerm, ChunkRange, FileRange,
    HexMerkleHash, HttpRange, Key, QueryReconstructionResponse,
};
use file_utils::SafeFileCreator;
use heed::types::*;
use lazy_static::lazy_static;
use mdb_shard::file_structs::MDBFileInfo;
use mdb_shard::shard_file_reconstructor::FileReconstructor;
use mdb_shard::utils::shard_file_name;
use mdb_shard::{MDBShardFile, MDBShardInfo, ShardFileManager};
use merklehash::MerkleHash;
use more_asserts::*;
use progress_tracking::item_tracking::SingleItemProgressUpdater;
use progress_tracking::upload_tracking::CompletionTracker;
use tempfile::TempDir;
use tokio::io::AsyncWriteExt;
use tokio::runtime::Handle;
use tokio::time::{Duration, Instant};
use tracing::{debug, error, info, warn};
use utils::serialization_utils::read_u32;

use crate::adaptive_concurrency::AdaptiveConcurrencyController;
use crate::download_utils::TermDownloadOutput;
use crate::error::{CasClientError, Result};
use crate::{Client, SeekingOutputProvider, SequentialOutput};

lazy_static! {
    /// Reference instant for URL timestamps. Initialized far in the past to allow
    /// testing timestamps that are earlier in the current process lifetime.
    static ref REFERENCE_INSTANT: Instant = {
        let now = Instant::now();
        now.checked_sub(Duration::from_secs(365 * 24 * 60 * 60))
            .unwrap_or(now)
    };
}

pub struct LocalClient {
    _tmp_dir: Option<TempDir>, // To hold directory to use for local testing
    xorb_dir: PathBuf,
    shard_dir: PathBuf,
    shard_manager: Arc<ShardFileManager>,
    global_dedup_db_env: heed::Env,
    global_dedup_table: heed::Database<OwnedType<MerkleHash>, OwnedType<MerkleHash>>,
    upload_concurrency_controller: Arc<AdaptiveConcurrencyController>,
    url_expiration_ms: AtomicU64,
}

impl LocalClient {
    /// Create a local client hosted in a temporary directory for testing.
<<<<<<< HEAD
    pub fn temporary() -> Result<Arc<Self>> {
        let tmp_dir = TempDir::new().unwrap();
        let path = tmp_dir.path().to_owned();
        let s = Self::new_internal(path, Some(tmp_dir))?;
=======
    /// This is an async function to allow use with current-thread tokio runtime.
    pub async fn temporary() -> Result<Arc<Self>> {
        let tmp_dir = TempDir::new().unwrap();
        let path = tmp_dir.path().to_owned();
        let s = Self::new_internal(path, Some(tmp_dir)).await?;
>>>>>>> b370cbea
        Ok(Arc::new(s))
    }

    /// Create a local client hosted in a directory.  Effectively, this directory
    /// is the CAS endpoint and persists across instances of LocalClient.  
    pub fn new(path: impl AsRef<Path>) -> Result<Arc<Self>> {
<<<<<<< HEAD
        let s = Self::new_internal(path, None)?;
        Ok(Arc::new(s))
    }

    fn new_internal(path: impl AsRef<Path>, tmp_dir: Option<TempDir>) -> Result<Self> {
=======
        let path = path.as_ref().to_owned();
        let s = tokio::task::block_in_place(|| {
            Handle::current().block_on(async move { Self::new_internal(path, None).await })
        })?;
        Ok(Arc::new(s))
    }

    async fn new_internal(path: impl AsRef<Path>, tmp_dir: Option<TempDir>) -> Result<Self> {
>>>>>>> b370cbea
        let base_dir = std::path::absolute(path)?;
        if !base_dir.exists() {
            std::fs::create_dir_all(&base_dir)?;
        }

        let shard_dir = base_dir.join("shards");
        if !shard_dir.exists() {
            std::fs::create_dir_all(&shard_dir)?;
        }

        let xorb_dir = base_dir.join("xorbs");
        if !xorb_dir.exists() {
            std::fs::create_dir_all(&xorb_dir)?;
        }

        let global_dedup_dir = base_dir.join("global_dedup_lookup.db");
        if !global_dedup_dir.exists() {
            std::fs::create_dir_all(&global_dedup_dir)?;
        }

        // Open / set up the global dedup lookup
        let global_dedup_db_env = heed::EnvOpenOptions::new()
            .max_dbs(32)
            .max_readers(32)
            .open(&global_dedup_dir)
            .map_err(|e| CasClientError::Other(format!("Error opening db at {global_dedup_dir:?}: {e}")))?;

        let global_dedup_table = global_dedup_db_env
            .create_database(None)
            .map_err(|e| CasClientError::Other(format!("Error opening heed table: {e}")))?;

        // Open / set up the shard lookup
        let shard_manager = ShardFileManager::new_in_session_directory(shard_dir.clone(), true).await?;

        Ok(Self {
            _tmp_dir: tmp_dir,
            shard_dir,
            xorb_dir,
            shard_manager,
            global_dedup_db_env,
            global_dedup_table,
            upload_concurrency_controller: AdaptiveConcurrencyController::new_upload("local_uploads"),
            url_expiration_ms: AtomicU64::new(u64::MAX),
        })
    }

    /// Internal function to get the path for a given hash entry
    fn get_path_for_entry(&self, hash: &MerkleHash) -> PathBuf {
        self.xorb_dir.join(format!("default.{hash:?}"))
    }

    /// Sets the expiration duration for fetch term URLs.
    /// URLs generated after this call will expire after the specified duration.
    pub fn set_fetch_term_url_expiration(&self, expiration: Duration) {
        self.url_expiration_ms.store(expiration.as_millis() as u64, Ordering::Relaxed);
    }

<<<<<<< HEAD
    /// Returns the current timestamp in milliseconds since Unix epoch.
    fn current_timestamp_ms() -> u64 {
        SystemTime::now()
            .duration_since(UNIX_EPOCH)
            .unwrap_or(Duration::ZERO)
            .as_millis() as u64
    }

=======
>>>>>>> b370cbea
    /// Returns all entries in the local client
    pub fn get_all_entries(&self) -> Result<Vec<Key>> {
        let mut ret: Vec<_> = Vec::new();

        // loop through the directory
        self.xorb_dir
            .read_dir()
            .map_err(CasClientError::internal)?
            // take only entries which are ok
            .filter_map(|x| x.ok())
            // take only entries whose filenames convert into strings
            .filter_map(|x| x.file_name().into_string().ok())
            .for_each(|x| {
                let mut is_okay = false;

                // try to split the string with the path format [prefix].[hash]
                if let Some(pos) = x.rfind('.') {
                    let prefix = &x[..pos];
                    let hash = &x[(pos + 1)..];

                    if let Ok(hash) = MerkleHash::from_hex(hash) {
                        ret.push(Key {
                            prefix: prefix.into(),
                            hash,
                        });
                        is_okay = true;
                    }
                }
                if !is_okay {
                    debug!("File '{x:?}' in staging area not in valid format, ignoring.");
                }
            });
        Ok(ret)
    }

    /// Deletes an entry
    pub fn delete(&self, hash: &MerkleHash) {
        let file_path = self.get_path_for_entry(hash);

        // unset read-only for Windows to delete
        #[cfg(windows)]
        {
            if let Ok(metadata) = std::fs::metadata(&file_path) {
                let mut permissions = metadata.permissions();
                #[allow(clippy::permissions_set_readonly_false)]
                permissions.set_readonly(false);
                let _ = std::fs::set_permissions(&file_path, permissions);
            }
        }

        let _ = std::fs::remove_file(file_path);
    }

    pub fn get(&self, hash: &MerkleHash) -> Result<Vec<u8>> {
        let file_path = self.get_path_for_entry(hash);
        let file = File::open(&file_path).map_err(|_| {
            error!("Unable to find file in local CAS {:?}", file_path);
            CasClientError::XORBNotFound(*hash)
        })?;

        let mut reader = BufReader::new(file);
        let cas = CasObject::deserialize(&mut reader)?;
        let result = cas.get_all_bytes(&mut reader)?;
        Ok(result)
    }

    /// Get uncompressed bytes from a CAS object within chunk ranges.
    /// Each tuple in chunk_ranges represents a chunk index range [a, b)
    fn get_object_range(&self, hash: &MerkleHash, chunk_ranges: Vec<(u32, u32)>) -> Result<Vec<Vec<u8>>> {
        // Handle the case where we aren't asked for any real data.
        if chunk_ranges.is_empty() {
            return Ok(vec![vec![]]);
        }

        let file_path = self.get_path_for_entry(hash);
        let file = File::open(&file_path).map_err(|_| {
            error!("Unable to find file in local CAS {:?}", file_path);
            CasClientError::XORBNotFound(*hash)
        })?;

        let mut reader = BufReader::new(file);
        let cas = CasObject::deserialize(&mut reader)?;

        let mut ret: Vec<Vec<u8>> = Vec::new();
        for r in chunk_ranges {
            if r.0 >= r.1 {
                ret.push(vec![]);
                continue;
            }

            let data = cas.get_bytes_by_chunk_range(&mut reader, r.0, r.1)?;
            ret.push(data);
        }
        Ok(ret)
    }

    #[cfg(test)]
    fn get_length(&self, hash: &MerkleHash) -> Result<u32> {
        let file_path = self.get_path_for_entry(hash);
        match File::open(file_path) {
            Ok(file) => {
                let mut reader = BufReader::new(file);
                let cas = CasObject::deserialize(&mut reader)?;
                let length = cas.get_all_bytes(&mut reader)?.len();
                Ok(length as u32)
            },
            Err(_) => Err(CasClientError::XORBNotFound(*hash)),
        }
    }

    async fn xorb_exists(&self, _prefix: &str, hash: &MerkleHash) -> Result<bool> {
        let file_path = self.get_path_for_entry(hash);

        let Ok(md) = metadata(&file_path) else {
            return Ok(false);
        };

        if !md.is_file() {
            return Err(CasClientError::internal(format!(
                "Attempting to write to {file_path:?}, but it is not a file"
            )));
        }

        let Ok(file) = File::open(file_path) else {
            return Err(CasClientError::XORBNotFound(*hash));
        };

        let mut reader = BufReader::new(file);
        CasObject::deserialize(&mut reader)?;
        Ok(true)
    }

    fn read_xorb_footer(&self, hash: &MerkleHash) -> Result<CasObject> {
        let file_path = self.get_path_for_entry(hash);
        let mut file = File::open(&file_path).map_err(|_| {
            error!("Unable to find xorb in local CAS {:?}", file_path);
            CasClientError::XORBNotFound(*hash)
        })?;

        file.seek(SeekFrom::End(-(size_of::<u32>() as i64)))?;
        let info_length = read_u32(&mut file)?;

        file.seek(SeekFrom::End(-(info_length as i64)))?;

        let mut reader = BufReader::new(file);
        let cas_object = CasObject::deserialize(&mut reader)?;
        Ok(cas_object)
    }
}

/// LocalClient is responsible for writing/reading Xorbs on the local disk.
#[async_trait]
impl Client for LocalClient {
    async fn get_file_reconstruction_info(
        &self,
        file_hash: &MerkleHash,
    ) -> Result<Option<(MDBFileInfo, Option<MerkleHash>)>> {
        Ok(self.shard_manager.get_file_reconstruction_info(file_hash).await?)
    }

    async fn query_for_global_dedup_shard(&self, _prefix: &str, chunk_hash: &MerkleHash) -> Result<Option<Bytes>> {
        let read_txn = self.global_dedup_db_env.read_txn().map_err(map_heed_db_error)?;

        if let Some(shard) = self.global_dedup_table.get(&read_txn, chunk_hash).map_err(map_heed_db_error)? {
            let filename = self.shard_dir.join(shard_file_name(&shard));
            return Ok(Some(std::fs::read(filename)?.into()));
        }
        Ok(None)
    }

    async fn acquire_upload_permit(&self) -> Result<crate::adaptive_concurrency::ConnectionPermit> {
        self.upload_concurrency_controller.acquire_connection_permit().await
    }

    async fn upload_shard(
        &self,
        shard_data: Bytes,
        _permit: crate::adaptive_concurrency::ConnectionPermit,
    ) -> Result<bool> {
        let shard = MDBShardFile::write_out_from_reader(&self.shard_dir, &mut Cursor::new(&shard_data))?;
        let shard_hash = shard.shard_hash;

        self.shard_manager.register_shards(&[shard]).await?;

        let mut shard_reader = Cursor::new(shard_data);
        let chunk_hashes = MDBShardInfo::filter_cas_chunks_for_global_dedup(&mut shard_reader)?;

        let mut write_txn = self.global_dedup_db_env.write_txn().map_err(map_heed_db_error)?;

        for chunk in chunk_hashes {
            self.global_dedup_table
                .put(&mut write_txn, &chunk, &shard_hash)
                .map_err(map_heed_db_error)?;
        }

        write_txn.commit().map_err(map_heed_db_error)?;

        Ok(true)
    }

    async fn upload_xorb(
        &self,
        _prefix: &str,
        serialized_cas_object: SerializedCasObject,
        upload_tracker: Option<Arc<CompletionTracker>>,
        _permit: crate::adaptive_concurrency::ConnectionPermit,
    ) -> Result<u64> {
        let hash = &serialized_cas_object.hash;
        if self.xorb_exists("", hash).await? {
            info!("object {hash:?} already exists in Local CAS; returning.");
            return Ok(0);
        }

        let file_path = self.get_path_for_entry(hash);
        info!("Writing XORB {hash:?} to local path {file_path:?}");

        let mut file = SafeFileCreator::new(&file_path)?;

        for i in 0..10 {
            let start = (i * serialized_cas_object.serialized_data.len()) / 10;
            let end = ((i + 1) * serialized_cas_object.serialized_data.len()) / 10;

            file.write_all(&serialized_cas_object.serialized_data[start..end])?;

            if let Some(upload_tracker) = &upload_tracker {
                let adjusted_byte_start = (i * serialized_cas_object.raw_num_bytes as usize) / 10;
                let adjusted_byte_end = ((i + 1) * serialized_cas_object.raw_num_bytes as usize) / 10;
                let adjusted_progress = adjusted_byte_end - adjusted_byte_start;

                upload_tracker
                    .register_xorb_upload_progress(*hash, adjusted_progress as u64)
                    .await;
            }
        }

        let bytes_written = serialized_cas_object.serialized_data.len();
        file.close()?;

        #[cfg(unix)]
        if let Ok(metadata) = metadata(&file_path) {
            let mut permissions = metadata.permissions();
            permissions.set_readonly(true);
            let _ = std::fs::set_permissions(&file_path, permissions);
        }

        info!("{file_path:?} successfully written with {bytes_written} bytes.");

        Ok(bytes_written as u64)
    }

    fn use_xorb_footer(&self) -> bool {
        true
    }

    fn use_shard_footer(&self) -> bool {
        true
    }
    async fn get_reconstruction(
        &self,
        file_id: &MerkleHash,
        bytes_range: Option<FileRange>,
    ) -> Result<Option<QueryReconstructionResponse>> {
        let Some((file_info, _)) = self.shard_manager.get_file_reconstruction_info(file_id).await? else {
            return Ok(None);
        };

        // Calculate total file size from segments
        let total_file_size: u64 = file_info.file_size();

        // Handle range validation and truncation
        let file_range = if let Some(range) = bytes_range {
            // If the entire range is out of bounds, return InvalidRange error
            if range.start >= total_file_size {
                return Err(CasClientError::InvalidRange);
            }
            // Truncate end if it extends beyond file size
            FileRange::new(range.start, range.end.min(total_file_size))
        } else {
            FileRange::full()
        };

        // First skip file segments until we find the first one that starts before the file range start
        let mut s_idx = 0;
        let mut cumulative_bytes = 0u64;
        let mut first_chunk_byte_start;

        loop {
            if s_idx >= file_info.segments.len() {
                // We have here that the requested file range is out of bounds,
                // so return a range error.
                return Err(CasClientError::InvalidRange);
            }

            let n = file_info.segments[s_idx].unpacked_segment_bytes as u64;
            if cumulative_bytes + n > file_range.start {
                assert_ge!(file_range.start, cumulative_bytes);
                first_chunk_byte_start = cumulative_bytes;
                break;
            } else {
                cumulative_bytes += n;
                s_idx += 1;
            }
        }

        // Now, prepare the response by iterating over the segments and
        // adding the terms and fetch info to the response.
        let mut terms = Vec::new();

        #[derive(Clone)]
<<<<<<< HEAD
        struct FetchInfoIntemediate {
=======
        struct FetchInfoIntermediate {
>>>>>>> b370cbea
            chunk_range: ChunkRange,
            byte_range: FileRange,
        }

<<<<<<< HEAD
        let mut fetch_info_map: HashMap<MerkleHash, Vec<FetchInfoIntemediate>> = HashMap::new();
=======
        let mut fetch_info_map: HashMap<MerkleHash, Vec<FetchInfoIntermediate>> = HashMap::new();
>>>>>>> b370cbea

        while s_idx < file_info.segments.len() && cumulative_bytes < file_range.end {
            let mut segment = file_info.segments[s_idx].clone();
            let mut chunk_range = ChunkRange::new(segment.chunk_index_start, segment.chunk_index_end);

            // Now get the URL for this segment, which involves reading the actual byte range there.
            let xorb_footer = self.read_xorb_footer(&segment.cas_hash)?;

            // Do we need to prune the first segment on chunk boundaries to align with the range given?
            if cumulative_bytes < file_range.start {
                while chunk_range.start < chunk_range.end {
                    let next_chunk_size = xorb_footer.uncompressed_chunk_length(chunk_range.start)? as u64;

                    if cumulative_bytes + next_chunk_size <= file_range.start {
                        cumulative_bytes += next_chunk_size;
                        first_chunk_byte_start += next_chunk_size;
                        segment.unpacked_segment_bytes -= next_chunk_size as u32;

                        chunk_range.start += 1;

                        // Should find it somewhere in here.
                        debug_assert_lt!(chunk_range.start, chunk_range.end);
                    } else {
                        break;
                    }
                }
            }

            // Do we need to prune the last segment on chunk boundaries to align with the range given?
            if cumulative_bytes + segment.unpacked_segment_bytes as u64 > file_range.end {
                while chunk_range.end > chunk_range.start {
                    let last_chunk_size = xorb_footer.uncompressed_chunk_length(chunk_range.end - 1)?;

                    if cumulative_bytes + (segment.unpacked_segment_bytes - last_chunk_size) as u64 >= file_range.end {
                        // We can cut the last chunk off and still contain the requested range.
                        chunk_range.end -= 1;
                        segment.unpacked_segment_bytes -= last_chunk_size;
                        debug_assert_lt!(chunk_range.start, chunk_range.end);
                        debug_assert_gt!(segment.unpacked_segment_bytes, 0);
                    } else {
                        break;
                    }
                }
            }

            let (byte_start, byte_end) = xorb_footer.get_byte_offset(chunk_range.start, chunk_range.end)?;
            let byte_range = FileRange::new(byte_start as u64, byte_end as u64);

            let cas_reconstruction_term = CASReconstructionTerm {
                hash: segment.cas_hash.into(),
                unpacked_length: segment.unpacked_segment_bytes,
                range: chunk_range,
            };

            terms.push(cas_reconstruction_term);

<<<<<<< HEAD
            let fetch_info_intemediate = FetchInfoIntemediate {
=======
            let fetch_info_intemediate = FetchInfoIntermediate {
>>>>>>> b370cbea
                chunk_range,
                byte_range,
            };

            fetch_info_map.entry(segment.cas_hash).or_default().push(fetch_info_intemediate);

            cumulative_bytes += segment.unpacked_segment_bytes as u64;
            s_idx += 1;
        }

        assert!(!terms.is_empty());

<<<<<<< HEAD
        let timestamp_ms = Self::current_timestamp_ms();
=======
        let timestamp = Instant::now();
>>>>>>> b370cbea

        // Sort and merge adjacent/overlapping ranges in each fetch_info Vec
        let mut merged_fetch_info_map: HashMap<HexMerkleHash, Vec<CASReconstructionFetchInfo>> = HashMap::new();
        for (hash, mut fi_vec) in fetch_info_map {
            // Sort by url_range.start
            fi_vec.sort_by_key(|fi| fi.chunk_range.start);
            let file_path = self.get_path_for_entry(&hash);

            // Merge adjacent or overlapping ranges
            let mut merged: Vec<CASReconstructionFetchInfo> = Vec::new();
            let mut idx = 0;

            while idx < fi_vec.len() {
                // Go through and merge adjascent or overlapping ranges,
                // then form the full CASReconstructionFetchInfo structs.
                let mut new_fi = fi_vec[idx].clone();

                while idx + 1 < fi_vec.len() {
                    let next_fi = &fi_vec[idx + 1];
                    if next_fi.chunk_range.start <= new_fi.chunk_range.end {
<<<<<<< HEAD
                        new_fi.chunk_range.end = next_fi.chunk_range.end;
                        new_fi.byte_range.start = next_fi.byte_range.end;
=======
                        new_fi.chunk_range.end = next_fi.chunk_range.end.max(new_fi.chunk_range.end);
                        new_fi.byte_range.end = next_fi.byte_range.end.max(new_fi.byte_range.end);
>>>>>>> b370cbea
                        idx += 1;
                    } else {
                        break;
                    }
                }

                merged.push(CASReconstructionFetchInfo {
                    range: new_fi.chunk_range,
<<<<<<< HEAD
                    url: format!(
                        "{:?}:{}:{}:{}",
                        file_path, new_fi.byte_range.start, new_fi.byte_range.end, timestamp_ms
                    ),
=======
                    url: generate_fetch_url(&file_path, &new_fi.byte_range, timestamp),
>>>>>>> b370cbea
                    url_range: HttpRange::from(new_fi.byte_range),
                });

                idx += 1;
            }

            merged_fetch_info_map.insert(hash.into(), merged);
        }

        Ok(Some(QueryReconstructionResponse {
            offset_into_first_range: file_range.start - first_chunk_byte_start,
            terms,
            fetch_info: merged_fetch_info_map,
        }))
    }

    async fn batch_get_reconstruction(&self, file_ids: &[MerkleHash]) -> Result<BatchQueryReconstructionResponse> {
        let mut files = HashMap::new();
        let mut fetch_info_map: HashMap<HexMerkleHash, Vec<CASReconstructionFetchInfo>> = HashMap::new();

        for file_id in file_ids {
            if let Some(response) = self.get_reconstruction(file_id, None).await? {
                let hex_hash: HexMerkleHash = (*file_id).into();
                files.insert(hex_hash, response.terms);

                for (hash, fetch_infos) in response.fetch_info {
                    fetch_info_map.entry(hash).or_default().extend(fetch_infos);
                }
            }
        }

        Ok(BatchQueryReconstructionResponse {
            files,
            fetch_info: fetch_info_map,
        })
    }

    async fn get_file_term_data(
        &self,
        hash: MerkleHash,
        fetch_term: CASReconstructionFetchInfo,
    ) -> Result<TermDownloadOutput> {
<<<<<<< HEAD
        // URL format: "{file_path}:{start}:{end}:{timestamp}"
        // where file_path is the full path in Debug format (with quotes)
        let url = &fetch_term.url;

        // Split from the end to handle paths that might contain colons
        let mut parts = url.rsplitn(4, ':').collect::<Vec<_>>();
        parts.reverse();

        if parts.len() != 4 {
            return Err(CasClientError::InvalidArguments);
        }

        let file_path_str = parts[0];
        let start_pos: u64 = parts[1].parse().map_err(|_| CasClientError::InvalidArguments)?;
        let end_pos: u64 = parts[2].parse().map_err(|_| CasClientError::InvalidArguments)?;
        let url_timestamp_ms: u64 = parts[3].parse().map_err(|_| CasClientError::InvalidArguments)?;

        // Check if URL has expired
        let current_ms = Self::current_timestamp_ms();
        let expiration_ms = self.url_expiration_ms.load(Ordering::Relaxed);
        if current_ms.saturating_sub(url_timestamp_ms) > expiration_ms {
            return Err(CasClientError::PresignedUrlExpirationError);
        }

        // Validate start_pos and end_pos match url_range
        if start_pos != fetch_term.url_range.start {
            return Err(CasClientError::InvalidArguments);
        }
        if end_pos != fetch_term.url_range.end {
            return Err(CasClientError::InvalidArguments);
        }

        // Parse the file path (it's in Debug format with quotes)
        let file_path: PathBuf = file_path_str.trim_matches('"').into();
=======
        let (file_path, url_byte_range, url_timestamp) = parse_fetch_url(&fetch_term.url)?;

        // Check if URL has expired
        let expiration_ms = self.url_expiration_ms.load(Ordering::Relaxed);
        let elapsed_ms = Instant::now().saturating_duration_since(url_timestamp).as_millis() as u64;
        if elapsed_ms > expiration_ms {
            return Err(CasClientError::PresignedUrlExpirationError);
        }

        // Validate byte range matches url_range
        if url_byte_range.start != fetch_term.url_range.start || url_byte_range.end != fetch_term.url_range.end {
            return Err(CasClientError::InvalidArguments);
        }
>>>>>>> b370cbea
        let file = File::open(&file_path).map_err(|_| {
            error!("Unable to find xorb in local CAS {:?}", file_path);
            CasClientError::XORBNotFound(hash)
        })?;

        let mut reader = BufReader::new(file);
        let cas = CasObject::deserialize(&mut reader)?;

        let data = cas.get_bytes_by_chunk_range(&mut reader, fetch_term.range.start, fetch_term.range.end)?;

        let chunk_byte_indices = {
            let mut indices = Vec::new();
            let mut cumulative = 0u32;
            // Start with 0, matching the format from deserialize_chunks_from_stream
            indices.push(0);
            // ChunkRange is exclusive-end, so we iterate from start to end (exclusive)
            for chunk_idx in fetch_term.range.start..fetch_term.range.end {
                let chunk_len = cas
                    .uncompressed_chunk_length(chunk_idx)
                    .map_err(|e| CasClientError::Other(format!("Failed to get chunk length: {e}")))?;
                cumulative += chunk_len;
                indices.push(cumulative);
            }
            indices
        };

        Ok(TermDownloadOutput {
            data,
            chunk_byte_indices,
            chunk_range: fetch_term.range,
        })
    }

    async fn get_file_with_sequential_writer(
        self: Arc<Self>,
        hash: &MerkleHash,
        byte_range: Option<FileRange>,
        mut output_provider: SequentialOutput,
        _progress_updater: Option<Arc<SingleItemProgressUpdater>>,
    ) -> Result<u64> {
        let data = self.get_file_data(hash, byte_range).await?;
        let len = data.len() as u64;
        output_provider.write_all(&data).await?;
        Ok(len)
    }

    async fn get_file_with_parallel_writer(
        self: Arc<Self>,
        hash: &MerkleHash,
        byte_range: Option<FileRange>,
        output_provider: SeekingOutputProvider,
        progress_updater: Option<Arc<SingleItemProgressUpdater>>,
    ) -> Result<u64> {
        let sequential = output_provider.try_into()?;
        self.get_file_with_sequential_writer(hash, byte_range, sequential, progress_updater)
            .await
    }
}

impl LocalClient {
    pub async fn get_file_size(&self, hash: &MerkleHash) -> Result<u64> {
        let file_info = self.shard_manager.get_file_reconstruction_info(hash).await?;
        Ok(file_info.unwrap().0.file_size())
    }

    pub async fn get_file_data(&self, hash: &MerkleHash, byte_range: Option<FileRange>) -> Result<Vec<u8>> {
        let Some((file_info, _)) = self
            .shard_manager
            .get_file_reconstruction_info(hash)
            .await
            .map_err(|e| anyhow!("{e}"))?
        else {
            return Err(CasClientError::FileNotFound(*hash));
        };

        // This is just used for testing, so inefficient is fine.
        let mut file_vec = Vec::new();
        for entry in &file_info.segments {
            let mut entry_bytes = self
                .get_object_range(&entry.cas_hash, vec![(entry.chunk_index_start, entry.chunk_index_end)])?
                .pop()
                .unwrap();
            file_vec.append(&mut entry_bytes);
        }

        let file_size = file_vec.len();

        // Handle range validation and truncation
        let start = byte_range.as_ref().map(|range| range.start as usize).unwrap_or(0);

        // If the entire range is out of bounds, return InvalidRange error
        if byte_range.is_some() && start >= file_size {
            return Err(CasClientError::InvalidRange);
        }

        // Truncate end if it extends beyond file size
        let end = byte_range
            .as_ref()
            .map(|range| range.end as usize)
            .unwrap_or(file_size)
            .min(file_size);

        Ok(file_vec[start..end].to_vec())
    }
}

fn map_heed_db_error(e: heed::Error) -> CasClientError {
    let msg = format!("Global shard dedup database error: {e:?}");
    warn!("{msg}");
    CasClientError::Other(msg)
}
<<<<<<< HEAD
=======

fn generate_fetch_url(file_path: &Path, byte_range: &FileRange, timestamp: Instant) -> String {
    let timestamp_ms = timestamp.saturating_duration_since(*REFERENCE_INSTANT).as_millis() as u64;
    format!("{:?}:{}:{}:{}", file_path, byte_range.start, byte_range.end, timestamp_ms)
}

fn parse_fetch_url(url: &str) -> Result<(PathBuf, FileRange, Instant)> {
    let mut parts = url.rsplitn(4, ':').collect::<Vec<_>>();
    parts.reverse();

    if parts.len() != 4 {
        return Err(CasClientError::InvalidArguments);
    }

    let file_path_str = parts[0];
    let start_pos: u64 = parts[1].parse().map_err(|_| CasClientError::InvalidArguments)?;
    let end_pos: u64 = parts[2].parse().map_err(|_| CasClientError::InvalidArguments)?;
    let timestamp_ms: u64 = parts[3].parse().map_err(|_| CasClientError::InvalidArguments)?;

    let file_path: PathBuf = file_path_str.trim_matches('"').into();
    let byte_range = FileRange::new(start_pos, end_pos);
    let timestamp = *REFERENCE_INSTANT + Duration::from_millis(timestamp_ms);

    Ok((file_path, byte_range, timestamp))
}
>>>>>>> b370cbea
#[cfg(test)]
mod tests {
    use cas_object::CompressionScheme::LZ4;
    use cas_object::test_utils::*;
    use cas_types::CASReconstructionFetchInfo;
    use deduplication::test_utils::raw_xorb_to_vec;
    use mdb_shard::utils::parse_shard_filename;

    use super::*;
    use crate::client_testing_utils::ClientTestingUtils;

    #[tokio::test]
    async fn test_basic_put_get() {
        let xorb = build_raw_xorb(1, ChunkSize::Fixed(2048));
        let data = raw_xorb_to_vec(&xorb);

        let cas_object = build_and_verify_cas_object(xorb, None);
        let hash = cas_object.hash;

        // Act & Assert
        let client = LocalClient::temporary().await.unwrap();
        let permit = client.acquire_upload_permit().await.unwrap();
        assert!(client.upload_xorb("key", cas_object, None, permit).await.is_ok());

        let returned_data = client.get(&hash).unwrap();
        assert_eq!(data, returned_data);
    }

    #[tokio::test]
    async fn test_basic_put_get_random_medium() {
        let xorb = build_raw_xorb(44, ChunkSize::Random(512, 15633));
        let data = raw_xorb_to_vec(&xorb);

        let cas_object = build_and_verify_cas_object(xorb, Some(LZ4));
        let hash = cas_object.hash;

        // Act & Assert
        let client = LocalClient::temporary().await.unwrap();
        let permit = client.acquire_upload_permit().await.unwrap();
        assert!(client.upload_xorb("", cas_object, None, permit).await.is_ok());

        let returned_data = client.get(&hash).unwrap();
        assert_eq!(data, returned_data);
    }

    #[tokio::test]
    async fn test_basic_put_get_range_random_small() {
        let xorb = build_raw_xorb(3, ChunkSize::Random(512, 15633));
        let data = raw_xorb_to_vec(&xorb);
        let chunk_and_boundaries = xorb.cas_info.chunks_and_boundaries();

        let cas_object = build_and_verify_cas_object(xorb, Some(LZ4));
        let hash = cas_object.hash;

        // Act & Assert
        let client = LocalClient::temporary().await.unwrap();
        let permit = client.acquire_upload_permit().await.unwrap();
        assert!(client.upload_xorb("", cas_object, None, permit).await.is_ok());

        let ranges: Vec<(u32, u32)> = vec![(0, 1), (2, 3)];
        let returned_ranges = client.get_object_range(&hash, ranges).unwrap();

        let expected = [
            data[0..chunk_and_boundaries[0].1 as usize].to_vec(),
            data[chunk_and_boundaries[1].1 as usize..chunk_and_boundaries[2].1 as usize].to_vec(),
        ];

        for idx in 0..returned_ranges.len() {
            assert_eq!(expected[idx], returned_ranges[idx]);
        }
    }

    #[tokio::test]
    async fn test_basic_length() {
        let xorb = build_raw_xorb(1, ChunkSize::Fixed(2048));
        let data = raw_xorb_to_vec(&xorb);

        let cas_object = build_and_verify_cas_object(xorb, Some(LZ4));
        let hash = cas_object.hash;

        let gen_length = data.len();

        // Act
        let client = LocalClient::temporary().await.unwrap();
        let permit = client.acquire_upload_permit().await.unwrap();
        assert!(client.upload_xorb("", cas_object, None, permit).await.is_ok());
        let len = client.get_length(&hash).unwrap();

        // Assert
        assert_eq!(len as usize, gen_length);
    }

    #[tokio::test]
    async fn test_missing_xorb() {
        // Arrange
        let hash = MerkleHash::from_hex("d760aaf4beb07581956e24c847c47f1abd2e419166aa68259035bc412232e9da").unwrap();

        // Act & Assert
        let client = LocalClient::temporary().await.unwrap();
        let result = client.get(&hash);
        assert!(matches!(result, Err(CasClientError::XORBNotFound(_))));
    }

    #[tokio::test]
    async fn test_failures() {
        let hello = "hello world".as_bytes().to_vec();

        let hello_hash = merklehash::compute_data_hash(&hello[..]);

        let cas_object = serialized_cas_object_from_components(
            &hello_hash,
            hello.clone(),
            vec![(hello_hash, hello.len() as u32)],
            None,
        )
        .unwrap();

        // write "hello world"
        let client = LocalClient::temporary().await.unwrap();
        let permit = client.acquire_upload_permit().await.unwrap();
        client.upload_xorb("default", cas_object, None, permit).await.unwrap();

        let cas_object = serialized_cas_object_from_components(
            &hello_hash,
            hello.clone(),
            vec![(hello_hash, hello.len() as u32)],
            None,
        )
        .unwrap();

        // put the same value a second time. This should be ok.
        let permit2 = client.acquire_upload_permit().await.unwrap();
        client.upload_xorb("default", cas_object, None, permit2).await.unwrap();

        // we can list all entries
        let r = client.get_all_entries().unwrap();
        assert_eq!(r.len(), 1);
        assert_eq!(
            r,
            vec![Key {
                prefix: "default".into(),
                hash: hello_hash
            }]
        );

        // compute a hash of something we do not have in the store
        let world = "world".as_bytes().to_vec();
        let world_hash = merklehash::compute_data_hash(&world[..]);

        // get length of non-existent object should fail with XORBNotFound
        assert_eq!(CasClientError::XORBNotFound(world_hash), client.get_length(&world_hash).unwrap_err());

        // read of non-existent object should fail with XORBNotFound
        assert!(client.get(&world_hash).is_err());
        // read range of non-existent object should fail with XORBNotFound
        assert!(client.get_object_range(&world_hash, vec![(0, 5)]).is_err());

        // we can delete non-existent things
        client.delete(&world_hash);

        // delete the entry we inserted
        client.delete(&hello_hash);
        let r = client.get_all_entries().unwrap();
        assert_eq!(r.len(), 0);

        // now every read of that key should fail
        assert_eq!(CasClientError::XORBNotFound(hello_hash), client.get_length(&hello_hash).unwrap_err());
        assert_eq!(CasClientError::XORBNotFound(hello_hash), client.get(&hello_hash).unwrap_err());
    }

    #[tokio::test]
    async fn test_hashing() {
        // hand construct a tree of 2 chunks
        let hello = "hello".as_bytes().to_vec();
        let world = "world".as_bytes().to_vec();
        let hello_hash = merklehash::compute_data_hash(&hello[..]);
        let world_hash = merklehash::compute_data_hash(&world[..]);

        let final_hash = merklehash::xorb_hash(&[(hello_hash, 5), (world_hash, 5)]);

        // insert should succeed
        let client = LocalClient::temporary().await.unwrap();
        let permit = client.acquire_upload_permit().await.unwrap();
        client
            .upload_xorb(
                "key",
                serialized_cas_object_from_components(
                    &final_hash,
                    "helloworld".as_bytes().to_vec(),
                    vec![(hello_hash, 5), (world_hash, 10)],
                    None,
                )
                .unwrap(),
                None,
                permit,
            )
            .await
            .unwrap();
    }

    #[tokio::test]
    async fn test_global_dedup() {
        let tmp_dir = TempDir::new().unwrap();
        let shard_dir_1 = tmp_dir.path().join("shard_1");
        std::fs::create_dir_all(&shard_dir_1).unwrap();
        let shard_dir_2 = tmp_dir.path().join("shard_2");
        std::fs::create_dir_all(&shard_dir_2).unwrap();

        let shard_in = mdb_shard::shard_format::test_routines::gen_random_shard_with_cas_references(
            0, &[16; 8], &[2; 20], true, true,
        )
        .unwrap();

        let new_shard_path = shard_in.write_to_directory(&shard_dir_1, None).unwrap();

        let shard_hash = parse_shard_filename(&new_shard_path).unwrap();

        let client = LocalClient::temporary().await.unwrap();

        let permit = client.acquire_upload_permit().await.unwrap();
        client
            .upload_shard(std::fs::read(&new_shard_path).unwrap().into(), permit)
            .await
            .unwrap();

        let dedup_hashes =
            MDBShardInfo::filter_cas_chunks_for_global_dedup(&mut File::open(&new_shard_path).unwrap()).unwrap();

        assert_ne!(dedup_hashes.len(), 0);

        // Now do the query...
        let new_shard = client
            .query_for_global_dedup_shard("default", &dedup_hashes[0])
            .await
            .unwrap()
            .unwrap();

        let sf = MDBShardFile::write_out_from_reader(shard_dir_2.clone(), &mut Cursor::new(new_shard)).unwrap();

        assert_eq!(sf.path, shard_dir_2.join(shard_file_name(&shard_hash)));
    }

<<<<<<< HEAD
    #[tokio::test(flavor = "multi_thread", worker_threads = 2)]
=======
    #[tokio::test]
>>>>>>> b370cbea
    async fn test_download_fetch_term_data_validation() {
        // Setup: Create a client and upload a xorb
        let xorb = build_raw_xorb(3, ChunkSize::Fixed(2048));
        let cas_object = build_and_verify_cas_object(xorb, None);
        let hash = cas_object.hash;

<<<<<<< HEAD
        let client = LocalClient::temporary().unwrap();
=======
        let client = LocalClient::temporary().await.unwrap();
>>>>>>> b370cbea
        let permit = client.acquire_upload_permit().await.unwrap();
        client.upload_xorb("default", cas_object, None, permit).await.unwrap();

        // Get the actual byte offsets for a chunk range
        let file_path = client.get_path_for_entry(&hash);
        let file = File::open(&file_path).unwrap();
        let mut reader = BufReader::new(file);
        let cas = CasObject::deserialize(&mut reader).unwrap();
        let (fetch_byte_start, fetch_byte_end) = cas.get_byte_offset(0, 1).unwrap();

<<<<<<< HEAD
        let timestamp_ms = LocalClient::current_timestamp_ms();
        // URL format: "{file_path:?}:{start}:{end}:{timestamp}"
        let valid_url = format!("{:?}:{}:{}:{}", file_path, fetch_byte_start, fetch_byte_end, timestamp_ms);
=======
        let timestamp = Instant::now();
        let byte_range = FileRange::new(fetch_byte_start as u64, fetch_byte_end as u64);
        let valid_url = generate_fetch_url(&file_path, &byte_range, timestamp);
>>>>>>> b370cbea
        let valid_url_range = HttpRange::new(fetch_byte_start as u64, fetch_byte_end as u64);

        // Test 1: Valid URL and fetch_term should succeed
        let valid_fetch_term = CASReconstructionFetchInfo {
            range: ChunkRange::new(0, 1),
            url: valid_url.clone(),
            url_range: valid_url_range,
        };
        let result = client.get_file_term_data(hash, valid_fetch_term).await;
        assert!(result.is_ok(), "Valid fetch_term should succeed");

        // Test 2: Invalid URL format - too few parts (3 instead of 4)
        let too_few_parts = "filename:123:456";
        let invalid_fetch_term = CASReconstructionFetchInfo {
            range: ChunkRange::new(0, 1),
            url: too_few_parts.to_string(),
            url_range: valid_url_range,
        };
        let result = client.get_file_term_data(hash, invalid_fetch_term).await;
        assert!(result.is_err(), "URL with too few parts should fail");
        assert!(matches!(result.unwrap_err(), CasClientError::InvalidArguments));

        // Test 3: Invalid start_pos - doesn't match url_range.start
<<<<<<< HEAD
        let wrong_start_pos = format!("{:?}:{}:{}:{}", file_path, fetch_byte_start + 1, fetch_byte_end, timestamp_ms);
=======
        let wrong_byte_range = FileRange::new(fetch_byte_start as u64 + 1, fetch_byte_end as u64);
        let wrong_start_pos = generate_fetch_url(&file_path, &wrong_byte_range, timestamp);
>>>>>>> b370cbea
        let invalid_fetch_term = CASReconstructionFetchInfo {
            range: ChunkRange::new(0, 1),
            url: wrong_start_pos,
            url_range: valid_url_range,
        };
        let result = client.get_file_term_data(hash, invalid_fetch_term).await;
        assert!(result.is_err(), "Wrong start_pos should fail");
        assert!(matches!(result.unwrap_err(), CasClientError::InvalidArguments));

        // Test 4: Invalid end_pos - doesn't match url_range.end
<<<<<<< HEAD
        let wrong_end_pos = format!("{:?}:{}:{}:{}", file_path, fetch_byte_start, fetch_byte_end + 1, timestamp_ms);
=======
        let wrong_byte_range = FileRange::new(fetch_byte_start as u64, fetch_byte_end as u64 + 1);
        let wrong_end_pos = generate_fetch_url(&file_path, &wrong_byte_range, timestamp);
>>>>>>> b370cbea
        let invalid_fetch_term = CASReconstructionFetchInfo {
            range: ChunkRange::new(0, 1),
            url: wrong_end_pos,
            url_range: valid_url_range,
        };
        let result = client.get_file_term_data(hash, invalid_fetch_term).await;
        assert!(result.is_err(), "Wrong end_pos should fail");
        assert!(matches!(result.unwrap_err(), CasClientError::InvalidArguments));

        // Test 5: Invalid start_pos - non-numeric
<<<<<<< HEAD
=======
        let timestamp_ms = timestamp.saturating_duration_since(*REFERENCE_INSTANT).as_millis() as u64;
>>>>>>> b370cbea
        let non_numeric_start = format!("{:?}:not_a_number:{}:{}", file_path, fetch_byte_end, timestamp_ms);
        let invalid_fetch_term = CASReconstructionFetchInfo {
            range: ChunkRange::new(0, 1),
            url: non_numeric_start,
            url_range: valid_url_range,
        };
        let result = client.get_file_term_data(hash, invalid_fetch_term).await;
        assert!(result.is_err(), "Non-numeric start_pos should fail");
        assert!(matches!(result.unwrap_err(), CasClientError::InvalidArguments));

        // Test 6: Invalid end_pos - non-numeric
        let non_numeric_end = format!("{:?}:{}:not_a_number:{}", file_path, fetch_byte_start, timestamp_ms);
        let invalid_fetch_term = CASReconstructionFetchInfo {
            range: ChunkRange::new(0, 1),
            url: non_numeric_end,
            url_range: valid_url_range,
        };
        let result = client.get_file_term_data(hash, invalid_fetch_term).await;
        assert!(result.is_err(), "Non-numeric end_pos should fail");
        assert!(matches!(result.unwrap_err(), CasClientError::InvalidArguments));

        // Test 7: Empty URL
        let invalid_fetch_term = CASReconstructionFetchInfo {
            range: ChunkRange::new(0, 1),
            url: String::new(),
            url_range: valid_url_range,
        };
        let result = client.get_file_term_data(hash, invalid_fetch_term).await;
        assert!(result.is_err(), "Empty URL should fail");
        assert!(matches!(result.unwrap_err(), CasClientError::InvalidArguments));

        // Test 8: Invalid timestamp - non-numeric
        let non_numeric_timestamp = format!("{:?}:{}:{}:not_a_number", file_path, fetch_byte_start, fetch_byte_end);
        let invalid_fetch_term = CASReconstructionFetchInfo {
            range: ChunkRange::new(0, 1),
            url: non_numeric_timestamp,
            url_range: valid_url_range,
        };
        let result = client.get_file_term_data(hash, invalid_fetch_term).await;
        assert!(result.is_err(), "Non-numeric timestamp should fail");
        assert!(matches!(result.unwrap_err(), CasClientError::InvalidArguments));

        // Test 9: Non-existent file path
        let non_existent_path = PathBuf::from("/nonexistent/path/file.xorb");
<<<<<<< HEAD
        let non_existent_url =
            format!("{:?}:{}:{}:{}", non_existent_path, fetch_byte_start, fetch_byte_end, timestamp_ms);
=======
        let non_existent_url = generate_fetch_url(&non_existent_path, &byte_range, timestamp);
>>>>>>> b370cbea
        let invalid_fetch_term = CASReconstructionFetchInfo {
            range: ChunkRange::new(0, 1),
            url: non_existent_url,
            url_range: valid_url_range,
        };
        let result = client.get_file_term_data(hash, invalid_fetch_term).await;
        assert!(result.is_err(), "Non-existent file should fail");
    }

<<<<<<< HEAD
    #[tokio::test(flavor = "multi_thread", worker_threads = 2)]
=======
    #[tokio::test(start_paused = true)]
>>>>>>> b370cbea
    async fn test_url_expiration_within_window() {
        let xorb = build_raw_xorb(3, ChunkSize::Fixed(2048));
        let cas_object = build_and_verify_cas_object(xorb, None);
        let hash = cas_object.hash;

<<<<<<< HEAD
        let client = LocalClient::temporary().unwrap();
=======
        let client = LocalClient::temporary().await.unwrap();
>>>>>>> b370cbea
        client.set_fetch_term_url_expiration(Duration::from_secs(60));

        let permit = client.acquire_upload_permit().await.unwrap();
        client.upload_xorb("default", cas_object, None, permit).await.unwrap();

        let file_path = client.get_path_for_entry(&hash);
        let file = File::open(&file_path).unwrap();
        let mut reader = BufReader::new(file);
        let cas = CasObject::deserialize(&mut reader).unwrap();
        let (fetch_byte_start, fetch_byte_end) = cas.get_byte_offset(0, 1).unwrap();

<<<<<<< HEAD
        // Use current timestamp (within the window)
        let timestamp_ms = LocalClient::current_timestamp_ms();
        let valid_url = format!("{:?}:{}:{}:{}", file_path, fetch_byte_start, fetch_byte_end, timestamp_ms);
        let valid_url_range = HttpRange::new(fetch_byte_start as u64, fetch_byte_end as u64);

=======
        // Create URL at current time
        let timestamp = Instant::now();
        let byte_range = FileRange::new(fetch_byte_start as u64, fetch_byte_end as u64);
        let valid_url = generate_fetch_url(&file_path, &byte_range, timestamp);
        let valid_url_range = HttpRange::new(fetch_byte_start as u64, fetch_byte_end as u64);

        // Advance time by 30 seconds (still within the 60 second window)
        tokio::time::advance(Duration::from_secs(30)).await;

>>>>>>> b370cbea
        let fetch_term = CASReconstructionFetchInfo {
            range: ChunkRange::new(0, 1),
            url: valid_url,
            url_range: valid_url_range,
        };
        let result = client.get_file_term_data(hash, fetch_term).await;
        assert!(result.is_ok(), "URL should be valid within expiration window");
    }

<<<<<<< HEAD
    #[tokio::test(flavor = "multi_thread", worker_threads = 2)]
=======
    #[tokio::test(start_paused = true)]
>>>>>>> b370cbea
    async fn test_url_expiration_after_window() {
        let xorb = build_raw_xorb(3, ChunkSize::Fixed(2048));
        let cas_object = build_and_verify_cas_object(xorb, None);
        let hash = cas_object.hash;

<<<<<<< HEAD
        let client = LocalClient::temporary().unwrap();
=======
        let client = LocalClient::temporary().await.unwrap();
>>>>>>> b370cbea
        client.set_fetch_term_url_expiration(Duration::from_secs(60));

        let permit = client.acquire_upload_permit().await.unwrap();
        client.upload_xorb("default", cas_object, None, permit).await.unwrap();

        let file_path = client.get_path_for_entry(&hash);
        let file = File::open(&file_path).unwrap();
        let mut reader = BufReader::new(file);
        let cas = CasObject::deserialize(&mut reader).unwrap();
        let (fetch_byte_start, fetch_byte_end) = cas.get_byte_offset(0, 1).unwrap();

<<<<<<< HEAD
        // Use a timestamp 61 seconds in the past (past the 60 second window)
        let timestamp_ms = LocalClient::current_timestamp_ms() - 61_000;
        let expired_url = format!("{:?}:{}:{}:{}", file_path, fetch_byte_start, fetch_byte_end, timestamp_ms);
        let valid_url_range = HttpRange::new(fetch_byte_start as u64, fetch_byte_end as u64);

=======
        // Create URL at current time
        let timestamp = Instant::now();
        let byte_range = FileRange::new(fetch_byte_start as u64, fetch_byte_end as u64);
        let expired_url = generate_fetch_url(&file_path, &byte_range, timestamp);
        let valid_url_range = HttpRange::new(fetch_byte_start as u64, fetch_byte_end as u64);

        // Advance time by 61 seconds (past the 60 second window)
        tokio::time::advance(Duration::from_secs(61)).await;

>>>>>>> b370cbea
        let fetch_term = CASReconstructionFetchInfo {
            range: ChunkRange::new(0, 1),
            url: expired_url,
            url_range: valid_url_range,
        };
        let result = client.get_file_term_data(hash, fetch_term).await;
        assert!(result.is_err(), "URL should be expired after expiration window");
        assert!(matches!(result.unwrap_err(), CasClientError::PresignedUrlExpirationError));
    }

<<<<<<< HEAD
    #[tokio::test(flavor = "multi_thread", worker_threads = 2)]
=======
    #[tokio::test(start_paused = true)]
>>>>>>> b370cbea
    async fn test_url_expiration_default_infinite() {
        let xorb = build_raw_xorb(3, ChunkSize::Fixed(2048));
        let cas_object = build_and_verify_cas_object(xorb, None);
        let hash = cas_object.hash;

<<<<<<< HEAD
        // Don't set expiration - default should be effectively infinite
        let client = LocalClient::temporary().unwrap();
=======
        // Don't set expiration - default should be effectively infinite (u64::MAX ms)
        let client = LocalClient::temporary().await.unwrap();
>>>>>>> b370cbea

        let permit = client.acquire_upload_permit().await.unwrap();
        client.upload_xorb("default", cas_object, None, permit).await.unwrap();

        let file_path = client.get_path_for_entry(&hash);
        let file = File::open(&file_path).unwrap();
        let mut reader = BufReader::new(file);
        let cas = CasObject::deserialize(&mut reader).unwrap();
        let (fetch_byte_start, fetch_byte_end) = cas.get_byte_offset(0, 1).unwrap();

<<<<<<< HEAD
        // Use a very old timestamp (1 year ago) - should still work with infinite expiration
        let timestamp_ms = LocalClient::current_timestamp_ms().saturating_sub(365 * 24 * 60 * 60 * 1000);
        let old_url = format!("{:?}:{}:{}:{}", file_path, fetch_byte_start, fetch_byte_end, timestamp_ms);
        let valid_url_range = HttpRange::new(fetch_byte_start as u64, fetch_byte_end as u64);

        let fetch_term = CASReconstructionFetchInfo {
            range: ChunkRange::new(0, 1),
            url: old_url,
=======
        // Create URL at current time
        let timestamp = Instant::now();
        let byte_range = FileRange::new(fetch_byte_start as u64, fetch_byte_end as u64);
        let url = generate_fetch_url(&file_path, &byte_range, timestamp);
        let valid_url_range = HttpRange::new(fetch_byte_start as u64, fetch_byte_end as u64);

        // Advance time by 1 year - should still work with default infinite expiration
        tokio::time::advance(Duration::from_secs(365 * 24 * 60 * 60)).await;

        let fetch_term = CASReconstructionFetchInfo {
            range: ChunkRange::new(0, 1),
            url,
>>>>>>> b370cbea
            url_range: valid_url_range,
        };
        let result = client.get_file_term_data(hash, fetch_term).await;
        assert!(result.is_ok(), "URL should not expire with default infinite expiration");
    }

<<<<<<< HEAD
    #[tokio::test(flavor = "multi_thread", worker_threads = 2)]
=======
    #[tokio::test(start_paused = true)]
>>>>>>> b370cbea
    async fn test_url_expiration_exact_boundary() {
        let xorb = build_raw_xorb(3, ChunkSize::Fixed(2048));
        let cas_object = build_and_verify_cas_object(xorb, None);
        let hash = cas_object.hash;

<<<<<<< HEAD
        let client = LocalClient::temporary().unwrap();
=======
        let client = LocalClient::temporary().await.unwrap();
>>>>>>> b370cbea
        client.set_fetch_term_url_expiration(Duration::from_secs(60));

        let permit = client.acquire_upload_permit().await.unwrap();
        client.upload_xorb("default", cas_object, None, permit).await.unwrap();

        let file_path = client.get_path_for_entry(&hash);
        let file = File::open(&file_path).unwrap();
        let mut reader = BufReader::new(file);
        let cas = CasObject::deserialize(&mut reader).unwrap();
        let (fetch_byte_start, fetch_byte_end) = cas.get_byte_offset(0, 1).unwrap();

<<<<<<< HEAD
        let valid_url_range = HttpRange::new(fetch_byte_start as u64, fetch_byte_end as u64);

        // Test just inside boundary (59 seconds ago) - should be valid
        let timestamp_at_boundary = LocalClient::current_timestamp_ms() - 59_000;
        let url_at_boundary =
            format!("{:?}:{}:{}:{}", file_path, fetch_byte_start, fetch_byte_end, timestamp_at_boundary);

        let fetch_term = CASReconstructionFetchInfo {
            range: ChunkRange::new(0, 1),
            url: url_at_boundary,
            url_range: valid_url_range,
        };
        let result = client.get_file_term_data(hash, fetch_term).await;
        assert!(result.is_ok(), "URL should be valid just inside expiration boundary");

        // Test just past boundary (61 seconds ago) - should be expired
        let timestamp_past_boundary = LocalClient::current_timestamp_ms() - 61_000;
        let url_past_boundary =
            format!("{:?}:{}:{}:{}", file_path, fetch_byte_start, fetch_byte_end, timestamp_past_boundary);

        let fetch_term = CASReconstructionFetchInfo {
            range: ChunkRange::new(0, 1),
            url: url_past_boundary,
            url_range: valid_url_range,
        };
        let result = client.get_file_term_data(hash, fetch_term).await;
        assert!(result.is_err(), "URL should be expired just past boundary");
        assert!(matches!(result.unwrap_err(), CasClientError::PresignedUrlExpirationError));
    }

    #[tokio::test(flavor = "multi_thread", worker_threads = 2)]
    async fn test_get_reconstruction_merges_adjacent_ranges() {
        let client = LocalClient::temporary().unwrap();
=======
        let byte_range = FileRange::new(fetch_byte_start as u64, fetch_byte_end as u64);
        let valid_url_range = HttpRange::new(fetch_byte_start as u64, fetch_byte_end as u64);

        // Create URL at current time
        let timestamp = Instant::now();
        let url = generate_fetch_url(&file_path, &byte_range, timestamp);

        // Test inside boundary (59 seconds elapsed, within 60 second window) - should be valid
        tokio::time::advance(Duration::from_secs(59)).await;

        let fetch_term = CASReconstructionFetchInfo {
            range: ChunkRange::new(0, 1),
            url: url.clone(),
            url_range: valid_url_range,
        };
        let result = client.get_file_term_data(hash, fetch_term).await;
        assert!(result.is_ok(), "URL should be valid inside expiration boundary");

        // Advance 2 more seconds (now 61 seconds total, past 60 second window) - should be expired
        tokio::time::advance(Duration::from_secs(2)).await;

        let fetch_term = CASReconstructionFetchInfo {
            range: ChunkRange::new(0, 1),
            url,
            url_range: valid_url_range,
        };
        let result = client.get_file_term_data(hash, fetch_term).await;
        assert!(result.is_err(), "URL should be expired past boundary");
        assert!(matches!(result.unwrap_err(), CasClientError::PresignedUrlExpirationError));
    }

    #[tokio::test]
    async fn test_get_reconstruction_merges_adjacent_ranges() {
        let client = LocalClient::temporary().await.unwrap();
>>>>>>> b370cbea

        // Create segments: xorb 1 chunks 0-2, then chunks 2-4 (adjacent)
        let term_spec = &[(1, (0, 2)), (1, (2, 4))];
        let (file_data, file_hash) = client.upload_random_file(term_spec, 2048).await.unwrap();

        // Verify reconstruction merges adjacent ranges
        let reconstruction = client.get_reconstruction(&file_hash, None).await.unwrap().unwrap();
        assert_eq!(reconstruction.terms.len(), 2);
        assert_eq!(reconstruction.fetch_info.len(), 1);

        let xorb_hash_hex = reconstruction.terms[0].hash;
        let fetch_infos = reconstruction.fetch_info.get(&xorb_hash_hex).unwrap();
        assert_eq!(fetch_infos.len(), 1);
        assert_eq!(fetch_infos[0].range.start, 0);
        assert_eq!(fetch_infos[0].range.end, 4);

        // Verify file retrieval
        assert_eq!(client.get_file_data(&file_hash, None).await.unwrap(), file_data);
    }

<<<<<<< HEAD
    #[tokio::test(flavor = "multi_thread", worker_threads = 2)]
    async fn test_get_reconstruction_with_multiple_xorbs() {
        let client = LocalClient::temporary().unwrap();
=======
    #[tokio::test]
    async fn test_get_reconstruction_with_multiple_xorbs() {
        let client = LocalClient::temporary().await.unwrap();
>>>>>>> b370cbea

        // Create file with segments from different xorbs
        let term_spec = &[(1, (0, 3)), (2, (0, 2)), (1, (3, 5))];
        let (file_data, file_hash) = client.upload_random_file(term_spec, 2048).await.unwrap();

        // Verify reconstruction
        let reconstruction = client.get_reconstruction(&file_hash, None).await.unwrap().unwrap();
        assert_eq!(reconstruction.terms.len(), 3);
        assert_eq!(reconstruction.fetch_info.len(), 2);

        // Verify file retrieval
        assert_eq!(client.get_file_data(&file_hash, None).await.unwrap(), file_data);
    }

<<<<<<< HEAD
    #[tokio::test(flavor = "multi_thread", worker_threads = 2)]
    async fn test_range_requests() {
        let client = LocalClient::temporary().unwrap();
=======
    /// Tests that overlapping chunk ranges within the same xorb are correctly merged
    /// into a single fetch_info with the union of the ranges.
    #[tokio::test]
    async fn test_get_reconstruction_overlapping_range_merging() {
        let client = LocalClient::temporary().await.unwrap();
        let chunk_size = 2048usize;

        // Test 1: Simple overlapping ranges [0,3) and [1,4) -> merged to [0,4)
        {
            let term_spec = &[(1, (0, 3)), (1, (1, 4))];
            let (file_data, file_hash) = client.upload_random_file(term_spec, chunk_size).await.unwrap();

            let reconstruction = client.get_reconstruction(&file_hash, None).await.unwrap().unwrap();
            assert_eq!(reconstruction.terms.len(), 2);
            assert_eq!(reconstruction.fetch_info.len(), 1);

            let xorb_hash_hex = reconstruction.terms[0].hash;
            let fetch_infos = reconstruction.fetch_info.get(&xorb_hash_hex).unwrap();
            assert_eq!(fetch_infos.len(), 1);
            assert_eq!(fetch_infos[0].range.start, 0);
            assert_eq!(fetch_infos[0].range.end, 4);

            assert_eq!(client.get_file_data(&file_hash, None).await.unwrap(), file_data);
        }

        // Test 2: Subset range - second range is fully contained in first [0,5) and [1,3) -> [0,5)
        {
            let term_spec = &[(1, (0, 5)), (1, (1, 3))];
            let (file_data, file_hash) = client.upload_random_file(term_spec, chunk_size).await.unwrap();

            let reconstruction = client.get_reconstruction(&file_hash, None).await.unwrap().unwrap();
            assert_eq!(reconstruction.terms.len(), 2);
            assert_eq!(reconstruction.fetch_info.len(), 1);

            let xorb_hash_hex = reconstruction.terms[0].hash;
            let fetch_infos = reconstruction.fetch_info.get(&xorb_hash_hex).unwrap();
            assert_eq!(fetch_infos.len(), 1);
            assert_eq!(fetch_infos[0].range.start, 0);
            assert_eq!(fetch_infos[0].range.end, 5);

            assert_eq!(client.get_file_data(&file_hash, None).await.unwrap(), file_data);
        }

        // Test 3: Second range ends before first range end [0,5) and [2,4) -> [0,5)
        {
            let term_spec = &[(1, (0, 5)), (1, (2, 4))];
            let (file_data, file_hash) = client.upload_random_file(term_spec, chunk_size).await.unwrap();

            let reconstruction = client.get_reconstruction(&file_hash, None).await.unwrap().unwrap();
            assert_eq!(reconstruction.terms.len(), 2);
            assert_eq!(reconstruction.fetch_info.len(), 1);

            let xorb_hash_hex = reconstruction.terms[0].hash;
            let fetch_infos = reconstruction.fetch_info.get(&xorb_hash_hex).unwrap();
            assert_eq!(fetch_infos.len(), 1);
            assert_eq!(fetch_infos[0].range.start, 0);
            assert_eq!(fetch_infos[0].range.end, 5);

            assert_eq!(client.get_file_data(&file_hash, None).await.unwrap(), file_data);
        }

        // Test 4: Multiple overlapping ranges forming a chain [0,2), [1,4), [3,6) -> [0,6)
        {
            let term_spec = &[(1, (0, 2)), (1, (1, 4)), (1, (3, 6))];
            let (file_data, file_hash) = client.upload_random_file(term_spec, chunk_size).await.unwrap();

            let reconstruction = client.get_reconstruction(&file_hash, None).await.unwrap().unwrap();
            assert_eq!(reconstruction.terms.len(), 3);
            assert_eq!(reconstruction.fetch_info.len(), 1);

            let xorb_hash_hex = reconstruction.terms[0].hash;
            let fetch_infos = reconstruction.fetch_info.get(&xorb_hash_hex).unwrap();
            assert_eq!(fetch_infos.len(), 1);
            assert_eq!(fetch_infos[0].range.start, 0);
            assert_eq!(fetch_infos[0].range.end, 6);

            assert_eq!(client.get_file_data(&file_hash, None).await.unwrap(), file_data);
        }

        // Test 5: Ranges that interleave in a non-monotonic way [0,5), [1,3), [2,4) -> [0,5)
        {
            let term_spec = &[(1, (0, 5)), (1, (1, 3)), (1, (2, 4))];
            let (file_data, file_hash) = client.upload_random_file(term_spec, chunk_size).await.unwrap();

            let reconstruction = client.get_reconstruction(&file_hash, None).await.unwrap().unwrap();
            assert_eq!(reconstruction.terms.len(), 3);
            assert_eq!(reconstruction.fetch_info.len(), 1);

            let xorb_hash_hex = reconstruction.terms[0].hash;
            let fetch_infos = reconstruction.fetch_info.get(&xorb_hash_hex).unwrap();
            assert_eq!(fetch_infos.len(), 1);
            assert_eq!(fetch_infos[0].range.start, 0);
            assert_eq!(fetch_infos[0].range.end, 5);

            assert_eq!(client.get_file_data(&file_hash, None).await.unwrap(), file_data);
        }

        // Test 6: Non-contiguous ranges should NOT be merged [0,2) and [4,6) -> two separate ranges
        {
            let term_spec = &[(1, (0, 2)), (1, (4, 6))];
            let (file_data, file_hash) = client.upload_random_file(term_spec, chunk_size).await.unwrap();

            let reconstruction = client.get_reconstruction(&file_hash, None).await.unwrap().unwrap();
            assert_eq!(reconstruction.terms.len(), 2);
            assert_eq!(reconstruction.fetch_info.len(), 1);

            let xorb_hash_hex = reconstruction.terms[0].hash;
            let fetch_infos = reconstruction.fetch_info.get(&xorb_hash_hex).unwrap();
            assert_eq!(fetch_infos.len(), 2);
            assert_eq!(fetch_infos[0].range.start, 0);
            assert_eq!(fetch_infos[0].range.end, 2);
            assert_eq!(fetch_infos[1].range.start, 4);
            assert_eq!(fetch_infos[1].range.end, 6);

            assert_eq!(client.get_file_data(&file_hash, None).await.unwrap(), file_data);
        }

        // Test 7: Touch at boundary (adjacent) [0,3) and [3,5) -> [0,5)
        {
            let term_spec = &[(1, (0, 3)), (1, (3, 5))];
            let (file_data, file_hash) = client.upload_random_file(term_spec, chunk_size).await.unwrap();

            let reconstruction = client.get_reconstruction(&file_hash, None).await.unwrap().unwrap();
            assert_eq!(reconstruction.terms.len(), 2);
            assert_eq!(reconstruction.fetch_info.len(), 1);

            let xorb_hash_hex = reconstruction.terms[0].hash;
            let fetch_infos = reconstruction.fetch_info.get(&xorb_hash_hex).unwrap();
            assert_eq!(fetch_infos.len(), 1);
            assert_eq!(fetch_infos[0].range.start, 0);
            assert_eq!(fetch_infos[0].range.end, 5);

            assert_eq!(client.get_file_data(&file_hash, None).await.unwrap(), file_data);
        }

        // Test 8: Large range followed by small contained range [0,10) and [4,6) -> [0,10)
        {
            let term_spec = &[(1, (0, 10)), (1, (4, 6))];
            let (file_data, file_hash) = client.upload_random_file(term_spec, chunk_size).await.unwrap();

            let reconstruction = client.get_reconstruction(&file_hash, None).await.unwrap().unwrap();
            assert_eq!(reconstruction.terms.len(), 2);
            assert_eq!(reconstruction.fetch_info.len(), 1);

            let xorb_hash_hex = reconstruction.terms[0].hash;
            let fetch_infos = reconstruction.fetch_info.get(&xorb_hash_hex).unwrap();
            assert_eq!(fetch_infos.len(), 1);
            assert_eq!(fetch_infos[0].range.start, 0);
            assert_eq!(fetch_infos[0].range.end, 10);

            assert_eq!(client.get_file_data(&file_hash, None).await.unwrap(), file_data);
        }

        // Test 9: Same range repeated multiple times [2,5), [2,5), [2,5) -> [2,5)
        {
            let term_spec = &[(1, (2, 5)), (1, (2, 5)), (1, (2, 5))];
            let (file_data, file_hash) = client.upload_random_file(term_spec, chunk_size).await.unwrap();

            let reconstruction = client.get_reconstruction(&file_hash, None).await.unwrap().unwrap();
            assert_eq!(reconstruction.terms.len(), 3);
            assert_eq!(reconstruction.fetch_info.len(), 1);

            let xorb_hash_hex = reconstruction.terms[0].hash;
            let fetch_infos = reconstruction.fetch_info.get(&xorb_hash_hex).unwrap();
            assert_eq!(fetch_infos.len(), 1);
            assert_eq!(fetch_infos[0].range.start, 2);
            assert_eq!(fetch_infos[0].range.end, 5);

            assert_eq!(client.get_file_data(&file_hash, None).await.unwrap(), file_data);
        }

        // Test 10: Mixed overlapping and non-contiguous in complex pattern
        // [0,3), [2,4), [6,8), [7,10) -> [0,4) and [6,10)
        {
            let term_spec = &[(1, (0, 3)), (1, (2, 4)), (1, (6, 8)), (1, (7, 10))];
            let (file_data, file_hash) = client.upload_random_file(term_spec, chunk_size).await.unwrap();

            let reconstruction = client.get_reconstruction(&file_hash, None).await.unwrap().unwrap();
            assert_eq!(reconstruction.terms.len(), 4);
            assert_eq!(reconstruction.fetch_info.len(), 1);

            let xorb_hash_hex = reconstruction.terms[0].hash;
            let fetch_infos = reconstruction.fetch_info.get(&xorb_hash_hex).unwrap();
            assert_eq!(fetch_infos.len(), 2);
            assert_eq!(fetch_infos[0].range.start, 0);
            assert_eq!(fetch_infos[0].range.end, 4);
            assert_eq!(fetch_infos[1].range.start, 6);
            assert_eq!(fetch_infos[1].range.end, 10);

            assert_eq!(client.get_file_data(&file_hash, None).await.unwrap(), file_data);
        }
    }

    #[tokio::test]
    async fn test_range_requests() {
        let client = LocalClient::temporary().await.unwrap();
>>>>>>> b370cbea
        let term_spec = &[(1, (0, 5))];
        let (file_data, file_hash) = client.upload_random_file(term_spec, 2048).await.unwrap();
        let total_file_size = file_data.len() as u64;

        // Test get_reconstruction range behaviors
        {
            // Partial out-of-range truncates
            let response = client
                .get_reconstruction(&file_hash, Some(FileRange::new(total_file_size / 2, total_file_size + 1000)))
                .await
                .unwrap()
                .unwrap();
            assert!(!response.terms.is_empty());
            assert!(response.offset_into_first_range > 0);

            // Entire range out of bounds returns error
            let result = client
                .get_reconstruction(&file_hash, Some(FileRange::new(total_file_size + 100, total_file_size + 1000)))
                .await;
            assert!(matches!(result.unwrap_err(), CasClientError::InvalidRange));

            // Start equals file size returns error
            let result = client
                .get_reconstruction(&file_hash, Some(FileRange::new(total_file_size, total_file_size + 100)))
                .await;
            assert!(matches!(result.unwrap_err(), CasClientError::InvalidRange));

            // Valid range within bounds succeeds
            let response = client
                .get_reconstruction(&file_hash, Some(FileRange::new(0, total_file_size / 2)))
                .await
                .unwrap()
                .unwrap();
            assert!(!response.terms.is_empty());
            assert_eq!(response.offset_into_first_range, 0);

            // End exactly at file size succeeds
            let response = client
                .get_reconstruction(&file_hash, Some(FileRange::new(0, total_file_size)))
                .await
                .unwrap()
                .unwrap();
            let total_unpacked: u64 = response.terms.iter().map(|t| t.unpacked_length as u64).sum();
            assert_eq!(total_unpacked, total_file_size);
        }

        // Test get_file_data range behaviors
        {
            // Partial out-of-range truncates
            let partial_start = total_file_size / 2;
            let data = client
                .get_file_data(&file_hash, Some(FileRange::new(partial_start, total_file_size + 1000)))
                .await
                .unwrap();
            assert_eq!(data, &file_data[partial_start as usize..]);

            // Entire range out of bounds returns error
            let result = client
                .get_file_data(&file_hash, Some(FileRange::new(total_file_size + 100, total_file_size + 1000)))
                .await;
            assert!(matches!(result.unwrap_err(), CasClientError::InvalidRange));

            // Start equals file size returns error
            let result = client
                .get_file_data(&file_hash, Some(FileRange::new(total_file_size, total_file_size + 100)))
                .await;
            assert!(matches!(result.unwrap_err(), CasClientError::InvalidRange));

            // Valid range within bounds
            let valid_end = total_file_size / 2;
            let data = client
                .get_file_data(&file_hash, Some(FileRange::new(0, valid_end)))
                .await
                .unwrap();
            assert_eq!(data, &file_data[..valid_end as usize]);

            // End exactly at file size
            let data = client
                .get_file_data(&file_hash, Some(FileRange::new(0, total_file_size)))
                .await
                .unwrap();
            assert_eq!(data, file_data);
        }
    }

<<<<<<< HEAD
    #[tokio::test(flavor = "multi_thread", worker_threads = 2)]
    async fn test_get_file_with_sequential_writer() {
        use crate::output_provider::buffer_provider::ThreadSafeBuffer;

        let client = LocalClient::temporary().unwrap();
=======
    #[tokio::test]
    async fn test_get_file_with_sequential_writer() {
        use crate::output_provider::buffer_provider::ThreadSafeBuffer;

        let client = LocalClient::temporary().await.unwrap();
>>>>>>> b370cbea
        let term_spec = &[(1, (0, 5))];
        let (file_data, file_hash) = client.upload_random_file(term_spec, 2048).await.unwrap();

        // Test that sequential writer correctly wraps get_file_data
        let buffer = ThreadSafeBuffer::default();
        let bytes_written = client
            .clone()
            .get_file_with_sequential_writer(&file_hash, None, buffer.clone().into(), None)
            .await
            .unwrap();

        assert_eq!(bytes_written as usize, file_data.len());
        assert_eq!(buffer.value(), file_data);

        // Test with range
        let buffer2 = ThreadSafeBuffer::default();
        let half = file_data.len() as u64 / 2;
        let bytes_written2 = client
            .clone()
            .get_file_with_sequential_writer(&file_hash, Some(FileRange::new(0, half)), buffer2.clone().into(), None)
            .await
            .unwrap();

        assert_eq!(bytes_written2, half);
        assert_eq!(buffer2.value(), &file_data[..half as usize]);
    }

<<<<<<< HEAD
    #[tokio::test(flavor = "multi_thread", worker_threads = 2)]
    async fn test_upload_random_file_configurations() {
        let client = LocalClient::temporary().unwrap();
=======
    #[tokio::test]
    async fn test_upload_random_file_configurations() {
        let client = LocalClient::temporary().await.unwrap();
>>>>>>> b370cbea

        // Test 1: Single segment with 3 chunks
        {
            let (file_data, file_hash) = client.upload_random_file(&[(1, (0, 3))], 2048).await.unwrap();
            assert_eq!(client.get_file_data(&file_hash, None).await.unwrap(), file_data);
        }

        // Test 2: Multiple segments from the same xorb
        {
            let term_spec = &[(1, (0, 2)), (1, (2, 4)), (1, (4, 6))];
            let (file_data, file_hash) = client.upload_random_file(term_spec, 2048).await.unwrap();

            let reconstruction = client.get_reconstruction(&file_hash, None).await.unwrap().unwrap();
            assert_eq!(reconstruction.terms.len(), 3);
            assert_eq!(reconstruction.fetch_info.len(), 1);

            assert_eq!(client.get_file_data(&file_hash, None).await.unwrap(), file_data);
        }

        // Test 3: Segments from different xorbs
        {
            let term_spec = &[(1, (0, 3)), (2, (0, 2)), (3, (0, 4))];
            let (file_data, file_hash) = client.upload_random_file(term_spec, 2048).await.unwrap();

            let reconstruction = client.get_reconstruction(&file_hash, None).await.unwrap().unwrap();
            assert_eq!(reconstruction.terms.len(), 3);
            assert_eq!(reconstruction.fetch_info.len(), 3);

            assert_eq!(client.get_file_data(&file_hash, None).await.unwrap(), file_data);
        }

        // Test 4: Partial range retrieval
        {
            let term_spec = &[(1, (0, 5)), (2, (0, 5))];
            let (file_data, file_hash) = client.upload_random_file(term_spec, 2048).await.unwrap();
            let half = file_data.len() as u64 / 2;

            // First half
            let first_half = client.get_file_data(&file_hash, Some(FileRange::new(0, half))).await.unwrap();
            assert_eq!(first_half, &file_data[..half as usize]);

            // Second half
            let second_half = client
                .get_file_data(&file_hash, Some(FileRange::new(half, file_data.len() as u64)))
                .await
                .unwrap();
            assert_eq!(second_half, &file_data[half as usize..]);
        }

        // Test 5: Overlapping chunk references from same xorb
        {
            let term_spec = &[(1, (0, 3)), (1, (1, 4)), (1, (2, 5))];
            let (file_data, file_hash) = client.upload_random_file(term_spec, 2048).await.unwrap();

            let reconstruction = client.get_reconstruction(&file_hash, None).await.unwrap().unwrap();
            assert_eq!(reconstruction.terms.len(), 3);
            assert_eq!(reconstruction.fetch_info.len(), 1);

            assert_eq!(client.get_file_data(&file_hash, None).await.unwrap(), file_data);
        }
    }

    /// Tests that get_reconstruction correctly shrinks chunk ranges to only include
    /// chunks that contain at least part of the requested byte range.
<<<<<<< HEAD
    #[tokio::test(flavor = "multi_thread", worker_threads = 2)]
    async fn test_get_reconstruction_chunk_boundary_shrinking() {
        let client = LocalClient::temporary().unwrap();
=======
    #[tokio::test]
    async fn test_get_reconstruction_chunk_boundary_shrinking() {
        let client = LocalClient::temporary().await.unwrap();
>>>>>>> b370cbea

        // Create a file with 5 chunks of 2048 bytes each = 10240 total bytes
        let chunk_size: usize = 2048;
        let term_spec = &[(1, (0, 5))];
        let (file_data, file_hash) = client.upload_random_file(term_spec, chunk_size).await.unwrap();

        let total_file_size = file_data.len() as u64;
        assert_eq!(total_file_size, (5 * chunk_size) as u64);

        let query_file_size = client.get_file_size(&file_hash).await.unwrap();
        assert_eq!(query_file_size, total_file_size);

        // Test 1: Range starting in the middle of chunk 1 should skip chunk 0
        // Range [2048 + 500, end of file] should skip chunk 0
        {
            let start = chunk_size as u64 + 500; // Middle of chunk 1
            let end = total_file_size;
            let response = client
                .get_reconstruction(&file_hash, Some(FileRange::new(start, end)))
                .await
                .unwrap()
                .unwrap();

            assert_eq!(response.terms.len(), 1);
            // chunk 0 should be excluded; starts at chunk 1
            assert_eq!(response.terms[0].range.start, 1);
            // Should include all remaining chunks
            assert_eq!(response.terms[0].range.end, 5);
            // offset_into_first_range is now the offset into the first returned chunk
            // After skipping chunk 0 (2048 bytes), offset is 500
            assert_eq!(response.offset_into_first_range, 500);
        }

        // Test 2: Range starting exactly at a chunk boundary
        // Range [2048*2, end] should start at chunk 2
        {
            let start = (chunk_size * 2) as u64; // Start of chunk 2
            let end = total_file_size;
            let response = client
                .get_reconstruction(&file_hash, Some(FileRange::new(start, end)))
                .await
                .unwrap()
                .unwrap();

            assert_eq!(response.terms.len(), 1);
            assert_eq!(response.terms[0].range.start, 2);
            assert_eq!(response.terms[0].range.end, 5);
            assert_eq!(response.offset_into_first_range, 0);
        }

        // Test 3: Range ending in the middle of a chunk should include that chunk and potentially more
        // Range [0, 2048*2 + 500] should include chunks that cover this range
        {
            let start = 0u64;
            let end = (chunk_size * 2) as u64 + 500; // Middle of chunk 2
            let response = client
                .get_reconstruction(&file_hash, Some(FileRange::new(start, end)))
                .await
                .unwrap()
                .unwrap();

            assert_eq!(response.terms.len(), 1);
            assert_eq!(response.terms[0].range.start, 0);
            // Should include chunks up through the one containing the end byte
            // The end-shrinking will shrink things to be three chunks -- the two full ones at indices 0 and 1, and then
            // chunk 2 which contains the partial info.
            assert_eq!(response.terms[0].range.end, 3);
            assert_eq!(response.offset_into_first_range, 0);
        }

        // Test 4: Range fully within a single chunk
        // Range [2048*2 + 100, 2048*2 + 500] (inside chunk 2)
        {
            let start = (chunk_size * 2) as u64 + 100; // Inside chunk 2
            let end = (chunk_size * 2) as u64 + 500; // Still inside chunk 2
            let response = client
                .get_reconstruction(&file_hash, Some(FileRange::new(start, end)))
                .await
                .unwrap()
                .unwrap();

            assert_eq!(response.terms.len(), 1);
            // Should start at chunk 2 (chunks 0-1 pruned)
            assert_eq!(response.terms[0].range.start, 2);
            // End-shrinking will shrink this range.
            assert_eq!(response.terms[0].range.end, 3);
            // After skipping chunks 0-1, offset is 100 into chunk 2
            assert_eq!(response.offset_into_first_range, 100);
        }

        // Test 5: Range spanning exactly one chunk boundary
        // Range [2048 - 100, 2048 + 100] spans end of chunk 0 and start of chunk 1
        {
            let start = chunk_size as u64 - 100; // Near end of chunk 0
            let end = chunk_size as u64 + 100; // Near start of chunk 1
            let response = client
                .get_reconstruction(&file_hash, Some(FileRange::new(start, end)))
                .await
                .unwrap()
                .unwrap();

            assert_eq!(response.terms.len(), 1);
            // Should include both chunks 0 and 1 (and possibly more due to end-shrinking)
            assert_eq!(response.terms[0].range.start, 0);
            assert_eq!(response.terms[0].range.end, 2);
            // No chunks skipped at start, offset is chunk_size - 100 into chunk 0
            assert_eq!(response.offset_into_first_range, chunk_size as u64 - 100);
        }

        // Test 6: Range starting exactly at chunk boundary, ending at chunk boundary
        // Range [2048*2, 2048*4] (chunks 2-3); test off-by-one errors.
        for delta in [0, 1] {
            let start = (chunk_size * 2) as u64 + delta; // Start of chunk 2
            let end = (chunk_size * 4) as u64 - delta; // End of chunk 3
            let response = client
                .get_reconstruction(&file_hash, Some(FileRange::new(start, end)))
                .await
                .unwrap()
                .unwrap();

            assert_eq!(response.terms.len(), 1);
            assert_eq!(response.terms[0].range.start, 2);
            // End-shrinking may keep additional chunks
            assert_eq!(response.terms[0].range.end, 4);
            assert_eq!(response.offset_into_first_range, delta);
        }

        // Test 7: Range starting at chunk boundary minus 1
        {
            let start = (chunk_size * 2) as u64 - 1; // Start of chunk 2
            let end = (chunk_size * 4) as u64 + 1; // One byte of chunk 4 
            let response = client
                .get_reconstruction(&file_hash, Some(FileRange::new(start, end)))
                .await
                .unwrap()
                .unwrap();

            assert_eq!(response.terms.len(), 1);
            assert_eq!(response.terms[0].range.start, 1);
            // End-shrinking may keep additional chunks
            assert_eq!(response.terms[0].range.end, 5);
            assert_eq!(response.offset_into_first_range, chunk_size as u64 - 1);
        }
    }

    /// Tests chunk boundary shrinking with multiple segments across different xorbs.
<<<<<<< HEAD
    #[tokio::test(flavor = "multi_thread", worker_threads = 2)]
    async fn test_get_reconstruction_chunk_boundary_multiple_segments() {
        let client = LocalClient::temporary().unwrap();
=======
    #[tokio::test]
    async fn test_get_reconstruction_chunk_boundary_multiple_segments() {
        let client = LocalClient::temporary().await.unwrap();
>>>>>>> b370cbea

        // Create a file with segments from 2 xorbs:
        // xorb 1: chunks 0-4 (4 chunks * 2048 = 8192 bytes)
        // xorb 2: chunks 0-4 (4 chunks * 2048 = 8192 bytes)
        // Total: 16384 bytes
        let chunk_size = 2048usize;
        let term_spec = &[(1, (0, 4)), (2, (0, 4))];
        let (file_data, file_hash) = client.upload_random_file(term_spec, chunk_size).await.unwrap();

        let total_file_size = file_data.len() as u64;
        assert_eq!(total_file_size, (8 * chunk_size) as u64);

        // Test 1: Range that skips first chunk of first xorb
        {
            let start = chunk_size as u64 + 500; // Middle of chunk 1 in xorb 1
            let end = total_file_size;
            let response = client
                .get_reconstruction(&file_hash, Some(FileRange::new(start, end)))
                .await
                .unwrap()
                .unwrap();

            assert_eq!(response.terms.len(), 2);

            // First term (xorb 1): should skip chunk 0
            assert_eq!(response.terms[0].range.start, 1);
            assert_eq!(response.terms[0].range.end, 4);

            // Second term (xorb 2): should include all chunks
            assert_eq!(response.terms[1].range.start, 0);
            assert_eq!(response.terms[1].range.end, 4);

            // After skipping chunk 0 (2048 bytes), offset is 500 into chunk 1
            assert_eq!(response.offset_into_first_range, 500);
        }

        // Test 2: Range fully within first xorb
        // Range [2048, 6144) covers exactly chunks 1 and 2
        {
            let start = chunk_size as u64; // Start of chunk 1 in xorb 1
            let end = (chunk_size * 3) as u64; // End of chunk 2 in xorb 1
            let response = client
                .get_reconstruction(&file_hash, Some(FileRange::new(start, end)))
                .await
                .unwrap()
                .unwrap();

            assert_eq!(response.terms.len(), 1);
            // Chunk 0 pruned at start
            assert_eq!(response.terms[0].range.start, 1);
            // Chunks 3+ pruned at end (only chunks 1-2 needed for bytes [2048, 6144))
            assert_eq!(response.terms[0].range.end, 3);
            // Start is exactly at chunk 1 boundary, so offset is 0
            assert_eq!(response.offset_into_first_range, 0);
        }

        // Test 3: Range fully within second xorb
        // Range [10240, 14336) covers exactly chunks 1 and 2 of xorb 2
        {
            let xorb1_size = (chunk_size * 4) as u64;
            let start = xorb1_size + chunk_size as u64; // Start of chunk 1 in xorb 2
            let end = xorb1_size + (chunk_size * 3) as u64; // End of chunk 2 in xorb 2
            let response = client
                .get_reconstruction(&file_hash, Some(FileRange::new(start, end)))
                .await
                .unwrap()
                .unwrap();

            assert_eq!(response.terms.len(), 1);
            // Chunk 0 of xorb 2 pruned at start
            assert_eq!(response.terms[0].range.start, 1);
            // Chunks 3+ pruned at end
            assert_eq!(response.terms[0].range.end, 3);
            // Start is exactly at chunk 1 boundary, so offset is 0
            assert_eq!(response.offset_into_first_range, 0);
        }

        // Test 4: Range spanning xorb boundary, ending in middle of second xorb
        // Range [4096, 12788) spans from chunk 2 of xorb 1 into chunk 2 of xorb 2
        {
            let xorb1_size = (chunk_size * 4) as u64;
            let start = (chunk_size * 2) as u64; // Start of chunk 2 in xorb 1
            let end = xorb1_size + (chunk_size * 2) as u64 + 500; // Middle of chunk 2 in xorb 2
            let response = client
                .get_reconstruction(&file_hash, Some(FileRange::new(start, end)))
                .await
                .unwrap()
                .unwrap();

            assert_eq!(response.terms.len(), 2);

            // First term (xorb 1): chunks 2-3 (chunks 0-1 pruned at start, all remaining needed)
            assert_eq!(response.terms[0].range.start, 2);
            assert_eq!(response.terms[0].range.end, 4);

            // Second term (xorb 2): chunks 0-2 (chunk 2 contains the end byte, chunk 3 pruned)
            assert_eq!(response.terms[1].range.start, 0);
            assert_eq!(response.terms[1].range.end, 3);

            // Start is exactly at chunk 2 boundary in xorb 1, so offset is 0
            assert_eq!(response.offset_into_first_range, 0);
        }

        // Test 5: Off-by-one tests for range within first xorb
        // Range [2048 +/- delta, 6144 -/+ delta] tests boundary precision
        for delta in [0, 1] {
            let start = chunk_size as u64 + delta; // Start of chunk 1 +/- delta
            let end = (chunk_size * 3) as u64 - delta; // End of chunk 2 -/+ delta
            let response = client
                .get_reconstruction(&file_hash, Some(FileRange::new(start, end)))
                .await
                .unwrap()
                .unwrap();

            assert_eq!(response.terms.len(), 1);
            // Chunk 0 pruned at start
            assert_eq!(response.terms[0].range.start, 1);
            // Chunks 1-2 cover the range
            assert_eq!(response.terms[0].range.end, 3);
            assert_eq!(response.offset_into_first_range, delta);
        }

        // Test 6: Range starting 1 byte before chunk boundary (requires including previous chunk)
        {
            let start = chunk_size as u64 - 1; // 1 byte before chunk 1
            let end = (chunk_size * 3) as u64 + 1; // 1 byte into chunk 3
            let response = client
                .get_reconstruction(&file_hash, Some(FileRange::new(start, end)))
                .await
                .unwrap()
                .unwrap();

            assert_eq!(response.terms.len(), 1);
            // Chunk 0 must be included (range starts 1 byte before chunk 1)
            assert_eq!(response.terms[0].range.start, 0);
            // Chunk 3 must be included (range ends 1 byte into chunk 3)
            assert_eq!(response.terms[0].range.end, 4);
            // Offset is chunk_size - 1 into chunk 0
            assert_eq!(response.offset_into_first_range, chunk_size as u64 - 1);
        }

        // Test 7: Off-by-one tests spanning xorb boundary
        // Range starting at xorb 1 chunk 2 boundary with delta
        for delta in [0, 1] {
            let xorb1_size = (chunk_size * 4) as u64;
            let start = (chunk_size * 2) as u64 + delta; // Chunk 2 in xorb 1
            let end = xorb1_size + (chunk_size * 2) as u64 - delta; // Chunk 1 end in xorb 2
            let response = client
                .get_reconstruction(&file_hash, Some(FileRange::new(start, end)))
                .await
                .unwrap()
                .unwrap();

            assert_eq!(response.terms.len(), 2);

            // First term (xorb 1): chunks 2-3
            assert_eq!(response.terms[0].range.start, 2);
            assert_eq!(response.terms[0].range.end, 4);

            // Second term (xorb 2): chunks 0-1
            assert_eq!(response.terms[1].range.start, 0);
            assert_eq!(response.terms[1].range.end, 2);

            assert_eq!(response.offset_into_first_range, delta);
        }

        // Test 8: Range starting 1 byte before xorb boundary (requires including xorb 1 chunk 3)
        {
            let xorb1_size = (chunk_size * 4) as u64;
            let start = xorb1_size - 1; // 1 byte before xorb 2
            let end = xorb1_size + (chunk_size * 2) as u64 + 1; // 1 byte into chunk 2 of xorb 2
            let response = client
                .get_reconstruction(&file_hash, Some(FileRange::new(start, end)))
                .await
                .unwrap()
                .unwrap();

            assert_eq!(response.terms.len(), 2);

            // First term (xorb 1): chunk 3 only (contains the last byte of xorb 1)
            assert_eq!(response.terms[0].range.start, 3);
            assert_eq!(response.terms[0].range.end, 4);

            // Second term (xorb 2): chunks 0-2 (chunk 2 contains the end byte)
            assert_eq!(response.terms[1].range.start, 0);
            assert_eq!(response.terms[1].range.end, 3);

            // Offset is chunk_size - 1 into chunk 3 of xorb 1
            assert_eq!(response.offset_into_first_range, chunk_size as u64 - 1);
        }
    }
}<|MERGE_RESOLUTION|>--- conflicted
+++ resolved
@@ -4,10 +4,6 @@
 use std::path::{Path, PathBuf};
 use std::sync::Arc;
 use std::sync::atomic::{AtomicU64, Ordering};
-<<<<<<< HEAD
-use std::time::{Duration, SystemTime, UNIX_EPOCH};
-=======
->>>>>>> b370cbea
 
 use anyhow::anyhow;
 use async_trait::async_trait;
@@ -63,31 +59,17 @@
 
 impl LocalClient {
     /// Create a local client hosted in a temporary directory for testing.
-<<<<<<< HEAD
-    pub fn temporary() -> Result<Arc<Self>> {
-        let tmp_dir = TempDir::new().unwrap();
-        let path = tmp_dir.path().to_owned();
-        let s = Self::new_internal(path, Some(tmp_dir))?;
-=======
     /// This is an async function to allow use with current-thread tokio runtime.
     pub async fn temporary() -> Result<Arc<Self>> {
         let tmp_dir = TempDir::new().unwrap();
         let path = tmp_dir.path().to_owned();
         let s = Self::new_internal(path, Some(tmp_dir)).await?;
->>>>>>> b370cbea
         Ok(Arc::new(s))
     }
 
     /// Create a local client hosted in a directory.  Effectively, this directory
     /// is the CAS endpoint and persists across instances of LocalClient.  
     pub fn new(path: impl AsRef<Path>) -> Result<Arc<Self>> {
-<<<<<<< HEAD
-        let s = Self::new_internal(path, None)?;
-        Ok(Arc::new(s))
-    }
-
-    fn new_internal(path: impl AsRef<Path>, tmp_dir: Option<TempDir>) -> Result<Self> {
-=======
         let path = path.as_ref().to_owned();
         let s = tokio::task::block_in_place(|| {
             Handle::current().block_on(async move { Self::new_internal(path, None).await })
@@ -96,7 +78,6 @@
     }
 
     async fn new_internal(path: impl AsRef<Path>, tmp_dir: Option<TempDir>) -> Result<Self> {
->>>>>>> b370cbea
         let base_dir = std::path::absolute(path)?;
         if !base_dir.exists() {
             std::fs::create_dir_all(&base_dir)?;
@@ -154,17 +135,6 @@
         self.url_expiration_ms.store(expiration.as_millis() as u64, Ordering::Relaxed);
     }
 
-<<<<<<< HEAD
-    /// Returns the current timestamp in milliseconds since Unix epoch.
-    fn current_timestamp_ms() -> u64 {
-        SystemTime::now()
-            .duration_since(UNIX_EPOCH)
-            .unwrap_or(Duration::ZERO)
-            .as_millis() as u64
-    }
-
-=======
->>>>>>> b370cbea
     /// Returns all entries in the local client
     pub fn get_all_entries(&self) -> Result<Vec<Key>> {
         let mut ret: Vec<_> = Vec::new();
@@ -474,20 +444,12 @@
         let mut terms = Vec::new();
 
         #[derive(Clone)]
-<<<<<<< HEAD
-        struct FetchInfoIntemediate {
-=======
         struct FetchInfoIntermediate {
->>>>>>> b370cbea
             chunk_range: ChunkRange,
             byte_range: FileRange,
         }
 
-<<<<<<< HEAD
-        let mut fetch_info_map: HashMap<MerkleHash, Vec<FetchInfoIntemediate>> = HashMap::new();
-=======
         let mut fetch_info_map: HashMap<MerkleHash, Vec<FetchInfoIntermediate>> = HashMap::new();
->>>>>>> b370cbea
 
         while s_idx < file_info.segments.len() && cumulative_bytes < file_range.end {
             let mut segment = file_info.segments[s_idx].clone();
@@ -544,11 +506,7 @@
 
             terms.push(cas_reconstruction_term);
 
-<<<<<<< HEAD
-            let fetch_info_intemediate = FetchInfoIntemediate {
-=======
             let fetch_info_intemediate = FetchInfoIntermediate {
->>>>>>> b370cbea
                 chunk_range,
                 byte_range,
             };
@@ -561,11 +519,7 @@
 
         assert!(!terms.is_empty());
 
-<<<<<<< HEAD
-        let timestamp_ms = Self::current_timestamp_ms();
-=======
         let timestamp = Instant::now();
->>>>>>> b370cbea
 
         // Sort and merge adjacent/overlapping ranges in each fetch_info Vec
         let mut merged_fetch_info_map: HashMap<HexMerkleHash, Vec<CASReconstructionFetchInfo>> = HashMap::new();
@@ -586,13 +540,8 @@
                 while idx + 1 < fi_vec.len() {
                     let next_fi = &fi_vec[idx + 1];
                     if next_fi.chunk_range.start <= new_fi.chunk_range.end {
-<<<<<<< HEAD
-                        new_fi.chunk_range.end = next_fi.chunk_range.end;
-                        new_fi.byte_range.start = next_fi.byte_range.end;
-=======
                         new_fi.chunk_range.end = next_fi.chunk_range.end.max(new_fi.chunk_range.end);
                         new_fi.byte_range.end = next_fi.byte_range.end.max(new_fi.byte_range.end);
->>>>>>> b370cbea
                         idx += 1;
                     } else {
                         break;
@@ -601,14 +550,7 @@
 
                 merged.push(CASReconstructionFetchInfo {
                     range: new_fi.chunk_range,
-<<<<<<< HEAD
-                    url: format!(
-                        "{:?}:{}:{}:{}",
-                        file_path, new_fi.byte_range.start, new_fi.byte_range.end, timestamp_ms
-                    ),
-=======
                     url: generate_fetch_url(&file_path, &new_fi.byte_range, timestamp),
->>>>>>> b370cbea
                     url_range: HttpRange::from(new_fi.byte_range),
                 });
 
@@ -651,42 +593,6 @@
         hash: MerkleHash,
         fetch_term: CASReconstructionFetchInfo,
     ) -> Result<TermDownloadOutput> {
-<<<<<<< HEAD
-        // URL format: "{file_path}:{start}:{end}:{timestamp}"
-        // where file_path is the full path in Debug format (with quotes)
-        let url = &fetch_term.url;
-
-        // Split from the end to handle paths that might contain colons
-        let mut parts = url.rsplitn(4, ':').collect::<Vec<_>>();
-        parts.reverse();
-
-        if parts.len() != 4 {
-            return Err(CasClientError::InvalidArguments);
-        }
-
-        let file_path_str = parts[0];
-        let start_pos: u64 = parts[1].parse().map_err(|_| CasClientError::InvalidArguments)?;
-        let end_pos: u64 = parts[2].parse().map_err(|_| CasClientError::InvalidArguments)?;
-        let url_timestamp_ms: u64 = parts[3].parse().map_err(|_| CasClientError::InvalidArguments)?;
-
-        // Check if URL has expired
-        let current_ms = Self::current_timestamp_ms();
-        let expiration_ms = self.url_expiration_ms.load(Ordering::Relaxed);
-        if current_ms.saturating_sub(url_timestamp_ms) > expiration_ms {
-            return Err(CasClientError::PresignedUrlExpirationError);
-        }
-
-        // Validate start_pos and end_pos match url_range
-        if start_pos != fetch_term.url_range.start {
-            return Err(CasClientError::InvalidArguments);
-        }
-        if end_pos != fetch_term.url_range.end {
-            return Err(CasClientError::InvalidArguments);
-        }
-
-        // Parse the file path (it's in Debug format with quotes)
-        let file_path: PathBuf = file_path_str.trim_matches('"').into();
-=======
         let (file_path, url_byte_range, url_timestamp) = parse_fetch_url(&fetch_term.url)?;
 
         // Check if URL has expired
@@ -700,7 +606,6 @@
         if url_byte_range.start != fetch_term.url_range.start || url_byte_range.end != fetch_term.url_range.end {
             return Err(CasClientError::InvalidArguments);
         }
->>>>>>> b370cbea
         let file = File::open(&file_path).map_err(|_| {
             error!("Unable to find xorb in local CAS {:?}", file_path);
             CasClientError::XORBNotFound(hash)
@@ -812,8 +717,6 @@
     warn!("{msg}");
     CasClientError::Other(msg)
 }
-<<<<<<< HEAD
-=======
 
 fn generate_fetch_url(file_path: &Path, byte_range: &FileRange, timestamp: Instant) -> String {
     let timestamp_ms = timestamp.saturating_duration_since(*REFERENCE_INSTANT).as_millis() as u64;
@@ -839,7 +742,6 @@
 
     Ok((file_path, byte_range, timestamp))
 }
->>>>>>> b370cbea
 #[cfg(test)]
 mod tests {
     use cas_object::CompressionScheme::LZ4;
@@ -1082,22 +984,14 @@
         assert_eq!(sf.path, shard_dir_2.join(shard_file_name(&shard_hash)));
     }
 
-<<<<<<< HEAD
-    #[tokio::test(flavor = "multi_thread", worker_threads = 2)]
-=======
     #[tokio::test]
->>>>>>> b370cbea
     async fn test_download_fetch_term_data_validation() {
         // Setup: Create a client and upload a xorb
         let xorb = build_raw_xorb(3, ChunkSize::Fixed(2048));
         let cas_object = build_and_verify_cas_object(xorb, None);
         let hash = cas_object.hash;
 
-<<<<<<< HEAD
-        let client = LocalClient::temporary().unwrap();
-=======
         let client = LocalClient::temporary().await.unwrap();
->>>>>>> b370cbea
         let permit = client.acquire_upload_permit().await.unwrap();
         client.upload_xorb("default", cas_object, None, permit).await.unwrap();
 
@@ -1108,15 +1002,9 @@
         let cas = CasObject::deserialize(&mut reader).unwrap();
         let (fetch_byte_start, fetch_byte_end) = cas.get_byte_offset(0, 1).unwrap();
 
-<<<<<<< HEAD
-        let timestamp_ms = LocalClient::current_timestamp_ms();
-        // URL format: "{file_path:?}:{start}:{end}:{timestamp}"
-        let valid_url = format!("{:?}:{}:{}:{}", file_path, fetch_byte_start, fetch_byte_end, timestamp_ms);
-=======
         let timestamp = Instant::now();
         let byte_range = FileRange::new(fetch_byte_start as u64, fetch_byte_end as u64);
         let valid_url = generate_fetch_url(&file_path, &byte_range, timestamp);
->>>>>>> b370cbea
         let valid_url_range = HttpRange::new(fetch_byte_start as u64, fetch_byte_end as u64);
 
         // Test 1: Valid URL and fetch_term should succeed
@@ -1140,12 +1028,8 @@
         assert!(matches!(result.unwrap_err(), CasClientError::InvalidArguments));
 
         // Test 3: Invalid start_pos - doesn't match url_range.start
-<<<<<<< HEAD
-        let wrong_start_pos = format!("{:?}:{}:{}:{}", file_path, fetch_byte_start + 1, fetch_byte_end, timestamp_ms);
-=======
         let wrong_byte_range = FileRange::new(fetch_byte_start as u64 + 1, fetch_byte_end as u64);
         let wrong_start_pos = generate_fetch_url(&file_path, &wrong_byte_range, timestamp);
->>>>>>> b370cbea
         let invalid_fetch_term = CASReconstructionFetchInfo {
             range: ChunkRange::new(0, 1),
             url: wrong_start_pos,
@@ -1156,12 +1040,8 @@
         assert!(matches!(result.unwrap_err(), CasClientError::InvalidArguments));
 
         // Test 4: Invalid end_pos - doesn't match url_range.end
-<<<<<<< HEAD
-        let wrong_end_pos = format!("{:?}:{}:{}:{}", file_path, fetch_byte_start, fetch_byte_end + 1, timestamp_ms);
-=======
         let wrong_byte_range = FileRange::new(fetch_byte_start as u64, fetch_byte_end as u64 + 1);
         let wrong_end_pos = generate_fetch_url(&file_path, &wrong_byte_range, timestamp);
->>>>>>> b370cbea
         let invalid_fetch_term = CASReconstructionFetchInfo {
             range: ChunkRange::new(0, 1),
             url: wrong_end_pos,
@@ -1172,10 +1052,7 @@
         assert!(matches!(result.unwrap_err(), CasClientError::InvalidArguments));
 
         // Test 5: Invalid start_pos - non-numeric
-<<<<<<< HEAD
-=======
         let timestamp_ms = timestamp.saturating_duration_since(*REFERENCE_INSTANT).as_millis() as u64;
->>>>>>> b370cbea
         let non_numeric_start = format!("{:?}:not_a_number:{}:{}", file_path, fetch_byte_end, timestamp_ms);
         let invalid_fetch_term = CASReconstructionFetchInfo {
             range: ChunkRange::new(0, 1),
@@ -1220,12 +1097,7 @@
 
         // Test 9: Non-existent file path
         let non_existent_path = PathBuf::from("/nonexistent/path/file.xorb");
-<<<<<<< HEAD
-        let non_existent_url =
-            format!("{:?}:{}:{}:{}", non_existent_path, fetch_byte_start, fetch_byte_end, timestamp_ms);
-=======
         let non_existent_url = generate_fetch_url(&non_existent_path, &byte_range, timestamp);
->>>>>>> b370cbea
         let invalid_fetch_term = CASReconstructionFetchInfo {
             range: ChunkRange::new(0, 1),
             url: non_existent_url,
@@ -1235,21 +1107,13 @@
         assert!(result.is_err(), "Non-existent file should fail");
     }
 
-<<<<<<< HEAD
-    #[tokio::test(flavor = "multi_thread", worker_threads = 2)]
-=======
     #[tokio::test(start_paused = true)]
->>>>>>> b370cbea
     async fn test_url_expiration_within_window() {
         let xorb = build_raw_xorb(3, ChunkSize::Fixed(2048));
         let cas_object = build_and_verify_cas_object(xorb, None);
         let hash = cas_object.hash;
 
-<<<<<<< HEAD
-        let client = LocalClient::temporary().unwrap();
-=======
         let client = LocalClient::temporary().await.unwrap();
->>>>>>> b370cbea
         client.set_fetch_term_url_expiration(Duration::from_secs(60));
 
         let permit = client.acquire_upload_permit().await.unwrap();
@@ -1261,13 +1125,6 @@
         let cas = CasObject::deserialize(&mut reader).unwrap();
         let (fetch_byte_start, fetch_byte_end) = cas.get_byte_offset(0, 1).unwrap();
 
-<<<<<<< HEAD
-        // Use current timestamp (within the window)
-        let timestamp_ms = LocalClient::current_timestamp_ms();
-        let valid_url = format!("{:?}:{}:{}:{}", file_path, fetch_byte_start, fetch_byte_end, timestamp_ms);
-        let valid_url_range = HttpRange::new(fetch_byte_start as u64, fetch_byte_end as u64);
-
-=======
         // Create URL at current time
         let timestamp = Instant::now();
         let byte_range = FileRange::new(fetch_byte_start as u64, fetch_byte_end as u64);
@@ -1277,7 +1134,6 @@
         // Advance time by 30 seconds (still within the 60 second window)
         tokio::time::advance(Duration::from_secs(30)).await;
 
->>>>>>> b370cbea
         let fetch_term = CASReconstructionFetchInfo {
             range: ChunkRange::new(0, 1),
             url: valid_url,
@@ -1287,21 +1143,13 @@
         assert!(result.is_ok(), "URL should be valid within expiration window");
     }
 
-<<<<<<< HEAD
-    #[tokio::test(flavor = "multi_thread", worker_threads = 2)]
-=======
     #[tokio::test(start_paused = true)]
->>>>>>> b370cbea
     async fn test_url_expiration_after_window() {
         let xorb = build_raw_xorb(3, ChunkSize::Fixed(2048));
         let cas_object = build_and_verify_cas_object(xorb, None);
         let hash = cas_object.hash;
 
-<<<<<<< HEAD
-        let client = LocalClient::temporary().unwrap();
-=======
         let client = LocalClient::temporary().await.unwrap();
->>>>>>> b370cbea
         client.set_fetch_term_url_expiration(Duration::from_secs(60));
 
         let permit = client.acquire_upload_permit().await.unwrap();
@@ -1313,13 +1161,6 @@
         let cas = CasObject::deserialize(&mut reader).unwrap();
         let (fetch_byte_start, fetch_byte_end) = cas.get_byte_offset(0, 1).unwrap();
 
-<<<<<<< HEAD
-        // Use a timestamp 61 seconds in the past (past the 60 second window)
-        let timestamp_ms = LocalClient::current_timestamp_ms() - 61_000;
-        let expired_url = format!("{:?}:{}:{}:{}", file_path, fetch_byte_start, fetch_byte_end, timestamp_ms);
-        let valid_url_range = HttpRange::new(fetch_byte_start as u64, fetch_byte_end as u64);
-
-=======
         // Create URL at current time
         let timestamp = Instant::now();
         let byte_range = FileRange::new(fetch_byte_start as u64, fetch_byte_end as u64);
@@ -1329,7 +1170,6 @@
         // Advance time by 61 seconds (past the 60 second window)
         tokio::time::advance(Duration::from_secs(61)).await;
 
->>>>>>> b370cbea
         let fetch_term = CASReconstructionFetchInfo {
             range: ChunkRange::new(0, 1),
             url: expired_url,
@@ -1340,23 +1180,14 @@
         assert!(matches!(result.unwrap_err(), CasClientError::PresignedUrlExpirationError));
     }
 
-<<<<<<< HEAD
-    #[tokio::test(flavor = "multi_thread", worker_threads = 2)]
-=======
     #[tokio::test(start_paused = true)]
->>>>>>> b370cbea
     async fn test_url_expiration_default_infinite() {
         let xorb = build_raw_xorb(3, ChunkSize::Fixed(2048));
         let cas_object = build_and_verify_cas_object(xorb, None);
         let hash = cas_object.hash;
 
-<<<<<<< HEAD
-        // Don't set expiration - default should be effectively infinite
-        let client = LocalClient::temporary().unwrap();
-=======
         // Don't set expiration - default should be effectively infinite (u64::MAX ms)
         let client = LocalClient::temporary().await.unwrap();
->>>>>>> b370cbea
 
         let permit = client.acquire_upload_permit().await.unwrap();
         client.upload_xorb("default", cas_object, None, permit).await.unwrap();
@@ -1367,16 +1198,6 @@
         let cas = CasObject::deserialize(&mut reader).unwrap();
         let (fetch_byte_start, fetch_byte_end) = cas.get_byte_offset(0, 1).unwrap();
 
-<<<<<<< HEAD
-        // Use a very old timestamp (1 year ago) - should still work with infinite expiration
-        let timestamp_ms = LocalClient::current_timestamp_ms().saturating_sub(365 * 24 * 60 * 60 * 1000);
-        let old_url = format!("{:?}:{}:{}:{}", file_path, fetch_byte_start, fetch_byte_end, timestamp_ms);
-        let valid_url_range = HttpRange::new(fetch_byte_start as u64, fetch_byte_end as u64);
-
-        let fetch_term = CASReconstructionFetchInfo {
-            range: ChunkRange::new(0, 1),
-            url: old_url,
-=======
         // Create URL at current time
         let timestamp = Instant::now();
         let byte_range = FileRange::new(fetch_byte_start as u64, fetch_byte_end as u64);
@@ -1389,28 +1210,19 @@
         let fetch_term = CASReconstructionFetchInfo {
             range: ChunkRange::new(0, 1),
             url,
->>>>>>> b370cbea
             url_range: valid_url_range,
         };
         let result = client.get_file_term_data(hash, fetch_term).await;
         assert!(result.is_ok(), "URL should not expire with default infinite expiration");
     }
 
-<<<<<<< HEAD
-    #[tokio::test(flavor = "multi_thread", worker_threads = 2)]
-=======
     #[tokio::test(start_paused = true)]
->>>>>>> b370cbea
     async fn test_url_expiration_exact_boundary() {
         let xorb = build_raw_xorb(3, ChunkSize::Fixed(2048));
         let cas_object = build_and_verify_cas_object(xorb, None);
         let hash = cas_object.hash;
 
-<<<<<<< HEAD
-        let client = LocalClient::temporary().unwrap();
-=======
         let client = LocalClient::temporary().await.unwrap();
->>>>>>> b370cbea
         client.set_fetch_term_url_expiration(Duration::from_secs(60));
 
         let permit = client.acquire_upload_permit().await.unwrap();
@@ -1422,41 +1234,6 @@
         let cas = CasObject::deserialize(&mut reader).unwrap();
         let (fetch_byte_start, fetch_byte_end) = cas.get_byte_offset(0, 1).unwrap();
 
-<<<<<<< HEAD
-        let valid_url_range = HttpRange::new(fetch_byte_start as u64, fetch_byte_end as u64);
-
-        // Test just inside boundary (59 seconds ago) - should be valid
-        let timestamp_at_boundary = LocalClient::current_timestamp_ms() - 59_000;
-        let url_at_boundary =
-            format!("{:?}:{}:{}:{}", file_path, fetch_byte_start, fetch_byte_end, timestamp_at_boundary);
-
-        let fetch_term = CASReconstructionFetchInfo {
-            range: ChunkRange::new(0, 1),
-            url: url_at_boundary,
-            url_range: valid_url_range,
-        };
-        let result = client.get_file_term_data(hash, fetch_term).await;
-        assert!(result.is_ok(), "URL should be valid just inside expiration boundary");
-
-        // Test just past boundary (61 seconds ago) - should be expired
-        let timestamp_past_boundary = LocalClient::current_timestamp_ms() - 61_000;
-        let url_past_boundary =
-            format!("{:?}:{}:{}:{}", file_path, fetch_byte_start, fetch_byte_end, timestamp_past_boundary);
-
-        let fetch_term = CASReconstructionFetchInfo {
-            range: ChunkRange::new(0, 1),
-            url: url_past_boundary,
-            url_range: valid_url_range,
-        };
-        let result = client.get_file_term_data(hash, fetch_term).await;
-        assert!(result.is_err(), "URL should be expired just past boundary");
-        assert!(matches!(result.unwrap_err(), CasClientError::PresignedUrlExpirationError));
-    }
-
-    #[tokio::test(flavor = "multi_thread", worker_threads = 2)]
-    async fn test_get_reconstruction_merges_adjacent_ranges() {
-        let client = LocalClient::temporary().unwrap();
-=======
         let byte_range = FileRange::new(fetch_byte_start as u64, fetch_byte_end as u64);
         let valid_url_range = HttpRange::new(fetch_byte_start as u64, fetch_byte_end as u64);
 
@@ -1491,7 +1268,6 @@
     #[tokio::test]
     async fn test_get_reconstruction_merges_adjacent_ranges() {
         let client = LocalClient::temporary().await.unwrap();
->>>>>>> b370cbea
 
         // Create segments: xorb 1 chunks 0-2, then chunks 2-4 (adjacent)
         let term_spec = &[(1, (0, 2)), (1, (2, 4))];
@@ -1512,15 +1288,9 @@
         assert_eq!(client.get_file_data(&file_hash, None).await.unwrap(), file_data);
     }
 
-<<<<<<< HEAD
-    #[tokio::test(flavor = "multi_thread", worker_threads = 2)]
-    async fn test_get_reconstruction_with_multiple_xorbs() {
-        let client = LocalClient::temporary().unwrap();
-=======
     #[tokio::test]
     async fn test_get_reconstruction_with_multiple_xorbs() {
         let client = LocalClient::temporary().await.unwrap();
->>>>>>> b370cbea
 
         // Create file with segments from different xorbs
         let term_spec = &[(1, (0, 3)), (2, (0, 2)), (1, (3, 5))];
@@ -1535,11 +1305,6 @@
         assert_eq!(client.get_file_data(&file_hash, None).await.unwrap(), file_data);
     }
 
-<<<<<<< HEAD
-    #[tokio::test(flavor = "multi_thread", worker_threads = 2)]
-    async fn test_range_requests() {
-        let client = LocalClient::temporary().unwrap();
-=======
     /// Tests that overlapping chunk ranges within the same xorb are correctly merged
     /// into a single fetch_info with the union of the ranges.
     #[tokio::test]
@@ -1736,7 +1501,6 @@
     #[tokio::test]
     async fn test_range_requests() {
         let client = LocalClient::temporary().await.unwrap();
->>>>>>> b370cbea
         let term_spec = &[(1, (0, 5))];
         let (file_data, file_hash) = client.upload_random_file(term_spec, 2048).await.unwrap();
         let total_file_size = file_data.len() as u64;
@@ -1822,19 +1586,11 @@
         }
     }
 
-<<<<<<< HEAD
-    #[tokio::test(flavor = "multi_thread", worker_threads = 2)]
-    async fn test_get_file_with_sequential_writer() {
-        use crate::output_provider::buffer_provider::ThreadSafeBuffer;
-
-        let client = LocalClient::temporary().unwrap();
-=======
     #[tokio::test]
     async fn test_get_file_with_sequential_writer() {
         use crate::output_provider::buffer_provider::ThreadSafeBuffer;
 
         let client = LocalClient::temporary().await.unwrap();
->>>>>>> b370cbea
         let term_spec = &[(1, (0, 5))];
         let (file_data, file_hash) = client.upload_random_file(term_spec, 2048).await.unwrap();
 
@@ -1862,15 +1618,9 @@
         assert_eq!(buffer2.value(), &file_data[..half as usize]);
     }
 
-<<<<<<< HEAD
-    #[tokio::test(flavor = "multi_thread", worker_threads = 2)]
-    async fn test_upload_random_file_configurations() {
-        let client = LocalClient::temporary().unwrap();
-=======
     #[tokio::test]
     async fn test_upload_random_file_configurations() {
         let client = LocalClient::temporary().await.unwrap();
->>>>>>> b370cbea
 
         // Test 1: Single segment with 3 chunks
         {
@@ -1935,15 +1685,9 @@
 
     /// Tests that get_reconstruction correctly shrinks chunk ranges to only include
     /// chunks that contain at least part of the requested byte range.
-<<<<<<< HEAD
-    #[tokio::test(flavor = "multi_thread", worker_threads = 2)]
-    async fn test_get_reconstruction_chunk_boundary_shrinking() {
-        let client = LocalClient::temporary().unwrap();
-=======
     #[tokio::test]
     async fn test_get_reconstruction_chunk_boundary_shrinking() {
         let client = LocalClient::temporary().await.unwrap();
->>>>>>> b370cbea
 
         // Create a file with 5 chunks of 2048 bytes each = 10240 total bytes
         let chunk_size: usize = 2048;
@@ -2090,15 +1834,9 @@
     }
 
     /// Tests chunk boundary shrinking with multiple segments across different xorbs.
-<<<<<<< HEAD
-    #[tokio::test(flavor = "multi_thread", worker_threads = 2)]
-    async fn test_get_reconstruction_chunk_boundary_multiple_segments() {
-        let client = LocalClient::temporary().unwrap();
-=======
     #[tokio::test]
     async fn test_get_reconstruction_chunk_boundary_multiple_segments() {
         let client = LocalClient::temporary().await.unwrap();
->>>>>>> b370cbea
 
         // Create a file with segments from 2 xorbs:
         // xorb 1: chunks 0-4 (4 chunks * 2048 = 8192 bytes)
