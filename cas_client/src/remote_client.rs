use crate::interface::*;
use crate::{error::Result, CasClientError};
use anyhow::anyhow;
use async_trait::async_trait;
use bytes::Buf;
use bytes::Bytes;
<<<<<<< HEAD
use cas_object::CasObject;
use cas_types::{CASReconstructionTerm, Key, QueryReconstructionResponse, UploadXorbResponse};
=======
use reqwest::{StatusCode, Url};
use reqwest_middleware::{ClientBuilder, ClientWithMiddleware, Middleware};
use serde::{de::DeserializeOwned, Serialize};
use tracing::{debug, warn};

use cas::auth::AuthConfig;
use cas::key::Key;
use cas_object::CasObject;
use cas_types::CASReconstructionTerm;
use cas_types::{QueryChunkResponse, QueryReconstructionResponse, UploadXorbResponse};
use error_printer::OptionPrinter;
>>>>>>> 71c6b62d
use merklehash::MerkleHash;
use reqwest::header::{HeaderMap, HeaderValue};
use reqwest::StatusCode;
use reqwest::Url;
use std::io::{Cursor, Write};
use tracing::{debug, warn};

<<<<<<< HEAD
=======
use crate::Client;
use crate::{error::Result, AuthMiddleware, CasClientError};

>>>>>>> 71c6b62d
pub const CAS_ENDPOINT: &str = "http://localhost:8080";
pub const PREFIX_DEFAULT: &str = "default";

#[derive(Debug)]
pub struct RemoteClient {
    client: reqwest::Client,
    endpoint: String,
    token: Option<String>,
}

// TODO: add retries
#[async_trait]
impl UploadClient for RemoteClient {
    async fn put(
        &self,
        prefix: &str,
        hash: &MerkleHash,
        data: Vec<u8>,
        chunk_boundaries: Vec<u64>,
    ) -> Result<()> {
        let key = Key {
            prefix: prefix.to_string(),
            hash: *hash,
        };

        let was_uploaded = self.upload(&key, &data, chunk_boundaries).await?;

        if !was_uploaded {
            debug!("{key:?} not inserted into CAS.");
        } else {
            debug!("{key:?} inserted into CAS.");
        }

        Ok(())
    }

    async fn exists(&self, prefix: &str, hash: &MerkleHash) -> Result<bool> {
        let key = Key {
            prefix: prefix.to_string(),
            hash: *hash,
        };

<<<<<<< HEAD
=======
impl RemoteClient {
    pub async fn from_config(endpoint: String, auth_config: &Option<AuthConfig>) -> Self {
        Self {
            client: CASAPIClient::new(&endpoint, auth_config),
        }
    }
}

#[derive(Debug)]
pub struct CASAPIClient {
    client: ClientWithMiddleware,
    endpoint: String,
}

impl Default for CASAPIClient {
    fn default() -> Self {
        Self::new(CAS_ENDPOINT, &None)
    }
}

impl CASAPIClient {
    pub fn new(endpoint: &str, auth_config: &Option<AuthConfig>) -> Self {
        let client = build_reqwest_client(auth_config).unwrap();
        Self {
            client,
            endpoint: endpoint.to_string(),
        }
    }

    pub async fn exists(&self, key: &Key) -> Result<bool> {
>>>>>>> 71c6b62d
        let url = Url::parse(&format!("{}/xorb/{key}", self.endpoint))?;
        let response = self.client.head(url).send().await?;
        match response.status() {
            StatusCode::OK => Ok(true),
            StatusCode::NOT_FOUND => Ok(false),
            e => Err(CasClientError::InternalError(anyhow!(
                "unrecognized status code {e}"
            ))),
        }
    }

<<<<<<< HEAD
    async fn flush(&self) -> Result<()> {
        Ok(())
    }
}

#[async_trait]
impl ReconstructionClient for RemoteClient {
    async fn get_file(&self, hash: &MerkleHash, writer: &mut Box<dyn Write + Send>) -> Result<()> {
        // get manifest of xorbs to download
        let manifest = self.reconstruct_file(hash, None).await?;

        self.reconstruct(manifest, None, writer).await?;

        Ok(())
    }

    #[allow(unused_variables)]
    async fn get_file_byte_range(
        &self,
        hash: &MerkleHash,
        offset: u64,
        length: u64,
        writer: &mut Box<dyn Write + Send>,
    ) -> Result<()> {
        todo!()
    }
}

impl Client for RemoteClient {}

impl RemoteClient {
    pub fn new(endpoint: &str, token: Option<String>) -> Self {
        let client = reqwest::Client::builder().build().unwrap();
        Self {
            client,
            endpoint: endpoint.to_string(),
            token,
=======
    pub async fn get_length(&self, key: &Key) -> Result<Option<u64>> {
        let url = Url::parse(&format!("{}/xorb/{key}", self.endpoint))?;
        let response = self.client.head(url).send().await?;
        let status = response.status();
        if status == StatusCode::NOT_FOUND {
            return Ok(None);
        }
        if status != StatusCode::OK {
            return Err(CasClientError::InternalError(anyhow!(
                "unrecognized status code {status}"
            )));
>>>>>>> 71c6b62d
        }
    }

    pub async fn upload(
        &self,
        key: &Key,
        contents: &[u8],
        chunk_boundaries: Vec<u64>,
    ) -> Result<bool> {
        let url = Url::parse(&format!("{}/xorb/{key}", self.endpoint))?;

        let mut writer = Cursor::new(Vec::new());

        let (_, _) = CasObject::serialize(
            &mut writer,
            &key.hash,
            contents,
            &chunk_boundaries.into_iter().map(|x| x as u32).collect(),
            cas_object::CompressionScheme::LZ4,
        )?;

        debug!("Upload: POST to {url:?} for {key:?}");
        writer.set_position(0);
        let data = writer.into_inner();

        let response = self.client.post(url).body(data).send().await?;
        let response_body = response.bytes().await?;
        let response_parsed: UploadXorbResponse = serde_json::from_reader(response_body.reader())?;

        Ok(response_parsed.was_inserted)
    }

    async fn reconstruct(
        &self,
        reconstruction_response: QueryReconstructionResponse,
        _byte_range: Option<(u64, u64)>,
        writer: &mut Box<dyn Write + Send>,
    ) -> Result<usize> {
        let info = reconstruction_response.reconstruction;
        let total_len = info.iter().fold(0, |acc, x| acc + x.unpacked_length);
        let futs = info.into_iter().map(|term| {
            tokio::spawn(async move {
                let piece = get_one(&term).await?;
                if piece.len() != (term.range.end - term.range.start) as usize {
                    warn!("got back a smaller range than requested");
                }
                Result::<Bytes>::Ok(piece)
            })
        });
        for fut in futs {
            let piece = fut
                .await
                .map_err(|e| CasClientError::InternalError(anyhow!("join error {e}")))??;
            writer.write_all(&piece)?;
        }
        Ok(total_len as usize)
    }

    /// Reconstruct the file
    async fn reconstruct_file(
        &self,
        file_id: &MerkleHash,
        _bytes_range: Option<(u64, u64)>,
    ) -> Result<QueryReconstructionResponse> {
        let url = Url::parse(&format!(
            "{}/reconstruction/{}",
            self.endpoint,
            file_id.hex()
        ))?;

        let response = self.client.get(url).send().await?;
        let response_body = response.bytes().await?;
        let response_parsed: QueryReconstructionResponse =
            serde_json::from_reader(response_body.reader())?;

        Ok(response_parsed)
    }

<<<<<<< HEAD
    fn request_headers(&self) -> HeaderMap {
        let mut headers = HeaderMap::new();
        if let Some(tok) = &self.token {
            headers.insert(
                "Authorization",
                HeaderValue::from_str(&format!("Bearer {}", tok)).unwrap(),
            );
        }
        headers
=======
    pub async fn shard_query_chunk(&self, key: &Key) -> Result<QueryChunkResponse> {
        let url = Url::parse(&format!("{}/chunk/{key}", self.endpoint))?;
        let response = self.client.get(url).send().await?;
        let response_body = response.bytes().await?;
        let response_parsed: QueryChunkResponse = serde_json::from_reader(response_body.reader())?;

        Ok(response_parsed)
    }

    async fn post_json<ReqT, RespT>(&self, url: Url, request_body: &ReqT) -> Result<RespT>
    where
        ReqT: Serialize,
        RespT: DeserializeOwned,
    {
        let body = serde_json::to_vec(request_body)?;
        let response = self.client.post(url).body(body).send().await?;
        let response_bytes = response.bytes().await?;
        serde_json::from_reader(response_bytes.reader()).map_err(CasClientError::SerdeError)
>>>>>>> 71c6b62d
    }
}

async fn get_one(term: &CASReconstructionTerm) -> Result<Bytes> {
    debug!("term: {term:?}");

    if term.range.end < term.range.start || term.url_range.end < term.url_range.start {
        return Err(CasClientError::InternalError(anyhow!(
            "invalid range in reconstruction"
        )));
    }

    let url = Url::parse(term.url.as_str())?;
    let response = reqwest::Client::new()
        .request(hyper::Method::GET, url)
        .header(
            reqwest::header::RANGE,
            format!("bytes={}-{}", term.url_range.start, term.url_range.end),
        )
        .send()
        .await?
        .error_for_status()?;
    let xorb_bytes = response
        .bytes()
        .await
        .map_err(CasClientError::ReqwestError)?;
    let mut readseek = Cursor::new(xorb_bytes.to_vec());
    let data = cas_object::deserialize_chunks(&mut readseek)?;
    let len = (term.range.end - term.range.start) as usize;
    let offset = term.range_start_offset as usize;

    let sliced = data[offset..offset + len].to_vec();

    Ok(Bytes::from(sliced))
}

/// builds the client to talk to CAS.
pub fn build_reqwest_client(
    auth_config: &Option<AuthConfig>,
) -> std::result::Result<ClientWithMiddleware, reqwest::Error> {
    let auth_middleware = auth_config
        .as_ref()
        .map(AuthMiddleware::from)
        .info_none("CAS auth disabled");
    let reqwest_client = reqwest::Client::builder().build()?;
    Ok(ClientBuilder::new(reqwest_client)
        .maybe_with(auth_middleware)
        .build())
}

/// Helper trait to allow the reqwest_middleware client to optionally add a middleware.
trait OptionalMiddleware {
    fn maybe_with<M: Middleware>(self, middleware: Option<M>) -> Self;
}

impl OptionalMiddleware for ClientBuilder {
    fn maybe_with<M: Middleware>(self, middleware: Option<M>) -> Self {
        match middleware {
            Some(m) => self.with(m),
            None => self,
        }
    }
}

#[cfg(test)]
mod tests {
    use rand::Rng;
    use tracing_test::traced_test;

    use super::*;
    use merkledb::{prelude::MerkleDBHighLevelMethodsV1, Chunk, MerkleMemDB};
    use merklehash::DataHash;

    #[ignore]
    #[traced_test]
    #[tokio::test]
    async fn test_basic_put() {
        // Arrange
<<<<<<< HEAD
        let rc = RemoteClient::new(CAS_ENDPOINT, None);
=======
        let rc = RemoteClient::from_config(CAS_ENDPOINT.to_string(), &None).await;
>>>>>>> 71c6b62d
        let prefix = PREFIX_DEFAULT;
        let (hash, data, chunk_boundaries) = gen_dummy_xorb(3, 10248, true);

        // Act
        let result = rc.put(prefix, &hash, data, chunk_boundaries).await;

        // Assert
        assert!(result.is_ok());
    }

    fn gen_dummy_xorb(
        num_chunks: u32,
        uncompressed_chunk_size: u32,
        randomize_chunk_sizes: bool,
    ) -> (DataHash, Vec<u8>, Vec<u64>) {
        let mut contents = Vec::new();
        let mut chunks: Vec<Chunk> = Vec::new();
        let mut chunk_boundaries = Vec::with_capacity(num_chunks as usize);
        for _idx in 0..num_chunks {
            let chunk_size: u32 = if randomize_chunk_sizes {
                let mut rng = rand::thread_rng();
                rng.gen_range(1024..=uncompressed_chunk_size)
            } else {
                uncompressed_chunk_size
            };

            let bytes = gen_random_bytes(chunk_size);

            chunks.push(Chunk {
                hash: merklehash::compute_data_hash(&bytes),
                length: bytes.len(),
            });

            contents.extend(bytes);
            chunk_boundaries.push(contents.len() as u64);
        }

        let mut db = MerkleMemDB::default();
        let mut staging = db.start_insertion_staging();
        db.add_file(&mut staging, &chunks);
        let ret = db.finalize(staging);
        let hash = *ret.hash();

        (hash, contents, chunk_boundaries)
    }

    fn gen_random_bytes(uncompressed_chunk_size: u32) -> Vec<u8> {
        let mut rng = rand::thread_rng();
        let mut data = vec![0u8; uncompressed_chunk_size as usize];
        rng.fill(&mut data[..]);
        data
    }
}<|MERGE_RESOLUTION|>--- conflicted
+++ resolved
@@ -1,46 +1,27 @@
 use crate::interface::*;
-use crate::{error::Result, CasClientError};
+use crate::Client;
+use crate::{error::Result, AuthMiddleware, CasClientError};
 use anyhow::anyhow;
 use async_trait::async_trait;
 use bytes::Buf;
 use bytes::Bytes;
-<<<<<<< HEAD
+use cas::auth::AuthConfig;
 use cas_object::CasObject;
 use cas_types::{CASReconstructionTerm, Key, QueryReconstructionResponse, UploadXorbResponse};
-=======
+use error_printer::OptionPrinter;
+use merklehash::MerkleHash;
 use reqwest::{StatusCode, Url};
 use reqwest_middleware::{ClientBuilder, ClientWithMiddleware, Middleware};
-use serde::{de::DeserializeOwned, Serialize};
-use tracing::{debug, warn};
-
-use cas::auth::AuthConfig;
-use cas::key::Key;
-use cas_object::CasObject;
-use cas_types::CASReconstructionTerm;
-use cas_types::{QueryChunkResponse, QueryReconstructionResponse, UploadXorbResponse};
-use error_printer::OptionPrinter;
->>>>>>> 71c6b62d
-use merklehash::MerkleHash;
-use reqwest::header::{HeaderMap, HeaderValue};
-use reqwest::StatusCode;
-use reqwest::Url;
 use std::io::{Cursor, Write};
 use tracing::{debug, warn};
 
-<<<<<<< HEAD
-=======
-use crate::Client;
-use crate::{error::Result, AuthMiddleware, CasClientError};
-
->>>>>>> 71c6b62d
 pub const CAS_ENDPOINT: &str = "http://localhost:8080";
 pub const PREFIX_DEFAULT: &str = "default";
 
 #[derive(Debug)]
 pub struct RemoteClient {
-    client: reqwest::Client,
+    client: ClientWithMiddleware,
     endpoint: String,
-    token: Option<String>,
 }
 
 // TODO: add retries
@@ -75,39 +56,6 @@
             hash: *hash,
         };
 
-<<<<<<< HEAD
-=======
-impl RemoteClient {
-    pub async fn from_config(endpoint: String, auth_config: &Option<AuthConfig>) -> Self {
-        Self {
-            client: CASAPIClient::new(&endpoint, auth_config),
-        }
-    }
-}
-
-#[derive(Debug)]
-pub struct CASAPIClient {
-    client: ClientWithMiddleware,
-    endpoint: String,
-}
-
-impl Default for CASAPIClient {
-    fn default() -> Self {
-        Self::new(CAS_ENDPOINT, &None)
-    }
-}
-
-impl CASAPIClient {
-    pub fn new(endpoint: &str, auth_config: &Option<AuthConfig>) -> Self {
-        let client = build_reqwest_client(auth_config).unwrap();
-        Self {
-            client,
-            endpoint: endpoint.to_string(),
-        }
-    }
-
-    pub async fn exists(&self, key: &Key) -> Result<bool> {
->>>>>>> 71c6b62d
         let url = Url::parse(&format!("{}/xorb/{key}", self.endpoint))?;
         let response = self.client.head(url).send().await?;
         match response.status() {
@@ -119,7 +67,6 @@
         }
     }
 
-<<<<<<< HEAD
     async fn flush(&self) -> Result<()> {
         Ok(())
     }
@@ -151,25 +98,11 @@
 impl Client for RemoteClient {}
 
 impl RemoteClient {
-    pub fn new(endpoint: &str, token: Option<String>) -> Self {
-        let client = reqwest::Client::builder().build().unwrap();
+    pub fn new(endpoint: &str, auth_config: &Option<AuthConfig>) -> Self {
+        let client = build_reqwest_client(auth_config).unwrap();
         Self {
             client,
             endpoint: endpoint.to_string(),
-            token,
-=======
-    pub async fn get_length(&self, key: &Key) -> Result<Option<u64>> {
-        let url = Url::parse(&format!("{}/xorb/{key}", self.endpoint))?;
-        let response = self.client.head(url).send().await?;
-        let status = response.status();
-        if status == StatusCode::NOT_FOUND {
-            return Ok(None);
-        }
-        if status != StatusCode::OK {
-            return Err(CasClientError::InternalError(anyhow!(
-                "unrecognized status code {status}"
-            )));
->>>>>>> 71c6b62d
         }
     }
 
@@ -247,38 +180,6 @@
 
         Ok(response_parsed)
     }
-
-<<<<<<< HEAD
-    fn request_headers(&self) -> HeaderMap {
-        let mut headers = HeaderMap::new();
-        if let Some(tok) = &self.token {
-            headers.insert(
-                "Authorization",
-                HeaderValue::from_str(&format!("Bearer {}", tok)).unwrap(),
-            );
-        }
-        headers
-=======
-    pub async fn shard_query_chunk(&self, key: &Key) -> Result<QueryChunkResponse> {
-        let url = Url::parse(&format!("{}/chunk/{key}", self.endpoint))?;
-        let response = self.client.get(url).send().await?;
-        let response_body = response.bytes().await?;
-        let response_parsed: QueryChunkResponse = serde_json::from_reader(response_body.reader())?;
-
-        Ok(response_parsed)
-    }
-
-    async fn post_json<ReqT, RespT>(&self, url: Url, request_body: &ReqT) -> Result<RespT>
-    where
-        ReqT: Serialize,
-        RespT: DeserializeOwned,
-    {
-        let body = serde_json::to_vec(request_body)?;
-        let response = self.client.post(url).body(body).send().await?;
-        let response_bytes = response.bytes().await?;
-        serde_json::from_reader(response_bytes.reader()).map_err(CasClientError::SerdeError)
->>>>>>> 71c6b62d
-    }
 }
 
 async fn get_one(term: &CASReconstructionTerm) -> Result<Bytes> {
@@ -356,11 +257,7 @@
     #[tokio::test]
     async fn test_basic_put() {
         // Arrange
-<<<<<<< HEAD
-        let rc = RemoteClient::new(CAS_ENDPOINT, None);
-=======
-        let rc = RemoteClient::from_config(CAS_ENDPOINT.to_string(), &None).await;
->>>>>>> 71c6b62d
+        let rc = RemoteClient::new(CAS_ENDPOINT, &None);
         let prefix = PREFIX_DEFAULT;
         let (hash, data, chunk_boundaries) = gen_dummy_xorb(3, 10248, true);
 
