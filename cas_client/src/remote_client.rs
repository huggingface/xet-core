--- conflicted
+++ resolved
@@ -156,17 +156,10 @@
         let terms = manifest.terms;
         let fetch_info = Arc::new(manifest.fetch_info);
 
-<<<<<<< HEAD
-        // If the user has set the `ENV_RECONSTRUCT_WRITE_PARALLEL` env variable, then we should
-        // write the file to the output in parallel instead of sequentially.
-        if !env::var(ENV_RECONSTRUCT_WRITE_PARALLEL).is_ok() {
-            self.reconstruct_file_to_writer_parallel(
-=======
         // If the user has set the `ENV_RECONSTRUCT_WRITE_SEQUENTIALLY` env variable, then we should
         // write the file to the output sequentially instead of in parallel.
         if env::var(ENV_RECONSTRUCT_WRITE_SEQUENTIALLY).is_ok() {
             self.reconstruct_file_to_writer(
->>>>>>> 4b9091f4
                 terms,
                 fetch_info,
                 manifest.offset_into_first_range,
@@ -204,13 +197,8 @@
         let mut ret_size = 0;
         for (hash, terms) in manifest.files {
             let w = files.get(&(hash.into())).unwrap();
-<<<<<<< HEAD
-            ret_size += if !env::var(ENV_RECONSTRUCT_WRITE_PARALLEL).is_ok() {
-                self.reconstruct_file_to_writer_parallel(terms, fetch_info.clone(), 0, None, w, None)
-=======
             ret_size += if env::var(ENV_RECONSTRUCT_WRITE_SEQUENTIALLY).is_ok() {
                 self.reconstruct_file_to_writer(terms, fetch_info.clone(), 0, None, w, None)
->>>>>>> 4b9091f4
                     .await?
             } else {
                 self.reconstruct_file_to_writer_parallel(terms, fetch_info.clone(), 0, None, w, None)
@@ -463,12 +451,12 @@
     /// Download the term and write it to the underlying storage.
     async fn write_term(self, term: CASReconstructionTerm, term_range: Range<usize>, file_offset: u64) -> Result<u64> {
         // acquire permit from the semaphore limiting the download parallelism.
-        // let _permit = self
-        //     .semaphore
-        //     .acquire_owned()
-        //     .await
-        //     .log_error("Couldn't download term")
-        //     .map_err(|_| CasClientError::Other("couldn't acquire semaphore".to_string()))?;
+        let _permit = self
+            .semaphore
+            .acquire_owned()
+            .await
+            .log_error("Couldn't download term")
+            .map_err(|_| CasClientError::Other("couldn't acquire semaphore".to_string()))?;
 
         // download the term
         let term_data =
