use std::collections::HashMap;
use std::io::Write;
use std::mem::take;
use std::path::PathBuf;
use std::result::Result as stdResult;
use std::sync::Arc;

use anyhow::anyhow;
use async_trait::async_trait;
use cas_object::SerializedCasObject;
use cas_types::{
    BatchQueryReconstructionResponse, CASReconstructionTerm, ChunkRange, FileRange, HttpRange, Key,
    QueryReconstructionResponse, UploadShardResponse, UploadShardResponseType, UploadXorbResponse,
};
use chunk_cache::{CacheConfig, ChunkCache};
use error_printer::ErrorPrinter;
use file_utils::SafeFileCreator;
use http::header::RANGE;
use mdb_shard::file_structs::{FileDataSequenceEntry, FileDataSequenceHeader, MDBFileInfo};
use mdb_shard::shard_file_reconstructor::FileReconstructor;
use mdb_shard::utils::shard_file_name;
use merklehash::{HashedWrite, MerkleHash};
use progress_tracking::item_tracking::SingleItemProgressUpdater;
use progress_tracking::upload_tracking::CompletionTracker;
use reqwest::{Body, StatusCode, Url};
use reqwest_middleware::ClientWithMiddleware;
use tokio::sync::{mpsc, OwnedSemaphorePermit};
use tokio::task::{JoinError, JoinHandle, JoinSet};
use tracing::{debug, info, instrument};
use utils::auth::AuthConfig;
use utils::singleflight::Group;

use crate::download_utils::*;
use crate::error::{CasClientError, Result};
use crate::http_client::{Api, ResponseErrorLogger, RetryConfig};
use crate::interface::{ShardDedupProber, *};
use crate::upload_progress_stream::UploadProgressStream;
use crate::{http_client, Client, RegistrationClient, ShardClientInterface};

const FORCE_SYNC_METHOD: reqwest::Method = reqwest::Method::PUT;
const NON_FORCE_SYNC_METHOD: reqwest::Method = reqwest::Method::POST;

pub const CAS_ENDPOINT: &str = "http://localhost:8080";
pub const PREFIX_DEFAULT: &str = "default";

utils::configurable_constants! {
    ref NUM_CONCURRENT_RANGE_GETS: usize = GlobalConfigMode::HighPerformanceOption {
        standard: 16,
        high_performance: 100,
    };

    // Send a report of successful partial upload every 512kb.
    ref UPLOAD_REPORTING_BLOCK_SIZE : usize = 512 * 1024;
}

utils::configurable_bool_constants! {
// Env (HF_XET_RECONSTRUCT_WRITE_SEQUENTIALLY) to switch to writing terms sequentially to disk.
// Benchmarks have shown that on SSD machines, writing in parallel seems to far outperform
// sequential term writes.
// However, this is not likely the case for writing to HDD and may in fact be worse,
// so for those machines, setting this env may help download perf.
    ref RECONSTRUCT_WRITE_SEQUENTIALLY = false;
}

pub struct RemoteClient {
    endpoint: String,
    dry_run: bool,
    http_client: Arc<ClientWithMiddleware>,
    authenticated_http_client: Arc<ClientWithMiddleware>,
    conservative_authenticated_http_client: Arc<ClientWithMiddleware>,
    chunk_cache: Option<Arc<dyn ChunkCache>>,
    range_download_single_flight: RangeDownloadSingleFlight,
    shard_cache_directory: PathBuf,
}

impl RemoteClient {
    #[allow(clippy::too_many_arguments)]
    pub fn new(
        endpoint: &str,
        auth: &Option<AuthConfig>,
        cache_config: &Option<CacheConfig>,
        shard_cache_directory: PathBuf,
        session_id: &str,
        dry_run: bool,
    ) -> Self {
        // use disk cache if cache_config provided.
        let chunk_cache = if let Some(cache_config) = cache_config {
            if cache_config.cache_size == 0 {
                info!("Chunk cache size set to 0, disabling chunk cache");
                None
            } else {
                debug!(
                    "Using disk cache directory: {:?}, size: {}.",
                    cache_config.cache_directory, cache_config.cache_size
                );
                chunk_cache::get_cache(cache_config)
                    .log_error("failed to initialize cache, not using cache")
                    .ok()
            }
        } else {
            None
        };
        let range_download_single_flight = Arc::new(Group::new());

        Self {
            endpoint: endpoint.to_string(),
            dry_run,
            authenticated_http_client: Arc::new(
                http_client::build_auth_http_client(auth, RetryConfig::default(), session_id).unwrap(),
            ),
            conservative_authenticated_http_client: Arc::new(
                http_client::build_auth_http_client(auth, RetryConfig::no429retry(), session_id).unwrap(),
            ),
            http_client: Arc::new(http_client::build_http_client(RetryConfig::default(), session_id).unwrap()),
            chunk_cache,
            range_download_single_flight,
            shard_cache_directory,
        }
    }
}

#[async_trait]
impl UploadClient for RemoteClient {
<<<<<<< HEAD
    #[instrument(skip_all, name = "RemoteClient::upload_xorb", fields(key = Key{prefix : prefix.to_string(), hash : serialized_cas_object.hash}.to_string(),
                 xorb.len = serialized_cas_object.serialized_data.len(), xorb.num_chunks = serialized_cas_object.num_chunks
    ))]
    async fn upload_xorb(&self, prefix: &str, serialized_cas_object: SerializedCasObject) -> Result<u64> {
=======
    #[instrument(skip_all, name="RemoteClient::upload_xorb", fields(key = Key{prefix : prefix.to_string(), hash : serialized_cas_object.hash}.to_string(), 
                 xorb.len = serialized_cas_object.serialized_data.len(), xorb.num_chunks = serialized_cas_object.num_chunks))]
    async fn upload_xorb(
        &self,
        prefix: &str,
        serialized_cas_object: SerializedCasObject,
        upload_tracker: Option<Arc<CompletionTracker>>,
    ) -> Result<u64> {
>>>>>>> 93e5d52d
        let key = Key {
            prefix: prefix.to_string(),
            hash: serialized_cas_object.hash,
        };

        let url = Url::parse(&format!("{}/xorb/{key}", self.endpoint))?;

        let n_upload_bytes = serialized_cas_object.serialized_data.len() as u64;
        let n_raw_bytes = serialized_cas_object.raw_num_bytes;
        let xorb_hash = serialized_cas_object.hash;

        let progress_callback = move |bytes_sent: u64| {
            if let Some(utr) = upload_tracker.as_ref() {
                // First, recallibrate the sending, as the compressed size is different than the actual data size.
                let adjusted_update = (bytes_sent * n_raw_bytes) / n_upload_bytes;

                utr.clone().register_xorb_upload_progress_background(xorb_hash, adjusted_update);
            }
        };

        let upload_stream = UploadProgressStream::new(
            serialized_cas_object.serialized_data,
            *UPLOAD_REPORTING_BLOCK_SIZE,
            progress_callback,
        );

        let xorb_uploaded = {
            if !self.dry_run {
                let response = self
                    .authenticated_http_client
                    .post(url)
                    .with_extension(Api("cas::upload_xorb"))
                    .body(Body::wrap_stream(upload_stream))
                    .send()
                    .await
                    .process_error("upload_xorb")?;
                let response_parsed: UploadXorbResponse = response.json().await?;

                response_parsed.was_inserted
            } else {
                true
            }
        };

        if !xorb_uploaded {
            debug!("{key:?} not inserted into CAS.");
        } else {
            debug!("{key:?} inserted into CAS.");
        }

        Ok(n_upload_bytes)
    }

    async fn exists(&self, prefix: &str, hash: &MerkleHash) -> Result<bool> {
        let key = Key {
            prefix: prefix.to_string(),
            hash: *hash,
        };

        let url = Url::parse(&format!("{}/xorb/{key}", self.endpoint))?;
        let response = self.authenticated_http_client.head(url).send().await?;
        match response.status() {
            StatusCode::OK => Ok(true),
            StatusCode::NOT_FOUND => Ok(false),
            e => Err(CasClientError::internal(format!("unrecognized status code {e}"))),
        }
    }
}

#[async_trait]
impl ReconstructionClient for RemoteClient {
    async fn get_file(
        &self,
        hash: &MerkleHash,
        byte_range: Option<FileRange>,
        output_provider: &OutputProvider,
        progress_updater: Option<Arc<SingleItemProgressUpdater>>,
    ) -> Result<u64> {
        // If the user has set the `HF_XET_RECONSTRUCT_WRITE_SEQUENTIALLY=true` env variable, then we
        // should write the file to the output sequentially instead of in parallel.
        if *RECONSTRUCT_WRITE_SEQUENTIALLY {
            info!("reconstruct terms sequentially");
            self.reconstruct_file_to_writer_segmented(hash, byte_range, output_provider, progress_updater)
                .await
        } else {
            info!("reconstruct terms in parallel");
            self.reconstruct_file_to_writer_segmented_parallel_write(
                hash,
                byte_range,
                output_provider,
                progress_updater,
            )
            .await
        }
    }
}

#[async_trait]
impl Reconstructable for RemoteClient {
    async fn get_reconstruction(
        &self,
        file_id: &MerkleHash,
        bytes_range: Option<FileRange>,
    ) -> Result<Option<QueryReconstructionResponse>> {
        get_reconstruction_with_endpoint_and_client(
            &self.endpoint,
            &self.authenticated_http_client,
            file_id,
            bytes_range,
        )
        .await
    }
}

pub(crate) async fn get_reconstruction_with_endpoint_and_client(
    endpoint: &str,
    client: &ClientWithMiddleware,
    file_id: &MerkleHash,
    bytes_range: Option<FileRange>,
) -> Result<Option<QueryReconstructionResponse>> {
    let url = Url::parse(&format!("{}/reconstruction/{}", endpoint, file_id.hex()))?;

    let mut request = client.get(url).with_extension(Api("cas::get_reconstruction"));
    if let Some(range) = bytes_range {
        // convert exclusive-end to inclusive-end range
        request = request.header(RANGE, HttpRange::from(range).range_header())
    }
    let response = request.send().await.process_error("get_reconstruction");

    let Ok(response) = response else {
        let e = response.unwrap_err();

        // bytes_range not satisfiable
        if let CasClientError::ReqwestError(e, _) = &e {
            if let Some(StatusCode::RANGE_NOT_SATISFIABLE) = e.status() {
                return Ok(None);
            }
        }

        return Err(e);
    };

    let len = response.content_length();
    debug!("file_id: {file_id} query_reconstruction len {len:?}");

    let query_reconstruction_response: QueryReconstructionResponse = response
        .json()
        .await
        .log_error("error json parsing QueryReconstructionResponse")?;
    Ok(Some(query_reconstruction_response))
}

impl Client for RemoteClient {}

impl RemoteClient {
    #[instrument(skip_all, name = "RemoteClient::batch_get_reconstruction")]
    async fn batch_get_reconstruction(
        &self,
        file_ids: impl Iterator<Item = &MerkleHash>,
    ) -> Result<BatchQueryReconstructionResponse> {
        let mut url_str = format!("{}/reconstructions?", self.endpoint);
        let mut is_first = true;
        for hash in file_ids {
            if is_first {
                is_first = false;
            } else {
                url_str.push('&');
            }
            url_str.push_str("file_id=");
            url_str.push_str(hash.hex().as_str());
        }
        let url: Url = url_str.parse()?;

        let response = self
            .authenticated_http_client
            .get(url)
            .with_extension(Api("cas::batch_get_reconstruction"))
            .send()
            .await
            .process_error("batch_get_reconstruction")?;

        let query_reconstruction_response: BatchQueryReconstructionResponse = response
            .json()
            .await
            .log_error("error json parsing BatchQueryReconstructionResponse")?;
        Ok(query_reconstruction_response)
    }

    // Segmented download such that the file reconstruction and fetch info is not queried in its entirety
    // at the beginning of the download, but queried in segments. Range downloads are executed with
    // a certain degree of parallelism, but writing out to storage is sequential. Ideal when the external
    // storage uses HDDs.
    #[instrument(skip_all, name = "RemoteClient::reconstruct_file_segmented", fields(file.hash = file_hash.hex()
    ))]
    async fn reconstruct_file_to_writer_segmented(
        &self,
        file_hash: &MerkleHash,
        byte_range: Option<FileRange>,
        writer: &OutputProvider,
        progress_updater: Option<Arc<SingleItemProgressUpdater>>,
    ) -> Result<u64> {
        // queue size is inherently bounded by degree of concurrency.
        let (task_tx, mut task_rx) = mpsc::unbounded_channel::<DownloadQueueItem<SequentialTermDownload>>();
        let (running_downloads_tx, mut running_downloads_rx) =
            mpsc::unbounded_channel::<JoinHandle<Result<(TermDownloadResult<Vec<u8>>, OwnedSemaphorePermit)>>>();

        // derive the actual range to reconstruct
        let file_reconstruct_range = byte_range.unwrap_or_else(FileRange::full);
        let total_len = file_reconstruct_range.length();

        // kick start the download by enqueue the fetch info task.
        task_tx.send(DownloadQueueItem::Metadata(FetchInfo::new(
            *file_hash,
            file_reconstruct_range,
            self.endpoint.clone(),
            self.authenticated_http_client.clone(),
        )))?;

        // Start the queue processing logic
        //
        // If the queue item is `DownloadQueueItem::Metadata`, it fetches the file reconstruction info
        // of the first segment, whose size is linear to `num_concurrent_range_gets`. Once fetched, term
        // download tasks are enqueued and spawned with the degree of concurrency equal to `num_concurrent_range_gets`.
        // After the above, a task that defines fetching the remainder of the file reconstruction info is enqueued,
        // which will execute after the first of the above term download tasks finishes.
        let chunk_cache = self.chunk_cache.clone();
        let term_download_client = self.http_client.clone();
        let range_download_single_flight = self.range_download_single_flight.clone();
        let download_scheduler = DownloadScheduler::new(*NUM_CONCURRENT_RANGE_GETS);
        let download_scheduler_clone = download_scheduler.clone();

        let queue_dispatcher: JoinHandle<Result<()>> = tokio::spawn(async move {
            let mut remaining_total_len = total_len;
            while let Some(item) = task_rx.recv().await {
                match item {
                    DownloadQueueItem::End => {
                        // everything processed
                        debug!("download queue emptyed");
                        drop(running_downloads_tx);
                        break;
                    },
                    DownloadQueueItem::DownloadTask(term_download) => {
                        // acquire the permit before spawning the task, so that there's limited
                        // number of active downloads.
                        let permit = download_scheduler_clone.download_permit().await?;
                        debug!("spawning 1 download task");
                        let future: JoinHandle<Result<(TermDownloadResult<Vec<u8>>, OwnedSemaphorePermit)>> =
                            tokio::spawn(async move {
                                let data = term_download.run().await?;
                                Ok((data, permit))
                            });
                        running_downloads_tx.send(future)?;
                    },
                    DownloadQueueItem::Metadata(fetch_info) => {
                        // query for the file info of the first segment
                        let segment_size = download_scheduler_clone.next_segment_size()?;
                        debug!("querying file info of size {segment_size}");
                        let (segment, maybe_remainder) = fetch_info.take_segment(segment_size);

                        let Some((offset_into_first_range, terms)) = segment.query().await? else {
                            // signal termination
                            task_tx.send(DownloadQueueItem::End)?;
                            continue;
                        };

                        let segment = Arc::new(segment);
                        // define the term download tasks
                        let mut remaining_segment_len = segment_size;
                        debug!("enqueueing {} download tasks", terms.len());
                        for (i, term) in terms.into_iter().enumerate() {
                            let skip_bytes = if i == 0 { offset_into_first_range } else { 0 };
                            let take = remaining_total_len
                                .min(remaining_segment_len)
                                .min(term.unpacked_length as u64 - skip_bytes);
                            let (individual_fetch_info, _) = segment.find((term.hash, term.range)).await?;

                            let download_task = SequentialTermDownload {
                                download: FetchTermDownload {
                                    hash: term.hash.into(),
                                    range: individual_fetch_info.range,
                                    fetch_info: segment.clone(),
                                    chunk_cache: chunk_cache.clone(),
                                    client: term_download_client.clone(),
                                    range_download_single_flight: range_download_single_flight.clone(),
                                },
                                term,
                                skip_bytes,
                                take,
                            };

                            remaining_total_len -= take;
                            remaining_segment_len -= take;
                            debug!("enqueueing {download_task:?}");
                            task_tx.send(DownloadQueueItem::DownloadTask(download_task))?;
                        }

                        // enqueue the remainder of file info fetch task
                        if let Some(remainder) = maybe_remainder {
                            task_tx.send(DownloadQueueItem::Metadata(remainder))?;
                        } else {
                            task_tx.send(DownloadQueueItem::End)?;
                        }
                    },
                }
            }

            Ok(())
        });

        let mut writer = writer.get_writer_at(0)?;
        let mut total_written = 0;
        while let Some(result) = running_downloads_rx.recv().await {
            match result.await {
                Ok(Ok((mut download_result, permit))) => {
                    let data = take(&mut download_result.data);
                    writer.write_all(&data)?;
                    // drop permit after data written out so they don't accumulate in memory unbounded
                    drop(permit);

                    if let Some(updater) = progress_updater.as_ref() {
                        updater.update(data.len() as u64).await;
                    }

                    total_written += data.len() as u64;

                    // Now inspect the download metrics and tune the download degree of concurrency
                    download_scheduler.tune_on(download_result)?;
                },
                Ok(Err(e)) => Err(e)?,
                Err(e) => Err(anyhow!("{e:?}"))?,
            }
        }
        writer.flush()?;

        queue_dispatcher.await??;

        Ok(total_written)
    }

    // Segmented download such that the file reconstruction and fetch info is not queried in its entirety
    // at the beginning of the download, but queried in segments. Range downloads are executed with
    // a certain degree of parallelism, and so does writing out to storage. Ideal when the external
    // storage is fast at seeks, e.g. RAM or SSDs.
    #[instrument(skip_all, name = "RemoteClient::reconstruct_file_segmented_parallel", fields(file.hash = file_hash.hex()
    ))]
    async fn reconstruct_file_to_writer_segmented_parallel_write(
        &self,
        file_hash: &MerkleHash,
        byte_range: Option<FileRange>,
        writer: &OutputProvider,
        progress_updater: Option<Arc<SingleItemProgressUpdater>>,
    ) -> Result<u64> {
        // queue size is inherently bounded by degree of concurrency.
        let (task_tx, mut task_rx) =
            mpsc::unbounded_channel::<DownloadQueueItem<FetchTermDownloadOnceAndWriteEverywhereUsed>>();
        let mut running_downloads = JoinSet::<Result<TermDownloadResult<u64>>>::new();

        // derive the actual range to reconstruct
        let file_reconstruct_range = byte_range.unwrap_or_else(FileRange::full);
        let base_write_negative_offset = file_reconstruct_range.start;

        // kick-start the download by enqueue the fetch info task.
        task_tx.send(DownloadQueueItem::Metadata(FetchInfo::new(
            *file_hash,
            file_reconstruct_range,
            self.endpoint.clone(),
            self.authenticated_http_client.clone(),
        )))?;

        // Start the queue processing logic
        //
        // If the queue item is `DownloadQueueItem::Metadata`, it fetches the file reconstruction info
        // of the first segment, whose size is linear to `num_concurrent_range_gets`. Once fetched, term
        // download tasks are enqueued and spawned with the degree of concurrency equal to `num_concurrent_range_gets`.
        // After the above, a task that defines fetching the remainder of the file reconstruction info is enqueued,
        // which will execute after the first of the above term download tasks finishes.
        let term_download_client = self.http_client.clone();
        let download_scheduler = DownloadScheduler::new(*NUM_CONCURRENT_RANGE_GETS);

        let process_result = move |result: stdResult<stdResult<TermDownloadResult<u64>, CasClientError>, JoinError>,
                                   total_written: &mut u64,
                                   download_scheduler: &DownloadScheduler|
              -> Result<u64> {
            match result {
                Ok(Ok(download_result)) => {
                    let write_len = download_result.data;
                    *total_written += write_len;

                    // Now inspect the download metrics and tune the download degree of concurrency
                    download_scheduler.tune_on(download_result)?;
                    Ok(write_len)
                },
                Ok(Err(e)) => Err(e)?,
                Err(e) => Err(anyhow!("{e:?}"))?,
            }
        };

        let mut total_written = 0;
        while let Some(item) = task_rx.recv().await {
            // first try to join some tasks
            while let Some(result) = running_downloads.try_join_next() {
                let write_len = process_result(result, &mut total_written, &download_scheduler)?;
                if let Some(updater) = progress_updater.as_ref() {
                    updater.update(write_len).await;
                }
            }

            match item {
                DownloadQueueItem::End => {
                    // everything processed
                    debug!("download queue emptied");
                    break;
                },
                DownloadQueueItem::DownloadTask(term_download) => {
                    // acquire the permit before spawning the task, so that there's limited
                    // number of active downloads.
                    let permit = download_scheduler.download_permit().await?;
                    debug!("spawning 1 download task");
                    running_downloads.spawn(async move {
                        let data = term_download.run().await?;
                        drop(permit);
                        Ok(data)
                    });
                },
                DownloadQueueItem::Metadata(fetch_info) => {
                    // query for the file info of the first segment
                    let segment_size = download_scheduler.next_segment_size()?;
                    debug!("querying file info of size {segment_size}");
                    let (segment, maybe_remainder) = fetch_info.take_segment(segment_size);

                    let Some((offset_into_first_range, terms)) = segment.query().await? else {
                        // signal termination
                        task_tx.send(DownloadQueueItem::End)?;
                        continue;
                    };

                    let segment = Arc::new(segment);

                    // define the term download tasks
                    let tasks = map_fetch_info_into_download_tasks(
                        segment.clone(),
                        terms,
                        offset_into_first_range,
                        base_write_negative_offset,
                        self.chunk_cache.clone(),
                        term_download_client.clone(),
                        self.range_download_single_flight.clone(),
                        writer,
                    )
                    .await?;

                    debug!("enqueueing {} download tasks", tasks.len());
                    for task_def in tasks {
                        task_tx.send(DownloadQueueItem::DownloadTask(task_def))?;
                    }

                    // enqueue the remainder of file info fetch task
                    if let Some(remainder) = maybe_remainder {
                        task_tx.send(DownloadQueueItem::Metadata(remainder))?;
                    } else {
                        task_tx.send(DownloadQueueItem::End)?;
                    }
                },
            }
        }

        while let Some(result) = running_downloads.join_next().await {
            let write_len = process_result(result, &mut total_written, &download_scheduler)?;
            if let Some(updater) = progress_updater.as_ref() {
                updater.update(write_len).await;
            }
        }

        Ok(total_written)
    }
}

#[allow(clippy::too_many_arguments)]
async fn map_fetch_info_into_download_tasks(
    segment: Arc<FetchInfo>,
    terms: Vec<CASReconstructionTerm>,
    offset_into_first_range: u64,
    base_write_negative_offset: u64,
    chunk_cache: Option<Arc<dyn ChunkCache>>,
    client: Arc<ClientWithMiddleware>,
    range_download_single_flight: Arc<Group<DownloadRangeResult, CasClientError>>,
    output_provider: &OutputProvider,
) -> Result<Vec<FetchTermDownloadOnceAndWriteEverywhereUsed>> {
    // the actual segment length.
    // the file_range end may actually exceed the file total length for the last segment.
    // in that case, the maximum length of this segment will be the total of all terms given
    //  minus the start offset
    let seg_len = segment
        .file_range
        .length()
        .min(terms.iter().fold(0, |acc, term| acc + term.unpacked_length as u64) - offset_into_first_range);

    let initial_writer_offset = segment.file_range.start - base_write_negative_offset;
    let mut total_taken = 0;

    let mut fetch_info_term_map: HashMap<(MerkleHash, ChunkRange), FetchTermDownloadOnceAndWriteEverywhereUsed> =
        HashMap::new();
    for (i, term) in terms.into_iter().enumerate() {
        let (individual_fetch_info, _) = segment.find((term.hash, term.range)).await?;

        let skip_bytes = if i == 0 { offset_into_first_range } else { 0 };
        // amount to take is min of the whole term after skipped bytes or the remainder of the segment
        let take = (term.unpacked_length as u64 - skip_bytes).min(seg_len - total_taken);
        let write_term = ChunkRangeWrite {
            // term details
            chunk_range: term.range,
            unpacked_length: term.unpacked_length,

            // write details
            skip_bytes,
            take,
            writer_offset: initial_writer_offset + total_taken,
        };

        let task = fetch_info_term_map
            .entry((term.hash.into(), individual_fetch_info.range))
            .or_insert_with(|| FetchTermDownloadOnceAndWriteEverywhereUsed {
                download: FetchTermDownload {
                    hash: term.hash.into(),
                    range: individual_fetch_info.range,
                    fetch_info: segment.clone(),
                    chunk_cache: chunk_cache.clone(),
                    client: client.clone(),
                    range_download_single_flight: range_download_single_flight.clone(),
                },
                writes: vec![],
                output: output_provider.clone(),
            });
        task.writes.push(write_term);

        total_taken += take;
    }

    let tasks = fetch_info_term_map.into_values().collect();

    Ok(tasks)
}

#[async_trait]
impl RegistrationClient for RemoteClient {
    #[instrument(skip_all, name = "RemoteClient::upload_shard", fields(shard.hash = hash.hex(), shard.len = shard_data.len()
    ))]
    async fn upload_shard(
        &self,
        prefix: &str,
        hash: &MerkleHash,
        force_sync: bool,
        shard_data: &[u8],
        _salt: &[u8; 32],
    ) -> Result<bool> {
        if self.dry_run {
            return Ok(true);
        }

        let key = Key {
            prefix: prefix.into(),
            hash: *hash,
        };

        let url = Url::parse(&format!("{}/shard/{key}", self.endpoint))?;

        let method = match force_sync {
            true => FORCE_SYNC_METHOD,
            false => NON_FORCE_SYNC_METHOD,
        };

        let response = self
            .authenticated_http_client
            .request(method, url)
            .with_extension(Api("cas::upload_shard"))
            .body(shard_data.to_vec())
            .send()
            .await
            .process_error("upload_shard")?;

        let response_parsed: UploadShardResponse =
            response.json().await.log_error("error json decoding upload_shard response")?;

        match response_parsed.result {
            UploadShardResponseType::Exists => Ok(false),
            UploadShardResponseType::SyncPerformed => Ok(true),
        }
    }
}

#[async_trait]
impl FileReconstructor<CasClientError> for RemoteClient {
    #[instrument(skip_all, name = "RemoteClient::get_file_reconstruction", fields(file.hash = file_hash.hex()
    ))]
    async fn get_file_reconstruction_info(
        &self,
        file_hash: &MerkleHash,
    ) -> Result<Option<(MDBFileInfo, Option<MerkleHash>)>> {
        let url = Url::parse(&format!("{}/reconstruction/{}", self.endpoint, file_hash.hex()))?;

        let response = self
            .authenticated_http_client
            .get(url)
            .with_extension(Api("cas::get_reconstruction_info"))
            .send()
            .await
            .process_error("get_reconstruction_info")?;
        let response_info: QueryReconstructionResponse = response.json().await?;

        Ok(Some((
            MDBFileInfo {
                metadata: FileDataSequenceHeader::new(*file_hash, response_info.terms.len(), false, false),
                segments: response_info
                    .terms
                    .into_iter()
                    .map(|ce| {
                        FileDataSequenceEntry::new(ce.hash.into(), ce.unpacked_length, ce.range.start, ce.range.end)
                    })
                    .collect(),
                verification: vec![],
                metadata_ext: None,
            },
            None,
        )))
    }
}

#[async_trait]
impl ShardDedupProber for RemoteClient {
    #[instrument(skip_all, name = "RemoteClient::query_global_dedup")]
    async fn query_for_global_dedup_shard(
        &self,
        prefix: &str,
        chunk_hash: &MerkleHash,
        _salt: &[u8; 32],
    ) -> Result<Option<PathBuf>> {
        if self.shard_cache_directory == PathBuf::default() {
            return Err(CasClientError::ConfigurationError(
                "Shard Write Directory not set; cannot download.".to_string(),
            ));
        }

        // The API endpoint now only supports non-batched dedup request and
        // ignores salt.
        let key = Key {
            prefix: prefix.into(),
            hash: *chunk_hash,
        };

        let url = Url::parse(&format!("{0}/chunk/{key}", self.endpoint))?;

        let mut response = self
            .conservative_authenticated_http_client
            .get(url)
            .with_extension(Api("cas::query_dedup"))
            .send()
            .await
            .map_err(|e| CasClientError::Other(format!("request failed with error {e}")))?;

        // Dedup shard not found, return empty result
        if !response.status().is_success() {
            return Ok(None);
        }

        let writer = SafeFileCreator::new_unnamed(&self.shard_cache_directory)?;
        // Compute the actual hash to use as the shard file name
        let mut hashed_writer = HashedWrite::new(writer);

        while let Some(chunk) = response.chunk().await? {
            hashed_writer.write_all(&chunk)?;
        }
        hashed_writer.flush()?;

        let shard_hash = hashed_writer.hash();
        let file_path = self.shard_cache_directory.join(shard_file_name(&shard_hash));
        let mut writer = hashed_writer.into_inner();
        writer.set_dest_path(&file_path);
        writer.close()?;

        Ok(Some(file_path))
    }
}

impl ShardClientInterface for RemoteClient {}

#[cfg(test)]
mod tests {
    use std::collections::HashMap;

    use anyhow::Result;
    use cas_object::test_utils::*;
    use cas_object::CompressionScheme;
    use cas_types::{CASReconstructionFetchInfo, CASReconstructionTerm, ChunkRange};
    use deduplication::constants::MAX_XORB_BYTES;
    use httpmock::Method::GET;
    use httpmock::MockServer;
    use merkledb::constants::TARGET_CDC_CHUNK_SIZE;
    use tracing_test::traced_test;
    use xet_threadpool::ThreadPool;

    use super::*;
    use crate::interface::buffer::BufferProvider;

    #[ignore = "requires a running CAS server"]
    #[traced_test]
    #[test]
    fn test_basic_put() {
        // Arrange
        let prefix = PREFIX_DEFAULT;
        let raw_xorb = build_raw_xorb(3, ChunkSize::Random(512, 10248));

        let threadpool = ThreadPool::new().unwrap();
        let client = RemoteClient::new(CAS_ENDPOINT, &None, &None, "".into(), "", false);

        let cas_object = build_and_verify_cas_object(raw_xorb, Some(CompressionScheme::LZ4));

        // Act
        let result = threadpool
            .external_run_async_task(async move { client.upload_xorb(prefix, cas_object, None).await })
            .unwrap();

        // Assert
        assert!(result.is_ok());
    }

    #[derive(Clone)]
    struct TestCase {
        file_hash: MerkleHash,
        reconstruction_response: QueryReconstructionResponse,
        file_range: FileRange,
        expected_data: Vec<u8>,
        expect_error: bool,
    }

    const NUM_CHUNKS: u32 = 128;
    const CHUNK_SIZE: u32 = TARGET_CDC_CHUNK_SIZE as u32;

    macro_rules! mock_no_match_range_header {
        ($range_to_compare:expr) => {
            |req| {
                let Some(h) = &req.headers else {
                    return false;
                };
                let Some((_range_header, range_value)) =
                    h.iter().find(|(k, _v)| k.eq_ignore_ascii_case(RANGE.as_str()))
                else {
                    return false;
                };

                let Ok(range) = HttpRange::try_from(range_value.trim_start_matches("bytes=")) else {
                    return false;
                };

                range != $range_to_compare
            }
        };
    }

    #[test]
    fn test_reconstruct_file_full_file() -> Result<()> {
        // Arrange server
        let server = MockServer::start();

        let xorb_hash: MerkleHash = MerkleHash::default();
        let (cas_object, chunks_serialized, raw_data, _raw_data_chunk_hash_and_boundaries) =
            build_cas_object(NUM_CHUNKS, ChunkSize::Fixed(CHUNK_SIZE), CompressionScheme::ByteGrouping4LZ4);

        // Workaround to make this variable const. Change this accordingly if
        // real value of the two static variables below change.
        const FIRST_SEGMENT_SIZE: u64 = 16 * 64 * 1024 * 1024;
        assert_eq!(FIRST_SEGMENT_SIZE, *NUM_CONCURRENT_RANGE_GETS as u64 * *MAX_XORB_BYTES as u64);

        // Test case: full file reconstruction
        const FIRST_SEGMENT_FILE_RANGE: FileRange = FileRange {
            start: 0,
            end: FIRST_SEGMENT_SIZE,
            _marker: std::marker::PhantomData,
        };

        let test_case = TestCase {
            file_hash: MerkleHash::from_hex(&format!("{:0>64}", "1"))?, // "0....1"
            reconstruction_response: QueryReconstructionResponse {
                offset_into_first_range: 0,
                terms: vec![CASReconstructionTerm {
                    hash: xorb_hash.into(),
                    range: ChunkRange::new(0, NUM_CHUNKS),
                    unpacked_length: raw_data.len() as u32,
                }],
                fetch_info: HashMap::from([(
                    xorb_hash.into(),
                    vec![CASReconstructionFetchInfo {
                        range: ChunkRange::new(0, NUM_CHUNKS),
                        url: server.url(format!("/get_xorb/{xorb_hash}/")),
                        url_range: {
                            let (start, end) = cas_object.get_byte_offset(0, NUM_CHUNKS)?;
                            HttpRange::from(FileRange::new(start as u64, end as u64))
                        },
                    }],
                )]),
            },
            file_range: FileRange::full(),
            expected_data: raw_data,
            expect_error: false,
        };

        // Arrange server mocks
        let _mock_fi_416 = server.mock(|when, then| {
            when.method(GET)
                .path(format!("/reconstruction/{}", test_case.file_hash))
                .matches(mock_no_match_range_header!(HttpRange::from(FIRST_SEGMENT_FILE_RANGE)));
            then.status(416);
        });
        let _mock_fi_200 = server.mock(|when, then| {
            let w = when.method(GET).path(format!("/reconstruction/{}", test_case.file_hash));
            w.header(RANGE.as_str(), HttpRange::from(FIRST_SEGMENT_FILE_RANGE).range_header());
            then.status(200).json_body_obj(&test_case.reconstruction_response);
        });
        for (k, v) in &test_case.reconstruction_response.fetch_info {
            for term in v {
                let data = FileRange::from(term.url_range);
                let data = chunks_serialized[data.start as usize..data.end as usize].to_vec();
                let _mock_data = server.mock(|when, then| {
                    when.method(GET)
                        .path(format!("/get_xorb/{k}/"))
                        .header(RANGE.as_str(), term.url_range.range_header());
                    then.status(200).body(&data);
                });
            }
        }

        test_reconstruct_file(test_case, &server.base_url())
    }

    #[test]
    fn test_reconstruct_file_skip_front_bytes() -> Result<()> {
        // Arrange server
        let server = MockServer::start();

        let xorb_hash: MerkleHash = MerkleHash::default();
        let (cas_object, chunks_serialized, raw_data, _raw_data_chunk_hash_and_boundaries) =
            build_cas_object(NUM_CHUNKS, ChunkSize::Fixed(CHUNK_SIZE), CompressionScheme::ByteGrouping4LZ4);

        // Workaround to make this variable const. Change this accordingly if
        // real value of the two static variables below change.
        const FIRST_SEGMENT_SIZE: u64 = 16 * 64 * 1024 * 1024;
        assert_eq!(FIRST_SEGMENT_SIZE, *NUM_CONCURRENT_RANGE_GETS as u64 * *MAX_XORB_BYTES as u64);

        // Test case: skip first 100 bytes
        const SKIP_BYTES: u64 = 100;
        const FIRST_SEGMENT_FILE_RANGE: FileRange = FileRange {
            start: SKIP_BYTES,
            end: SKIP_BYTES + FIRST_SEGMENT_SIZE,
            _marker: std::marker::PhantomData,
        };

        let test_case = TestCase {
            file_hash: MerkleHash::from_hex(&format!("{:0>64}", "1"))?, // "0....1"
            reconstruction_response: QueryReconstructionResponse {
                offset_into_first_range: SKIP_BYTES,
                terms: vec![CASReconstructionTerm {
                    hash: xorb_hash.into(),
                    range: ChunkRange::new(0, NUM_CHUNKS),
                    unpacked_length: raw_data.len() as u32,
                }],
                fetch_info: HashMap::from([(
                    xorb_hash.into(),
                    vec![CASReconstructionFetchInfo {
                        range: ChunkRange::new(0, NUM_CHUNKS),
                        url: server.url(format!("/get_xorb/{xorb_hash}/")),
                        url_range: {
                            let (start, end) = cas_object.get_byte_offset(0, NUM_CHUNKS)?;
                            HttpRange::from(FileRange::new(start as u64, end as u64))
                        },
                    }],
                )]),
            },
            file_range: FileRange::new(SKIP_BYTES, u64::MAX),
            expected_data: raw_data[SKIP_BYTES as usize..].to_vec(),
            expect_error: false,
        };

        // Arrange server mocks
        let _mock_fi_416 = server.mock(|when, then| {
            when.method(GET)
                .path(format!("/reconstruction/{}", test_case.file_hash))
                .matches(mock_no_match_range_header!(HttpRange::from(FIRST_SEGMENT_FILE_RANGE)));
            then.status(416);
        });
        let _mock_fi_200 = server.mock(|when, then| {
            let w = when.method(GET).path(format!("/reconstruction/{}", test_case.file_hash));
            w.header(RANGE.as_str(), HttpRange::from(FIRST_SEGMENT_FILE_RANGE).range_header());
            then.status(200).json_body_obj(&test_case.reconstruction_response);
        });
        for (k, v) in &test_case.reconstruction_response.fetch_info {
            for term in v {
                let data = FileRange::from(term.url_range);
                let data = chunks_serialized[data.start as usize..data.end as usize].to_vec();
                let _mock_data = server.mock(|when, then| {
                    when.method(GET)
                        .path(format!("/get_xorb/{k}/"))
                        .header(RANGE.as_str(), term.url_range.range_header());
                    then.status(200).body(&data);
                });
            }
        }

        test_reconstruct_file(test_case, &server.base_url())
    }

    #[test]
    fn test_reconstruct_file_skip_back_bytes() -> Result<()> {
        // Arrange server
        let server = MockServer::start();

        let xorb_hash: MerkleHash = MerkleHash::default();
        let (cas_object, chunks_serialized, raw_data, _raw_data_chunk_hash_and_boundaries) =
            build_cas_object(NUM_CHUNKS, ChunkSize::Fixed(CHUNK_SIZE), CompressionScheme::ByteGrouping4LZ4);

        // Test case: skip last 100 bytes
        const FILE_SIZE: u64 = NUM_CHUNKS as u64 * CHUNK_SIZE as u64;
        const SKIP_BYTES: u64 = 100;
        const FIRST_SEGMENT_FILE_RANGE: FileRange = FileRange {
            start: 0,
            end: FILE_SIZE - SKIP_BYTES,
            _marker: std::marker::PhantomData,
        };

        let test_case = TestCase {
            file_hash: MerkleHash::from_hex(&format!("{:0>64}", "1"))?, // "0....1"
            reconstruction_response: QueryReconstructionResponse {
                offset_into_first_range: 0,
                terms: vec![CASReconstructionTerm {
                    hash: xorb_hash.into(),
                    range: ChunkRange::new(0, NUM_CHUNKS),
                    unpacked_length: raw_data.len() as u32,
                }],
                fetch_info: HashMap::from([(
                    xorb_hash.into(),
                    vec![CASReconstructionFetchInfo {
                        range: ChunkRange::new(0, NUM_CHUNKS),
                        url: server.url(format!("/get_xorb/{xorb_hash}/")),
                        url_range: {
                            let (start, end) = cas_object.get_byte_offset(0, NUM_CHUNKS)?;
                            HttpRange::from(FileRange::new(start as u64, end as u64))
                        },
                    }],
                )]),
            },
            file_range: FileRange::new(0, FILE_SIZE - SKIP_BYTES),
            expected_data: raw_data[..(FILE_SIZE - SKIP_BYTES) as usize].to_vec(),
            expect_error: false,
        };

        // Arrange server mocks
        let _mock_fi_416 = server.mock(|when, then| {
            when.method(GET)
                .path(format!("/reconstruction/{}", test_case.file_hash))
                .matches(mock_no_match_range_header!(HttpRange::from(FIRST_SEGMENT_FILE_RANGE)));
            then.status(416);
        });
        let _mock_fi_200 = server.mock(|when, then| {
            let w = when.method(GET).path(format!("/reconstruction/{}", test_case.file_hash));
            w.header(RANGE.as_str(), HttpRange::from(FIRST_SEGMENT_FILE_RANGE).range_header());
            then.status(200).json_body_obj(&test_case.reconstruction_response);
        });
        for (k, v) in &test_case.reconstruction_response.fetch_info {
            for term in v {
                let data = FileRange::from(term.url_range);
                let data = chunks_serialized[data.start as usize..data.end as usize].to_vec();
                let _mock_data = server.mock(|when, then| {
                    when.method(GET)
                        .path(format!("/get_xorb/{k}/"))
                        .header(RANGE.as_str(), term.url_range.range_header());
                    then.status(200).body(&data);
                });
            }
        }

        test_reconstruct_file(test_case, &server.base_url())
    }

    #[test]
    fn test_reconstruct_file_two_terms() -> Result<()> {
        // Arrange server
        let server = MockServer::start();

        let xorb_hash_1: MerkleHash = MerkleHash::from_hex(&format!("{:0>64}", "1"))?; // "0....1"
        let xorb_hash_2: MerkleHash = MerkleHash::from_hex(&format!("{:0>64}", "2"))?; // "0....2"
        let (cas_object, chunks_serialized, raw_data, _raw_data_chunk_hash_and_boundaries) =
            build_cas_object(NUM_CHUNKS, ChunkSize::Fixed(CHUNK_SIZE), CompressionScheme::ByteGrouping4LZ4);

        // Test case: two terms and skip first and last 100 bytes
        const FILE_SIZE: u64 = (NUM_CHUNKS - 1) as u64 * CHUNK_SIZE as u64;
        const SKIP_BYTES: u64 = 100;
        const FIRST_SEGMENT_FILE_RANGE: FileRange = FileRange {
            start: SKIP_BYTES,
            end: FILE_SIZE - SKIP_BYTES,
            _marker: std::marker::PhantomData,
        };

        let test_case = TestCase {
            file_hash: MerkleHash::from_hex(&format!("{:0>64}", "1"))?, // "0....3"
            reconstruction_response: QueryReconstructionResponse {
                offset_into_first_range: SKIP_BYTES,
                terms: vec![
                    CASReconstructionTerm {
                        hash: xorb_hash_1.into(),
                        range: ChunkRange::new(0, 5),
                        unpacked_length: CHUNK_SIZE * 5,
                    },
                    CASReconstructionTerm {
                        hash: xorb_hash_2.into(),
                        range: ChunkRange::new(6, NUM_CHUNKS),
                        unpacked_length: CHUNK_SIZE * (NUM_CHUNKS - 6),
                    },
                ],
                fetch_info: HashMap::from([
                    (
                        // this constructs the first term
                        xorb_hash_1.into(),
                        vec![CASReconstructionFetchInfo {
                            range: ChunkRange::new(0, 7),
                            url: server.url(format!("/get_xorb/{xorb_hash_1}/")),
                            url_range: {
                                let (start, end) = cas_object.get_byte_offset(0, 7)?;
                                HttpRange::from(FileRange::new(start as u64, end as u64))
                            },
                        }],
                    ),
                    (
                        // this constructs the second term
                        xorb_hash_2.into(),
                        vec![CASReconstructionFetchInfo {
                            range: ChunkRange::new(4, NUM_CHUNKS),
                            url: server.url(format!("/get_xorb/{xorb_hash_2}/")),
                            url_range: {
                                let (start, end) = cas_object.get_byte_offset(4, NUM_CHUNKS)?;
                                HttpRange::from(FileRange::new(start as u64, end as u64))
                            },
                        }],
                    ),
                ]),
            },
            file_range: FileRange::new(SKIP_BYTES, FILE_SIZE - SKIP_BYTES),
            expected_data: [
                &raw_data[SKIP_BYTES as usize..(5 * CHUNK_SIZE) as usize],
                &raw_data[(6 * CHUNK_SIZE) as usize..(NUM_CHUNKS * CHUNK_SIZE) as usize - SKIP_BYTES as usize],
            ]
            .concat(),
            expect_error: false,
        };

        // Arrange server mocks
        let _mock_fi_416 = server.mock(|when, then| {
            when.method(GET)
                .path(format!("/reconstruction/{}", test_case.file_hash))
                .matches(mock_no_match_range_header!(HttpRange::from(FIRST_SEGMENT_FILE_RANGE)));
            then.status(416);
        });
        let _mock_fi_200 = server.mock(|when, then| {
            let w = when.method(GET).path(format!("/reconstruction/{}", test_case.file_hash));
            w.header(RANGE.as_str(), HttpRange::from(FIRST_SEGMENT_FILE_RANGE).range_header());
            then.status(200).json_body_obj(&test_case.reconstruction_response);
        });
        for (k, v) in &test_case.reconstruction_response.fetch_info {
            for term in v {
                let data = FileRange::from(term.url_range);
                let data = chunks_serialized[data.start as usize..data.end as usize].to_vec();
                let _mock_data = server.mock(|when, then| {
                    when.method(GET)
                        .path(format!("/get_xorb/{k}/"))
                        .header(RANGE.as_str(), term.url_range.range_header());
                    then.status(200).body(&data);
                });
            }
        }

        test_reconstruct_file(test_case, &server.base_url())
    }

    fn test_reconstruct_file(test_case: TestCase, endpoint: &str) -> Result<()> {
        let threadpool = ThreadPool::new()?;

        // test reconstruct and sequential write
        let test = test_case.clone();
        let client = RemoteClient::new(endpoint, &None, &None, "".into(), "", false);
        let provider = BufferProvider::default();
        let buf = provider.buf.clone();
        let writer = OutputProvider::Buffer(provider);
        let resp = threadpool.external_run_async_task(async move {
            client
                .reconstruct_file_to_writer_segmented(&test.file_hash, Some(test.file_range), &writer, None)
                .await
        })?;

        assert_eq!(test.expect_error, resp.is_err());
        if !test.expect_error {
            assert_eq!(test.expected_data.len() as u64, resp.unwrap());
            assert_eq!(test.expected_data, buf.value());
        }

        // test reconstruct and parallel write
        let test = test_case;
        let client = RemoteClient::new(endpoint, &None, &None, "".into(), "", false);
        let provider = BufferProvider::default();
        let buf = provider.buf.clone();
        let writer = OutputProvider::Buffer(provider);
        let resp = threadpool.external_run_async_task(async move {
            client
                .reconstruct_file_to_writer_segmented_parallel_write(
                    &test.file_hash,
                    Some(test.file_range),
                    &writer,
                    None,
                )
                .await
        })?;

        assert_eq!(test.expect_error, resp.is_err());
        if !test.expect_error {
            assert_eq!(test.expected_data.len() as u64, resp.unwrap());
            let value = buf.value();
            assert_eq!(&test.expected_data[..100], &value[..100]);
            let idx = test.expected_data.len() - 100;
            assert_eq!(&test.expected_data[idx..], &value[idx..]);
            assert_eq!(test.expected_data, value);
        }

        Ok(())
    }
}<|MERGE_RESOLUTION|>--- conflicted
+++ resolved
@@ -121,12 +121,6 @@
 
 #[async_trait]
 impl UploadClient for RemoteClient {
-<<<<<<< HEAD
-    #[instrument(skip_all, name = "RemoteClient::upload_xorb", fields(key = Key{prefix : prefix.to_string(), hash : serialized_cas_object.hash}.to_string(),
-                 xorb.len = serialized_cas_object.serialized_data.len(), xorb.num_chunks = serialized_cas_object.num_chunks
-    ))]
-    async fn upload_xorb(&self, prefix: &str, serialized_cas_object: SerializedCasObject) -> Result<u64> {
-=======
     #[instrument(skip_all, name="RemoteClient::upload_xorb", fields(key = Key{prefix : prefix.to_string(), hash : serialized_cas_object.hash}.to_string(), 
                  xorb.len = serialized_cas_object.serialized_data.len(), xorb.num_chunks = serialized_cas_object.num_chunks))]
     async fn upload_xorb(
@@ -135,7 +129,6 @@
         serialized_cas_object: SerializedCasObject,
         upload_tracker: Option<Arc<CompletionTracker>>,
     ) -> Result<u64> {
->>>>>>> 93e5d52d
         let key = Key {
             prefix: prefix.to_string(),
             hash: serialized_cas_object.hash,
