--- conflicted
+++ resolved
@@ -15,11 +15,8 @@
 pub use crate::error::CasClientError;
 pub use crate::interface::ShardClientInterface;
 
-<<<<<<< HEAD
 mod constants;
-=======
 #[cfg(not(target_family = "wasm"))]
->>>>>>> 9fbd2343
 mod download_utils;
 mod error;
 pub mod exports;
