--- conflicted
+++ resolved
@@ -1,9 +1,5 @@
 use std::collections::HashMap;
-<<<<<<< HEAD
 use std::io::Write;
-=======
-use std::fmt;
->>>>>>> c4650768
 use std::sync::{Arc, Mutex, RwLock};
 use std::time::{Duration, Instant};
 
@@ -11,6 +7,7 @@
 use cas_types::{CASReconstructionFetchInfo, CASReconstructionTerm, ChunkRange, FileRange, HexMerkleHash, Key};
 use chunk_cache::{CacheRange, ChunkCache};
 use deduplication::constants::MAX_XORB_BYTES;
+use derivative::Derivative;
 use error_printer::ErrorPrinter;
 use futures::TryStreamExt;
 use http::header::RANGE;
@@ -141,38 +138,19 @@
 
 /// Helper object containing the structs needed when downloading a term in parallel
 /// during reconstruction.
-<<<<<<< HEAD
 #[derive(Derivative)]
 #[derivative(Debug)]
 pub(crate) struct FetchTermDownload {
     pub hash: MerkleHash,
     pub range: ChunkRange,
-=======
-pub(crate) struct TermDownload {
-    pub term: CASReconstructionTerm,
-    pub skip_bytes: u64, // number of bytes to skip at the front
-    pub take: u64,       // number of bytes to take after skipping bytes,
-    // effectively taking [skip_bytes..skip_bytes+take]
-    // out of the downloaded range
->>>>>>> c4650768
+    #[derivative(Debug = "ignore")]
     pub fetch_info: Arc<FetchInfo>, // utility to get URL to download this term
+    #[derivative(Debug = "ignore")]
     pub chunk_cache: Option<Arc<dyn ChunkCache>>,
+    #[derivative(Debug = "ignore")]
     pub client: Arc<ClientWithMiddleware>, // only used for downloading range
+    #[derivative(Debug = "ignore")]
     pub range_download_single_flight: RangeDownloadSingleFlight,
-}
-
-impl fmt::Debug for TermDownload {
-    fn fmt(&self, f: &mut fmt::Formatter<'_>) -> fmt::Result {
-        // print out everything except the chunk cache
-        f.debug_struct("TermDownload")
-            .field("term", &self.term)
-            .field("skip_bytes", &self.skip_bytes)
-            .field("take", &self.take)
-            .field("fetch_info", &self.fetch_info)
-            .field("client", &self.client)
-            .field("range_download_single_flight", &self.range_download_single_flight)
-            .finish()
-    }
 }
 
 #[derive(Debug)]
