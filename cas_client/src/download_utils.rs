use std::collections::HashMap;
use std::io::Write;
use std::sync::{Arc, Mutex, RwLock};
use std::time::{Duration, Instant};

use cas_object::error::CasObjectError;
use cas_types::{CASReconstructionFetchInfo, CASReconstructionTerm, ChunkRange, FileRange, HexMerkleHash, Key};
use chunk_cache::{CacheRange, ChunkCache};
use deduplication::constants::MAX_XORB_BYTES;
use derivative::Derivative;
use error_printer::ErrorPrinter;
use futures::TryStreamExt;
use http::StatusCode;
use http::header::RANGE;
use merklehash::MerkleHash;
use reqwest::Response;
use reqwest_middleware::ClientWithMiddleware;
use tracing::{debug, error, info, trace, warn};
use url::Url;
use utils::singleflight::Group;
use xet_runtime::xet_config;

use crate::error::{CasClientError, Result};
use crate::http_client::Api;
use crate::interface::Client;
use crate::output_provider::SeekingOutputProvider;
use crate::remote_client::PREFIX_DEFAULT;
use crate::retry_wrapper::{RetryWrapper, RetryableReqwestError};

#[derive(Clone, Debug)]
pub(crate) enum DownloadRangeResult {
    Data(TermDownloadOutput),
    // This is a workaround to propagate the underlying request error as
    // the underlying reqwest_middleware::Error doesn't impl Clone.
    // Otherwise, if two download tasks with the same key in the single flight
    // group failed, the caller will get the origin error but the waiter will
    // get a `WaiterInternalError` wrapping a copy of the error message ("{e:?}"),
    // making it impossible to be examined programmatically.
    Forbidden,
}
pub(crate) type RangeDownloadSingleFlight = Arc<Group<DownloadRangeResult, CasClientError>>;

#[derive(Debug)]
pub(crate) struct FetchInfo {
    file_hash: MerkleHash,
    pub(crate) file_range: FileRange,
    inner: RwLock<HashMap<HexMerkleHash, Vec<CASReconstructionFetchInfo>>>,
    version: tokio::sync::Mutex<u32>,
}

impl FetchInfo {
    pub fn new(file_hash: MerkleHash, file_range: FileRange) -> Self {
        Self {
            file_hash,
            file_range,
            inner: Default::default(),
            version: tokio::sync::Mutex::new(0),
        }
    }

    // consumes self and split the file range into a segment of size `segment_size`
    // and a remainder.
    pub fn take_segment(self, segment_size: u64) -> (Self, Option<Self>) {
        let (first_segment, remainder) = self.file_range.take_segment(segment_size);

        (FetchInfo::new(self.file_hash, first_segment), remainder.map(|r| FetchInfo::new(self.file_hash, r)))
    }

    pub async fn find(&self, key: (HexMerkleHash, ChunkRange)) -> Result<(CASReconstructionFetchInfo, u32)> {
        let v = *self.version.lock().await;

        let (hash, range) = key;
        let map = self.inner.read()?;
        let hash_fetch_info = map
            .get(&hash)
            .ok_or(CasClientError::InvalidArguments)
            .log_error("invalid response from CAS server: failed to get term hash in fetch info")?;
        let fetch_term = hash_fetch_info
            .iter()
            .find(|fterm| fterm.range.start <= range.start && fterm.range.end >= range.end)
            .ok_or(CasClientError::InvalidArguments)
            .log_error("invalid response from CAS server: failed to match hash in fetch_info")?
            .clone();

        Ok((fetch_term, v))
    }

    pub async fn query(
        &self,
        client: &Arc<dyn Client + Send + Sync>,
    ) -> Result<Option<(u64, Vec<CASReconstructionTerm>)>> {
        let Some(manifest) = client.get_reconstruction(&self.file_hash, Some(self.file_range)).await? else {
            return Ok(None);
        };

        *self.inner.write()? = manifest.fetch_info;

        Ok(Some((manifest.offset_into_first_range, manifest.terms)))
    }

    pub async fn refresh(&self, client: &Arc<dyn Client + Send + Sync>, vhint: u32) -> Result<()> {
        // Our term download tasks run in concurrent, so at this point
        // it's possible that
        // 1. some other TermDownload is also calling refersh();
        // 2. some other TermDownload called refresh and the fetch info is already new, but the term calling into this
        // refresh() didn't see the update yet.

        // Mutex on `version` ensures only one refresh happens at a time.
        let mut v = self.version.lock().await;
        // Version check ensures we don't refresh again if some other
        // TermDownload already refreshed recently.
        if *v > vhint {
            // Already refreshed.
            return Ok(());
        }

        self.query(client).await?;

        *v += 1;

        Ok(())
    }
}

/// Helper object containing the structs needed when downloading a term in parallel
/// during reconstruction.
#[derive(Clone, Derivative)]
#[derivative(Debug)]
pub(crate) struct FetchTermDownloadInner {
    pub hash: MerkleHash,
    pub range: ChunkRange,
    #[derivative(Debug = "ignore")]
    pub fetch_info: Arc<FetchInfo>, // utility to get URL to download this term
}

#[derive(Debug)]
pub(crate) struct FetchTermDownload {
    fetch_term_download: FetchTermDownloadInner,
    cell: tokio::sync::OnceCell<Result<TermDownloadResult<TermDownloadOutput>>>,
}

impl FetchTermDownload {
    pub fn new(fetch_term_download: FetchTermDownloadInner) -> Self {
        Self {
            fetch_term_download,
            cell: tokio::sync::OnceCell::new(),
        }
    }

    pub async fn run(&self, client: Arc<dyn Client + Send + Sync>) -> Result<TermDownloadResult<TermDownloadOutput>> {
        self.cell
            .get_or_init(|| self.fetch_term_download.clone().run(client))
            .await
            .clone()
    }
}

#[derive(Debug)]
pub(crate) struct SequentialTermDownload {
    pub term: CASReconstructionTerm,
    pub download: Arc<FetchTermDownload>,
    pub skip_bytes: u64, // number of bytes to skip at the front
    pub take: u64,       /* number of bytes to take after skipping bytes,
                          * effectively taking [skip_bytes..skip_bytes+take]
                          * out of the downloaded range */
}

impl SequentialTermDownload {
    pub async fn run(self, client: Arc<dyn Client + Send + Sync>) -> Result<TermDownloadResult<Vec<u8>>> {
        let TermDownloadResult {
            payload:
                TermDownloadOutput {
                    data,
                    chunk_byte_indices,
                    chunk_range,
                },
            duration,
            n_retries_on_403,
        } = self.download.run(client).await?;

        // if the requested range is smaller than the fetched range, trim it down to the right data
        // the requested range cannot be larger than the fetched range.
        // "else" case data matches exact, save some work, return whole data.
        let start_idx = (self.term.range.start - chunk_range.start) as usize;
        let end_idx = (self.term.range.end - chunk_range.start) as usize;

        let start_byte_index = chunk_byte_indices[start_idx] as usize;
        let end_byte_index = chunk_byte_indices[end_idx] as usize;
        debug_assert!(start_byte_index < data.len());
        debug_assert!(end_byte_index <= data.len());
        debug_assert!(start_byte_index < end_byte_index);
        let data_slice = &data[start_byte_index..end_byte_index];

        // extract just the actual range data out of the term download output
        let start = self.skip_bytes as usize;
        let end = start + self.take as usize;
        let final_term_data = &data_slice[start..end];

        Ok(TermDownloadResult {
            payload: final_term_data.to_vec(),
            duration,
            n_retries_on_403,
        })
    }
}

#[derive(Debug)]
pub(crate) struct TermDownloadResult<T> {
    pub payload: T,         // download result
    pub duration: Duration, // duration to download
    pub n_retries_on_403: u32,
}

impl<T: Clone> Clone for TermDownloadResult<T> {
    fn clone(&self) -> Self {
        Self {
            payload: self.payload.clone(),
            duration: self.duration,
            n_retries_on_403: self.n_retries_on_403,
        }
    }
}

#[derive(Debug, Clone)]
pub struct TermDownloadOutput {
    pub data: Vec<u8>,
    pub chunk_byte_indices: Vec<u32>,
    pub chunk_range: ChunkRange,
}

impl From<CacheRange> for TermDownloadOutput {
    fn from(CacheRange { data, offsets, range }: CacheRange) -> Self {
        Self {
            data,
            chunk_byte_indices: offsets,
            chunk_range: range,
        }
    }
}

impl FetchTermDownloadInner {
    // Download and return results, retry on 403
    pub async fn run(self, client: Arc<dyn Client + Send + Sync>) -> Result<TermDownloadResult<TermDownloadOutput>> {
        let instant = Instant::now();
        let mut n_retries_on_403 = 0;

        let key = (self.hash.into(), self.range);
        let data = loop {
            let (fetch_info, v) = self.fetch_info.find(key).await?;

            let range_data = client.get_file_term_data(self.hash, fetch_info).await;

            if let Err(CasClientError::PresignedUrlExpirationError) = range_data {
                self.fetch_info.refresh(&client, v).await?;
                n_retries_on_403 += 1;
                continue;
            }

            break range_data?;
        };

        Ok(TermDownloadResult {
            payload: data,
            duration: instant.elapsed(),
            n_retries_on_403,
        })
    }
}

#[derive(Debug)]
pub(crate) struct ChunkRangeWrite {
    pub chunk_range: ChunkRange,
    pub unpacked_length: u32,
    pub skip_bytes: u64, // number of bytes to skip at the front
    pub take: u64,       // number of bytes to take after skipping bytes,
    pub writer_offset: u64,
}

/// Helper object containing the structs needed when downloading and writing a term in parallel
/// during reconstruction.
#[derive(Debug)]
pub(crate) struct FetchTermDownloadOnceAndWriteEverywhereUsed {
    pub download: FetchTermDownloadInner,
    // pub write_offset: u64, // start position of the writer to write to
    pub output: SeekingOutputProvider,
    pub writes: Vec<ChunkRangeWrite>,
}

impl FetchTermDownloadOnceAndWriteEverywhereUsed {
    /// Download the term and write it to the underlying storage, retry on 403
    pub async fn run(self, client: Arc<dyn Client + Send + Sync>) -> Result<TermDownloadResult<u64>> {
        let download_result = self.download.run(client).await?;
        let TermDownloadOutput {
            data,
            chunk_byte_indices,
            chunk_range,
        } = download_result.payload;
        debug_assert_eq!(chunk_byte_indices.len(), (chunk_range.end - chunk_range.start + 1) as usize);
        debug_assert_eq!(*chunk_byte_indices.last().expect("checked len is something") as usize, data.len());

        // write out the data
        let mut total_written = 0;
        for write in self.writes {
            debug_assert!(write.chunk_range.start >= chunk_range.start);
            debug_assert!(write.chunk_range.end > chunk_range.start);
            debug_assert!(
                write.chunk_range.start < chunk_range.end,
                "{} < {} ;;; write {:?} term {:?}",
                write.chunk_range.start,
                chunk_range.end,
                write.chunk_range,
                chunk_range
            );
            debug_assert!(write.chunk_range.end <= chunk_range.end);

            let start_chunk_offset_index = write.chunk_range.start - chunk_range.start;
            let end_chunk_offset_index = write.chunk_range.end - chunk_range.start;
            let start_chunk_offset = chunk_byte_indices[start_chunk_offset_index as usize] as usize;
            let end_chunk_offset = chunk_byte_indices[end_chunk_offset_index as usize] as usize;
            let data_sub_range = &data[start_chunk_offset..end_chunk_offset];
            debug_assert_eq!(data_sub_range.len(), write.unpacked_length as usize);

            debug_assert!(data_sub_range.len() as u64 >= write.skip_bytes + write.take);
            let data_sub_range_sliced =
                &data_sub_range[(write.skip_bytes as usize)..((write.skip_bytes + write.take) as usize)];

            let mut writer = self.output.get_writer_at(write.writer_offset)?;
            writer.write_all(data_sub_range_sliced)?;
            writer.flush()?;
            total_written += write.take;
        }

        Ok(TermDownloadResult {
            payload: total_written,
            duration: download_result.duration,
            n_retries_on_403: download_result.n_retries_on_403,
        })
    }
}

pub(crate) enum DownloadQueueItem<T> {
    End,
    DownloadTask(T),
    Metadata(FetchInfo),
}

/// A utility to tune the segment size for downloading terms in a reconstruction.
/// Yields a segment size based on an approximate number of ranges in a segment,
pub struct DownloadSegmentLengthTuner {
    n_range_in_segment: Mutex<usize>, // number of range in a segment to fetch file reconstruction info
    max_segments: usize,
    delta: usize,
}

impl DownloadSegmentLengthTuner {
    pub fn new(n_range_in_segment_base: usize, max_segments: usize, delta: usize) -> Arc<Self> {
        Arc::new(Self {
            n_range_in_segment: Mutex::new(n_range_in_segment_base),
            max_segments,
            delta,
        })
    }

    pub fn from_configurable_constants() -> Arc<Self> {
        if xet_config().client.num_range_in_segment_base == 0 {
            warn!(
                "NUM_RANGE_IN_SEGMENT_BASE is set to 0, which means no segments will be downloaded.
                   This is likely a misconfiguration. Please check your environment variables."
            );
        }
        let max_num_segments = if xet_config().client.num_range_in_segment_max == 0 {
            usize::MAX
        } else {
            xet_config().client.num_range_in_segment_max
        };

        Self::new(
            xet_config().client.num_range_in_segment_base,
            max_num_segments,
            xet_config().client.num_range_in_segment_delta,
        )
    }

    pub fn next_segment_size(&self) -> Result<u64> {
        Ok(*self.n_range_in_segment.lock()? as u64 * *MAX_XORB_BYTES as u64)
    }

    pub fn tune_on<T>(&self, metrics: TermDownloadResult<T>) -> Result<()> {
        let mut num_range_in_segment = self.n_range_in_segment.lock()?;
        debug_assert!(*num_range_in_segment <= self.max_segments);

        info!(retried_on_403=metrics.n_retries_on_403, duration=?metrics.duration, "Download metrics");

        if metrics.n_retries_on_403 > 0 {
            if *num_range_in_segment > 1 {
                let delta = self.delta.min(*num_range_in_segment - 1);
                info!("detected retries on 403, shrinking segment size by {delta} ranges");
                *num_range_in_segment -= delta;
            } else {
                info!(
                    "detected retries on 403, but segment size is already at minimum (1 range), not shrinking further"
                );
            }
        } else if *num_range_in_segment != self.max_segments {
            // TODO: check download speed and consider if we should increase or decrease
            let delta = xet_config()
                .client
                .num_range_in_segment_delta
                .min(self.max_segments - *num_range_in_segment);
            debug!("expanding segment size by {delta} approx ranges");
            *num_range_in_segment += delta;
        }

        Ok(())
    }
}

/// fetch the data requested for the term argument (data from a range of chunks
/// in a xorb).
/// if provided, it will first check a ChunkCache for the existence of this range.
///
/// To fetch the data from S3/blob store, get_one_term will match the term's hash/xorb to a vec of
/// CASReconstructionFetchInfo in the fetch_info information. Then pick from this vec (by a linear scan)
/// a fetch_info term that contains the requested term's range. Then:
///     download the url -> deserialize chunks -> trim the output to the requested term's chunk range
///
/// If the fetch_info section (provided as in the QueryReconstructionResponse) fails to contain a term
/// that matches our requested CASReconstructionTerm, it is considered a bad output from the CAS API.
pub async fn get_file_term_data_impl(
    hash: MerkleHash,
    fetch_term: CASReconstructionFetchInfo,
    http_client: Arc<ClientWithMiddleware>,
    chunk_cache: Option<Arc<dyn ChunkCache>>,
    range_download_single_flight: RangeDownloadSingleFlight,
) -> Result<TermDownloadOutput> {
    debug!("getting {hash} {fetch_term:?}");
    if fetch_term.range.end < fetch_term.range.start {
        return Err(CasClientError::InvalidRange);
    }

    // check disk cache for the exact range we want for the reconstruction term
    if let Some(cache) = &chunk_cache {
        let key = Key {
            prefix: PREFIX_DEFAULT.to_string(),
            hash,
        };
        if let Ok(Some(cached)) = cache.get(&key, &fetch_term.range).await.log_error("cache error") {
            info!(%hash, range=?fetch_term.range, "Cache hit");
            return Ok(cached.into());
        } else {
            info!(%hash, range=?fetch_term.range, "Cache miss");
        }
    }

    // fetch the range from blob store and deserialize the chunks
    // then put into the cache if used
    let download_range_result = range_download_single_flight
        .work_dump_caller_info(&fetch_term.url, download_fetch_term_data(hash.into(), fetch_term.clone(), http_client))
        .await?;

    let DownloadRangeResult::Data(term_download_output) = download_range_result else {
        return Err(CasClientError::PresignedUrlExpirationError);
    };

    // now write it to cache, the whole fetched term
    if let Some(cache) = chunk_cache {
        let key = Key {
            prefix: PREFIX_DEFAULT.to_string(),
            hash,
        };
        if let Err(err) = cache
            .put(&key, &fetch_term.range, &term_download_output.chunk_byte_indices, &term_download_output.data)
            .await
        {
            info!(%hash, range=?fetch_term.range, ?err, "Writing to local cache failed, continuing");
        } else {
            info!(%hash, range=?fetch_term.range, "Cache write successful");
        }
    }

    Ok(term_download_output)
}

/// use the provided http_client to make requests to S3/blob store using the url and url_range
/// parts of a CASReconstructionFetchInfo. The url_range part is used directly in a http Range header
/// value (see fn `range_header`).
async fn download_fetch_term_data(
    hash: HexMerkleHash,
    fetch_term: CASReconstructionFetchInfo,
    http_client: Arc<ClientWithMiddleware>,
) -> Result<DownloadRangeResult> {
    trace!("{hash},{},{}", fetch_term.range.start, fetch_term.range.end);

    let api_tag = "s3::get_range";
    let url = Url::parse(fetch_term.url.as_str())?;

    // helper to convert a CasObjectError to RetryableReqwestError
    // only retryable if the error originates from an error from the byte stream from reqwest
    let parse_map_err = |err: CasObjectError| {
        let CasObjectError::InternalIOError(cas_object_io_err) = &err else {
            return RetryableReqwestError::FatalError(CasClientError::CasObjectError(err));
        };
        let Some(inner) = cas_object_io_err.get_ref() else {
            return RetryableReqwestError::FatalError(CasClientError::CasObjectError(err));
        };
        // attempt to cast into the reqwest error wrapped by std::io::Error::other
        let Some(inner_reqwest_err) = inner.downcast_ref::<reqwest::Error>() else {
            return RetryableReqwestError::FatalError(CasClientError::CasObjectError(err));
        };
        // errors that indicate reading the body failed
        if inner_reqwest_err.is_body()
            || inner_reqwest_err.is_decode()
            || inner_reqwest_err.is_timeout()
            || inner_reqwest_err.is_request()
        {
            RetryableReqwestError::RetryableError(CasClientError::CasObjectError(err))
        } else {
            RetryableReqwestError::FatalError(CasClientError::CasObjectError(err))
        }
    };

    let parse = move |response: Response| async move {
        if let Some(content_length) = response.content_length() {
            let expected_len = fetch_term.url_range.length();
            if content_length != expected_len {
                error!("got back a smaller byte range ({content_length}) than requested ({expected_len}) from s3");
                return Err(RetryableReqwestError::FatalError(CasClientError::InvalidRange));
            }
        }

        let (data, chunk_byte_indices) = cas_object::deserialize_async::deserialize_chunks_from_stream(
            response.bytes_stream().map_err(std::io::Error::other),
        )
        .await
        .map_err(parse_map_err)?;
        Ok(DownloadRangeResult::Data(TermDownloadOutput {
            data,
            chunk_byte_indices,
            chunk_range: fetch_term.range,
        }))
    };

    let result = RetryWrapper::new(api_tag)
        .run_and_extract_custom(
            move |_partial_report_fn| {
                http_client
                    .get(url.clone())
                    .header(RANGE, fetch_term.url_range.range_header())
                    .with_extension(Api(api_tag))
                    .send()
            },
            parse,
        )
        .await;
    // in case the error was a 403 Forbidden status code, we raise it up as the special DownloadRangeResult::Forbidden
    // variant so the fetch info is refetched
    if result
        .as_ref()
        .is_err_and(|e| e.status().is_some_and(|status| status == StatusCode::FORBIDDEN))
    {
        return Ok(DownloadRangeResult::Forbidden);
    }
    result
}

#[cfg(test)]
mod tests {
    use anyhow::Result;
    use cas_types::{HttpRange, QueryReconstructionResponse};
    use http::header::RANGE;
    use httpmock::prelude::*;
    use tokio::task::JoinSet;
    use tokio::time::sleep;

    use super::*;
    use crate::remote_client::RemoteClient;
<<<<<<< HEAD
    use crate::{RetryConfig, build_http_client};
=======
>>>>>>> b370cbea

    #[tokio::test]
    async fn test_fetch_info_query_and_find() -> Result<()> {
        // Arrange test data
        let file_range = FileRange::new(100, 200);

        // fetch info of xorb with hash "0...1" and two coalesced ranges
        let xorb1: HexMerkleHash = MerkleHash::from_hex(&format!("{:0>64}", "1"))?.into();
        let x1range = vec![
            CASReconstructionFetchInfo {
                range: ChunkRange::new(5, 20),
                url: "".to_owned(),
                url_range: HttpRange::new(34, 400),
            },
            CASReconstructionFetchInfo {
                range: ChunkRange::new(40, 87),
                url: "".to_owned(),
                url_range: HttpRange::new(589, 1034),
            },
        ];

        // fetch info of xorb with hash "0...2" and two coalesced ranges
        let xorb2: HexMerkleHash = MerkleHash::from_hex(&format!("{:0>64}", "2"))?.into();
        let x2range = vec![
            CASReconstructionFetchInfo {
                range: ChunkRange::new(2, 20),
                url: "".to_owned(),
                url_range: HttpRange::new(56, 400),
            },
            CASReconstructionFetchInfo {
                range: ChunkRange::new(23, 96),
                url: "".to_owned(),
                url_range: HttpRange::new(1560, 10348),
            },
        ];

        // Arrange server
        let server = MockServer::start();
        server.mock(|when, then| {
            when.method(GET)
                .path(format!("/v1/reconstructions/{}", MerkleHash::default()))
                .header(RANGE.as_str(), HttpRange::from(file_range).range_header());
            let response = QueryReconstructionResponse {
                offset_into_first_range: 0,
                terms: Default::default(),
                fetch_info: HashMap::from([(xorb1, x1range.clone()), (xorb2, x2range.clone())]),
            };
            then.status(200).json_body_obj(&response);
        });

        let client: Arc<dyn Client + Send + Sync> = RemoteClient::new(&server.base_url(), &None, &None, "", false, "");
        let fetch_info = FetchInfo::new(MerkleHash::default(), file_range);

        fetch_info.query(&client).await?;

        // Test find fetch info
        let test_range1 = ChunkRange::new(6, 8);
        let (fi, _) = fetch_info.find((xorb1, test_range1)).await?;
        assert_eq!(x1range[0], fi);
        let test_range2 = ChunkRange::new(20, 40);
        let ret = fetch_info.find((xorb1, test_range2)).await;
        assert!(ret.is_err());
        let test_range3 = ChunkRange::new(40, 88);
        let ret = fetch_info.find((xorb1, test_range3)).await;
        assert!(ret.is_err());

        let (fi, _) = fetch_info.find((xorb2, test_range1)).await?;
        assert_eq!(x2range[0], fi);
        let test_range4 = x2range[1].range;
        let (fi, _) = fetch_info.find((xorb2, test_range4)).await?;
        assert_eq!(x2range[1], fi);

        Ok(())
    }

    #[tokio::test]
    async fn test_fetch_info_concurrent_refresh() -> Result<()> {
        let file_range_to_refresh = FileRange::new(100, 200);

        // Arrange server
        let server = MockServer::start();
        let mock = server.mock(|when, then| {
            when.method(GET)
                .path(format!("/v1/reconstructions/{}", MerkleHash::default()))
                .header(RANGE.as_str(), HttpRange::from(file_range_to_refresh).range_header());
            let response = QueryReconstructionResponse {
                offset_into_first_range: 0,
                terms: Default::default(),
                fetch_info: Default::default(),
            };
            then.status(200).json_body_obj(&response);
        });

        let client: Arc<dyn Client + Send + Sync> = RemoteClient::new(&server.base_url(), &None, &None, "", false, "");
        let fetch_info = Arc::new(FetchInfo::new(MerkleHash::default(), file_range_to_refresh));

        // Spawn multiple tasks each calling into refresh with a different delay in
        // [0, 1000] ms, where the refresh itself takes 100 ms to finish. This means
        // some are refreshing at the same time, and for the rest when they call
        // refresh() the operation was done recently.
        let mut tasks = JoinSet::<Result<()>>::new();
        for i in 0..100 {
            let fi = fetch_info.clone();
            let c = client.clone();
            tasks.spawn(async move {
                let v = 0;
                sleep(Duration::from_millis(i * 10)).await;
                Ok(fi.refresh(&c, v).await?)
            });
        }

        tasks.join_all().await;

        // Assert that only one refresh happened.
        assert_eq!(*fetch_info.version.lock().await, 1);
        assert_eq!(mock.hits(), 1);

        Ok(())
    }

    #[tokio::test]
    async fn test_term_download_and_refresh() -> Result<()> {
        // Arrange test data
        let file_range = FileRange::new(0, 200);
        let server = MockServer::start();

        // fetch info fo xorb with hash "0...1" and two coalesced ranges
        let xorb1: HexMerkleHash = MerkleHash::from_hex(&format!("{:0>64}", "1"))?.into();
        let x1range = vec![CASReconstructionFetchInfo {
            range: ChunkRange::new(5, 20),
            url: server.url(format!("/get_xorb/{xorb1}/")),
            url_range: HttpRange::new(34, 400),
        }];

        // Arrange server
        let mock_fi = server.mock(|when, then| {
            when.method(GET)
                .path(format!("/v1/reconstructions/{}", MerkleHash::default()))
                .header(RANGE.as_str(), HttpRange::from(file_range).range_header());
            let response = QueryReconstructionResponse {
                offset_into_first_range: 0,
                terms: vec![CASReconstructionTerm {
                    hash: xorb1,
                    unpacked_length: 100,
                    range: ChunkRange::new(6, 7),
                }],
                fetch_info: HashMap::from([(xorb1, x1range.clone())]),
            };
            then.status(200).json_body_obj(&response).delay(Duration::from_millis(100));
        });

        // Test download once and get 403
        let mock_data = server.mock(|when, then| {
            when.method(GET)
                .path(format!("/get_xorb/{xorb1}/"))
                .header(RANGE.as_str(), x1range[0].url_range.range_header());
            then.status(403).delay(Duration::from_millis(100));
        });

        let client: Arc<dyn Client + Send + Sync> = RemoteClient::new(&server.base_url(), &None, &None, "", false, "");

        let fetch_info = FetchInfo::new(MerkleHash::default(), file_range);

        let (offset_info_first_range, terms) = fetch_info.query(&client).await?.unwrap();

        let download_task = SequentialTermDownload {
            download: Arc::new(FetchTermDownload::new(FetchTermDownloadInner {
                hash: xorb1.into(),
                range: x1range[0].range,
                fetch_info: Arc::new(fetch_info),
            })),
            term: terms[0].clone(),
            skip_bytes: offset_info_first_range,
            take: file_range.length(),
        };

        let handle = tokio::spawn(async move { download_task.run(client).await });

        // Wait for the download_task to refresh and retry for a couple of times.
        tokio::time::sleep(Duration::from_secs(1)).await;

        // download task will not return if keep hitting 403
        handle.abort();

        assert!(mock_fi.hits() >= 2, "assertion failed: mock_fi.hits() {} >= 2", mock_fi.hits());
        assert!(mock_data.hits() >= 2, "assertion failed: mock_data.hits() {} >= 2", mock_data.hits());

        Ok(())
    }
}<|MERGE_RESOLUTION|>--- conflicted
+++ resolved
@@ -574,10 +574,6 @@
 
     use super::*;
     use crate::remote_client::RemoteClient;
-<<<<<<< HEAD
-    use crate::{RetryConfig, build_http_client};
-=======
->>>>>>> b370cbea
 
     #[tokio::test]
     async fn test_fetch_info_query_and_find() -> Result<()> {
