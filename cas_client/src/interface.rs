#[cfg(not(target_family = "wasm"))]
use mdb_shard::shard_file_reconstructor::FileReconstructor;

#[cfg(not(target_family = "wasm"))]
use crate::CasClientError;

<<<<<<< HEAD
/// A Client to the CAS (Content Addressed Storage) service to allow storage and
/// management of XORBs (Xet Object Remote Block). A XORB represents a collection
/// of arbitrary bytes. These bytes are hashed according to a Xet Merkle Hash
/// producing a Merkle Tree. XORBs in the CAS are identified by a combination of
/// a prefix namespacing the XORB and the hash at the root of the Merkle Tree.
#[async_trait]
pub trait UploadClient {
    /// Insert a serialized XORB into the CAS, returning the number of bytes read.  See   
    async fn upload_xorb(
        &self,
        prefix: &str,
        serialized_cas_object: SerializedCasObject,
        upload_tracker: Option<Arc<CompletionTracker>>,
    ) -> Result<u64>;

    /// Check if a XORB already exists.
    async fn exists(&self, prefix: &str, hash: &MerkleHash) -> Result<bool>;

    /// Indicates if the serialized cas object should have a written footer.
    /// This should only be true for testing with LocalClient.
    fn use_xorb_footer(&self) -> bool;
}

/// A Client to the CAS (Content Addressed Storage) service to allow reconstructing a
/// pointer file based on FileID (MerkleHash).
///
/// To simplify this crate, it is intentional that the client does not create its own http_client or
/// spawn its own threads. Instead, it is expected to be given the parallelism harness/threadpool/queue
/// on which it is expected to run. This allows the caller to better optimize overall system utilization
/// by controlling the number of concurrent requests.
#[async_trait]
pub trait ReconstructionClient {
    /// Get an entire file by file hash with an optional bytes range.
    ///
    /// The http_client passed in is a non-authenticated client. This is used to directly communicate
    /// with the backing store (S3) to retrieve xorbs.
    async fn get_file(
        &self,
        hash: &MerkleHash,
        byte_range: Option<FileRange>,
        output_provider: &OutputProvider,
        progress_updater: Option<Arc<SingleItemProgressUpdater>>,
    ) -> Result<u64>;

    async fn batch_get_file(&self, files: HashMap<MerkleHash, &OutputProvider>) -> Result<u64> {
        let mut n_bytes = 0;
        // Provide the basic naive implementation as a default.
        for (h, w) in files {
            n_bytes += self.get_file(&h, None, w, None).await?;
        }
        Ok(n_bytes)
    }
}

/// Enum of different output formats to write reconstructed files.
#[derive(Debug, Clone)]
pub enum OutputProvider {
    File(FileProvider),
    #[cfg(test)]
    Buffer(buffer::BufferProvider),
}

impl OutputProvider {
    /// Create a new writer to start writing at the indicated start location.
    pub(crate) fn get_writer_at(&self, start: u64) -> Result<Box<dyn Write + Send>> {
        match self {
            OutputProvider::File(fp) => fp.get_writer_at(start),
            #[cfg(test)]
            OutputProvider::Buffer(bp) => bp.get_writer_at(start),
        }
    }
}

/// Provides new Writers to a file located at a particular location
#[derive(Debug, Clone)]
pub struct FileProvider {
    filename: PathBuf,
}

impl FileProvider {
    pub fn new(filename: PathBuf) -> Self {
        Self { filename }
    }

    fn get_writer_at(&self, start: u64) -> Result<Box<dyn Write + Send>> {
        let mut file = OpenOptions::new()
            .write(true)
            .truncate(false)
            .create(true)
            .open(&self.filename)?;
        file.seek(SeekFrom::Start(start))?;
        Ok(Box::new(file))
    }
}

/// A Client to the CAS (Content Addressed Storage) service that is able to obtain
/// the reconstruction info of a file by FileID (MerkleHash). Return
/// - Ok(Some(response)) if the query succeeded,
/// - Ok(None) if the specified range can't be satisfied,
/// - Err(e) for other errors.
#[async_trait]
pub trait Reconstructable {
    async fn get_reconstruction(
        &self,
        hash: &MerkleHash,
        byte_range: Option<FileRange>,
    ) -> Result<Option<QueryReconstructionResponse>>;
}

/// Probes for shards that provide dedup information for a chunk, and, if
/// any are found, writes them to disk and returns the path.
#[async_trait]
pub trait ShardDedupProber {
    async fn query_for_global_dedup_shard(
        &self,
        prefix: &str,
        chunk_hash: &MerkleHash,
        salt: &[u8; 32],
    ) -> Result<Option<PathBuf>>;
}

#[async_trait]
pub trait RegistrationClient {
    async fn upload_shard(
        &self,
        prefix: &str,
        hash: &MerkleHash,
        force_sync: bool,
        shard_data: bytes::Bytes,
        salt: &[u8; 32],
    ) -> Result<bool>;
}

=======
>>>>>>> 9fbd2343
/// A Client to the Shard service. The shard service
/// provides for
/// 1. upload shard to the shard service
/// 2. querying of file->reconstruction information
/// 3. querying of chunk->shard information
#[cfg(not(target_family = "wasm"))]
pub trait ShardClientInterface:
    RegistrationClient + FileReconstructor<CasClientError> + ShardDedupProber + Send + Sync
{
}
// In webassembly environment ShardClientInterface does not include FileReconstructor
// and does not require Send/Sync'ness
#[cfg(target_family = "wasm")]
pub trait ShardClientInterface: RegistrationClient + ShardDedupProber {}

#[cfg(not(target_family = "wasm"))]
pub trait Client: UploadClient + ReconstructionClient + ShardClientInterface {}
// in webassembly environment the general "Client" interface does not support the
// ReconstructionClient download interface.
#[cfg(target_family = "wasm")]
pub trait Client: UploadClient + ShardClientInterface {}

// interfaces used on the download path, primarily relating to fetching and using file reconstructions
// to download file data.
// not enabled in webassembly
#[cfg(not(target_family = "wasm"))]
mod download {
    use std::collections::HashMap;
    use std::sync::Arc;

    use cas_types::{FileRange, QueryReconstructionResponse};
    use merklehash::MerkleHash;
    use progress_tracking::item_tracking::SingleItemProgressUpdater;

    use crate::error::Result;
    use crate::output_provider::OutputProvider;

    /// A Client to the CAS (Content Addressed Storage) service to allow reconstructing a
    /// pointer file based on FileID (MerkleHash).
    ///
    /// To simplify this crate, it is intentional that the client does not create its own http_client or
    /// spawn its own threads. Instead, it is expected to be given the parallelism harness/threadpool/queue
    /// on which it is expected to run. This allows the caller to better optimize overall system utilization
    /// by controlling the number of concurrent requests.
    #[cfg_attr(not(target_family = "wasm"), async_trait::async_trait)]
    #[cfg_attr(target_family = "wasm", async_trait::async_trait(?Send))]
    pub trait ReconstructionClient {
        /// Get an entire file by file hash with an optional bytes range.
        ///
        /// The http_client passed in is a non-authenticated client. This is used to directly communicate
        /// with the backing store (S3) to retrieve xorbs.
        async fn get_file(
            &self,
            hash: &MerkleHash,
            byte_range: Option<FileRange>,
            output_provider: &OutputProvider,
            progress_updater: Option<Arc<SingleItemProgressUpdater>>,
        ) -> Result<u64>;

        async fn batch_get_file(&self, files: HashMap<MerkleHash, &OutputProvider>) -> Result<u64> {
            let mut n_bytes = 0;
            // Provide the basic naive implementation as a default.
            for (h, w) in files {
                n_bytes += self.get_file(&h, None, w, None).await?;
            }
            Ok(n_bytes)
        }
    }

    /// A Client to the CAS (Content Addressed Storage) service that is able to obtain
    /// the reconstruction info of a file by FileID (MerkleHash). Return
    /// - Ok(Some(response)) if the query succeeded,
    /// - Ok(None) if the specified range can't be satisfied,
    /// - Err(e) for other errors.
    #[cfg_attr(not(target_family = "wasm"), async_trait::async_trait)]
    #[cfg_attr(target_family = "wasm", async_trait::async_trait(?Send))]
    pub trait Reconstruct {
        async fn get_reconstruction(
            &self,
            hash: &MerkleHash,
            byte_range: Option<FileRange>,
        ) -> Result<Option<QueryReconstructionResponse>>;
    }
}

// upload interfaces for operations required for the upload path
// including global deduplication
// enabled in standard build environments and web assembly
mod upload {
    use std::sync::Arc;

    use cas_object::SerializedCasObject;
    use merklehash::MerkleHash;
    use progress_tracking::upload_tracking::CompletionTracker;

    use crate::error::Result;

    #[cfg_attr(not(target_family = "wasm"), async_trait::async_trait)]
    #[cfg_attr(target_family = "wasm", async_trait::async_trait(?Send))]
    pub trait RegistrationClient {
        async fn upload_shard(
            &self,
            prefix: &str,
            hash: &MerkleHash,
            force_sync: bool,
            shard_data: &[u8],
            salt: &[u8; 32],
        ) -> Result<bool>;
    }

    /// Probes for shards that provide dedup information for a chunk, and, if
    /// any are found, writes them to disk and returns the path.
    #[cfg_attr(not(target_family = "wasm"), async_trait::async_trait)]
    #[cfg_attr(target_family = "wasm", async_trait::async_trait(?Send))]
    pub trait ShardDedupProber {
        #[cfg(not(target_family = "wasm"))]
        async fn query_for_global_dedup_shard(
            &self,
            prefix: &str,
            chunk_hash: &MerkleHash,
            salt: &[u8; 32],
        ) -> Result<Option<std::path::PathBuf>>;

        async fn query_for_global_dedup_shard_in_memory(
            &self,
            prefix: &str,
            chunk_hash: &MerkleHash,
            salt: &[u8; 32],
        ) -> Result<Option<Vec<u8>>>;
    }

    /// A Client to the CAS (Content Addressed Storage) service to allow storage and
    /// management of XORBs (Xet Object Remote Block). A XORB represents a collection
    /// of arbitrary bytes. These bytes are hashed according to a Xet Merkle Hash
    /// producing a Merkle Tree. XORBs in the CAS are identified by a combination of
    /// a prefix namespacing the XORB and the hash at the root of the Merkle Tree.
    #[cfg_attr(not(target_family = "wasm"), async_trait::async_trait)]
    #[cfg_attr(target_family = "wasm", async_trait::async_trait(?Send))]
    pub trait UploadClient {
        /// Insert a serialized XORB into the CAS, returning the number of bytes read.
        async fn upload_xorb(
            &self,
            prefix: &str,
            serialized_cas_object: SerializedCasObject,
            upload_tracker: Option<Arc<CompletionTracker>>,
        ) -> Result<u64>;

        /// Check if a XORB already exists.
        async fn exists(&self, prefix: &str, hash: &MerkleHash) -> Result<bool>;

        /// Indicates if the serialized cas object should have a written footer.
        /// This should only be true for testing with LocalClient.
        fn use_xorb_footer(&self) -> bool;
    }
}

// export out interfaces to be referred to directly out of the interface sub-crate
// users of cas_client interface are unaware of the module level separation between download/upload.
#[cfg(not(target_family = "wasm"))]
pub use download::*;
pub use upload::*;<|MERGE_RESOLUTION|>--- conflicted
+++ resolved
@@ -4,142 +4,6 @@
 #[cfg(not(target_family = "wasm"))]
 use crate::CasClientError;
 
-<<<<<<< HEAD
-/// A Client to the CAS (Content Addressed Storage) service to allow storage and
-/// management of XORBs (Xet Object Remote Block). A XORB represents a collection
-/// of arbitrary bytes. These bytes are hashed according to a Xet Merkle Hash
-/// producing a Merkle Tree. XORBs in the CAS are identified by a combination of
-/// a prefix namespacing the XORB and the hash at the root of the Merkle Tree.
-#[async_trait]
-pub trait UploadClient {
-    /// Insert a serialized XORB into the CAS, returning the number of bytes read.  See   
-    async fn upload_xorb(
-        &self,
-        prefix: &str,
-        serialized_cas_object: SerializedCasObject,
-        upload_tracker: Option<Arc<CompletionTracker>>,
-    ) -> Result<u64>;
-
-    /// Check if a XORB already exists.
-    async fn exists(&self, prefix: &str, hash: &MerkleHash) -> Result<bool>;
-
-    /// Indicates if the serialized cas object should have a written footer.
-    /// This should only be true for testing with LocalClient.
-    fn use_xorb_footer(&self) -> bool;
-}
-
-/// A Client to the CAS (Content Addressed Storage) service to allow reconstructing a
-/// pointer file based on FileID (MerkleHash).
-///
-/// To simplify this crate, it is intentional that the client does not create its own http_client or
-/// spawn its own threads. Instead, it is expected to be given the parallelism harness/threadpool/queue
-/// on which it is expected to run. This allows the caller to better optimize overall system utilization
-/// by controlling the number of concurrent requests.
-#[async_trait]
-pub trait ReconstructionClient {
-    /// Get an entire file by file hash with an optional bytes range.
-    ///
-    /// The http_client passed in is a non-authenticated client. This is used to directly communicate
-    /// with the backing store (S3) to retrieve xorbs.
-    async fn get_file(
-        &self,
-        hash: &MerkleHash,
-        byte_range: Option<FileRange>,
-        output_provider: &OutputProvider,
-        progress_updater: Option<Arc<SingleItemProgressUpdater>>,
-    ) -> Result<u64>;
-
-    async fn batch_get_file(&self, files: HashMap<MerkleHash, &OutputProvider>) -> Result<u64> {
-        let mut n_bytes = 0;
-        // Provide the basic naive implementation as a default.
-        for (h, w) in files {
-            n_bytes += self.get_file(&h, None, w, None).await?;
-        }
-        Ok(n_bytes)
-    }
-}
-
-/// Enum of different output formats to write reconstructed files.
-#[derive(Debug, Clone)]
-pub enum OutputProvider {
-    File(FileProvider),
-    #[cfg(test)]
-    Buffer(buffer::BufferProvider),
-}
-
-impl OutputProvider {
-    /// Create a new writer to start writing at the indicated start location.
-    pub(crate) fn get_writer_at(&self, start: u64) -> Result<Box<dyn Write + Send>> {
-        match self {
-            OutputProvider::File(fp) => fp.get_writer_at(start),
-            #[cfg(test)]
-            OutputProvider::Buffer(bp) => bp.get_writer_at(start),
-        }
-    }
-}
-
-/// Provides new Writers to a file located at a particular location
-#[derive(Debug, Clone)]
-pub struct FileProvider {
-    filename: PathBuf,
-}
-
-impl FileProvider {
-    pub fn new(filename: PathBuf) -> Self {
-        Self { filename }
-    }
-
-    fn get_writer_at(&self, start: u64) -> Result<Box<dyn Write + Send>> {
-        let mut file = OpenOptions::new()
-            .write(true)
-            .truncate(false)
-            .create(true)
-            .open(&self.filename)?;
-        file.seek(SeekFrom::Start(start))?;
-        Ok(Box::new(file))
-    }
-}
-
-/// A Client to the CAS (Content Addressed Storage) service that is able to obtain
-/// the reconstruction info of a file by FileID (MerkleHash). Return
-/// - Ok(Some(response)) if the query succeeded,
-/// - Ok(None) if the specified range can't be satisfied,
-/// - Err(e) for other errors.
-#[async_trait]
-pub trait Reconstructable {
-    async fn get_reconstruction(
-        &self,
-        hash: &MerkleHash,
-        byte_range: Option<FileRange>,
-    ) -> Result<Option<QueryReconstructionResponse>>;
-}
-
-/// Probes for shards that provide dedup information for a chunk, and, if
-/// any are found, writes them to disk and returns the path.
-#[async_trait]
-pub trait ShardDedupProber {
-    async fn query_for_global_dedup_shard(
-        &self,
-        prefix: &str,
-        chunk_hash: &MerkleHash,
-        salt: &[u8; 32],
-    ) -> Result<Option<PathBuf>>;
-}
-
-#[async_trait]
-pub trait RegistrationClient {
-    async fn upload_shard(
-        &self,
-        prefix: &str,
-        hash: &MerkleHash,
-        force_sync: bool,
-        shard_data: bytes::Bytes,
-        salt: &[u8; 32],
-    ) -> Result<bool>;
-}
-
-=======
->>>>>>> 9fbd2343
 /// A Client to the Shard service. The shard service
 /// provides for
 /// 1. upload shard to the shard service
@@ -245,7 +109,7 @@
             prefix: &str,
             hash: &MerkleHash,
             force_sync: bool,
-            shard_data: &[u8],
+            shard_data: bytes::Bytes,
             salt: &[u8; 32],
         ) -> Result<bool>;
     }
