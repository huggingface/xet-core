[package]
name = "parutils"
version = "0.14.5"
edition = "2021"
# See more keys and their definitions at https://doc.rust-lang.org/cargo/reference/manifest.html

[dependencies]
<<<<<<< HEAD
tokio = { version = "1.44", features = ["sync"] }
async-scoped = { version = "0.7", features = ["use-tokio"] }
futures = "0.3.28"
async-trait = "0.1.53"
len-trait = "0.6.1"
=======
async-scoped = { workspace = true }
futures = { workspace = true }
tokio = { workspace = true }
>>>>>>> 310e608c

[dev-dependencies]
anyhow = { workspace = true }
more-asserts = { workspace = true }

[features]
strict = []<|MERGE_RESOLUTION|>--- conflicted
+++ resolved
@@ -5,17 +5,9 @@
 # See more keys and their definitions at https://doc.rust-lang.org/cargo/reference/manifest.html
 
 [dependencies]
-<<<<<<< HEAD
-tokio = { version = "1.44", features = ["sync"] }
-async-scoped = { version = "0.7", features = ["use-tokio"] }
-futures = "0.3.28"
-async-trait = "0.1.53"
-len-trait = "0.6.1"
-=======
 async-scoped = { workspace = true }
 futures = { workspace = true }
 tokio = { workspace = true }
->>>>>>> 310e608c
 
 [dev-dependencies]
 anyhow = { workspace = true }
