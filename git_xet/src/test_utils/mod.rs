<<<<<<< HEAD
mod ssh_server;
mod temp;
=======
mod temp_home;
>>>>>>> f9f94406
mod test_repo;

pub use ssh_server::{GitLFSAuthenticateResponse, start_local_ssh_server};
#[cfg(test)]
pub use temp_home::TempHome;
#[cfg(test)]
pub use test_repo::TestRepo;<|MERGE_RESOLUTION|>--- conflicted
+++ resolved
@@ -1,9 +1,5 @@
-<<<<<<< HEAD
 mod ssh_server;
-mod temp;
-=======
 mod temp_home;
->>>>>>> f9f94406
 mod test_repo;
 
 pub use ssh_server::{GitLFSAuthenticateResponse, start_local_ssh_server};
