[package]
name = "git_xet"
version = "0.1.0"
edition = "2024"

[[bin]]
name = "git-xet"
path = "src/bin/main.rs"

[dependencies]
cas_client = { path = "../cas_client" }
data = { path = "../data" }
progress_tracking = { path = "../progress_tracking" }
utils = { path = "../utils" }
hub_client = { path = "../hub_client" }

anyhow = { workspace = true }
async-trait = { workspace = true }
chrono = { workspace = true }
clap = { workspace = true }
derivative = { workspace = true }
git-url-parse = { workspace = true }
git2 = { workspace = true }
rand_core = { workspace = true }
reqwest = { workspace = true }
reqwest-middleware = { workspace = true }
russh = { workspace = true }
rust-netrc = { workspace = true }
serde = { workspace = true }
serde_json = { workspace = true }
shell-words = { workspace = true }
tempfile = { workspace = true }
thiserror = { workspace = true }
tokio = { workspace = true }

[dev-dependencies]
serial_test = { workspace = true }
<<<<<<< HEAD
lazy_static = { workspace = true }
=======
>>>>>>> 6c32cc7e

[features]
git-xet-for-integration-test = []<|MERGE_RESOLUTION|>--- conflicted
+++ resolved
@@ -35,10 +35,6 @@
 
 [dev-dependencies]
 serial_test = { workspace = true }
-<<<<<<< HEAD
-lazy_static = { workspace = true }
-=======
->>>>>>> 6c32cc7e
 
 [features]
 git-xet-for-integration-test = []