use std::collections::{HashMap, HashSet};
use std::fs::{DirEntry, File};
use std::io::{self, Cursor, ErrorKind, Read, Seek, SeekFrom, Write};
use std::mem::size_of;
use std::path::{Path, PathBuf};
use std::sync::{Arc, Mutex, MutexGuard};

use base64::engine::general_purpose::URL_SAFE;
use base64::engine::GeneralPurpose;
use base64::Engine;
use cas_types::{ChunkRange, Key};
use error_printer::ErrorPrinter;
use file_utils::SafeFileCreator;
use merklehash::MerkleHash;
use tracing::{debug, warn};
#[cfg(feature = "analysis")]
use utils::output_bytes;

use crate::disk::cache_file_header::CacheFileHeader;
use crate::disk::cache_item::{CacheItem, VerificationCell};
use crate::error::ChunkCacheError;
use crate::{CacheConfig, ChunkCache};

mod cache_file_header;
mod cache_item;
pub mod test_utils;

// consistently use URL_SAFE (also file path safe) base64 codec
pub(crate) const BASE64_ENGINE: GeneralPurpose = URL_SAFE;
pub const DEFAULT_CAPACITY: u64 = 10 << 30; // 10 GB
const PREFIX_DIR_NAME_LEN: usize = 2;

type OptionResult<T, E> = Result<Option<T>, E>;

#[derive(Debug, Clone)]
struct CacheState {
    inner: HashMap<Key, Vec<VerificationCell<CacheItem>>>,
    num_items: usize,
    total_bytes: u64,
}

impl CacheState {
    fn new(state: HashMap<Key, Vec<VerificationCell<CacheItem>>>, num_items: usize, total_bytes: u64) -> Self {
        Self {
            inner: state,
            num_items,
            total_bytes,
        }
    }
}

/// DiskCache is a ChunkCache implementor that saves data on the file system
#[derive(Debug, Clone)]
pub struct DiskCache {
    cache_root: PathBuf,
    capacity: u64,
    state: Arc<Mutex<CacheState>>,
}

// helper for analysis binary to print inner state
#[cfg(feature = "analysis")]
impl DiskCache {
    pub fn print(&self) {
        let state = self.state.lock().unwrap();
        let total_num_items = state.num_items;
        let total_total_bytes = state.total_bytes;

        println!(
            "total items: {}, total bytes {} for the whole cache",
            total_num_items,
            output_bytes(total_total_bytes as usize)
        );

        for (key, items) in state.inner.iter() {
            println!();
            let num_items = items.len();
            let total_bytes: usize = items.iter().map(|item| item.len).fold(0usize, |acc, len| acc + len as usize);
            println!("key: {key}");
            println!("\ttotal items: {}, total bytes {} for key {key}", num_items, output_bytes(total_bytes));
            println!();
            for item in items.iter() {
                println!(
                    "\titem: chunk range [{}-{}) ; len({}); checksum({})",
                    item.range.start,
                    item.range.end,
                    output_bytes(item.len as usize),
                    item.checksum,
                );
            }
        }
    }
}

impl DiskCache {
    pub fn num_items(&self) -> Result<usize, ChunkCacheError> {
        let state = self.state.lock()?;
        Ok(state.num_items)
    }

    pub fn total_bytes(&self) -> Result<u64, ChunkCacheError> {
        let state = self.state.lock()?;
        Ok(state.total_bytes)
    }

    /// initialize will create a new DiskCache with the capacity and cache root based on the config
    /// the cache file system layout is rooted at the provided config.cache_directory and initialize
    /// will attempt to load any pre-existing cache state into memory.
    ///
    /// The cache layout is as follows:
    ///
    /// each key (cas hash) in the cache is a directory, containing "cache items" that each provide
    /// some range of data.
    ///
    /// keys are grouped into subdirectories under the cache rootbased on the first 2 chacters of their
    /// file name, which is base64 encoded, leading to at most 64 * 64 directories under the cache root.
    ///
    /// cache_root/
    /// ├── [ab]/
    /// │   ├── [key 1 (ab123...)]/
    /// │   │   ├── [range 0-100, file_len, file_hash]
    /// │   │   ├── [range 102-300, file_len, file_hash]
    /// │   │   └── [range 900-1024, file_len, file_hash]
    /// │   ├── [key 2 (ab456...)]/
    /// │       └── [range 0-1020, file_len, file_hash]
    /// ├── [cd]/
    /// │   └── [key 3 (cd123...)]/
    /// │       ├── [range 30-31, file_len, file_hash]
    /// │       ├── [range 400-402, file_len, file_hash]
    /// │       ├── [range 404-405, file_len, file_hash]
    /// │       └── [range 679-700, file_len, file_hash]
    pub fn initialize(config: &CacheConfig) -> Result<Self, ChunkCacheError> {
        let capacity = config.cache_size;
        let cache_root = config.cache_directory.clone();

        let state = Self::initialize_state(&cache_root, capacity)?;

        Ok(Self {
            state: Arc::new(Mutex::new(state)),
            cache_root,
            capacity,
        })
    }

    fn initialize_state(cache_root: &PathBuf, capacity: u64) -> Result<CacheState, ChunkCacheError> {
        let mut state = HashMap::new();
        let mut total_bytes = 0;
        let mut num_items = 0;
        let max_num_bytes = 2 * capacity;

        let Some(cache_root_readdir) = read_dir(cache_root)? else {
            return Ok(CacheState::new(state, 0, 0));
        };

        // loop through cache root directory, first level containing "prefix" directories
        // each of which may contain key directories with cache items
        for key_prefix_dir in cache_root_readdir {
            let Some(key_prefix_dir) = is_ok_dir(key_prefix_dir)? else {
                continue;
            };

            let key_prefix_dir_name = key_prefix_dir.file_name();
            if key_prefix_dir_name.as_encoded_bytes().len() != PREFIX_DIR_NAME_LEN {
                debug!("prefix dir name len != {PREFIX_DIR_NAME_LEN}");
                continue;
            }

            let Some(key_prefix_readdir) = read_dir(key_prefix_dir.path())? else {
                continue;
            };

            // loop throught key directories inside prefix directory
            for key_dir in key_prefix_readdir {
                let key_dir = match is_ok_dir(key_dir) {
                    Ok(Some(dirent)) => dirent,
                    Ok(None) => continue,
                    Err(e) => return Err(e),
                };

                let key_dir_name = key_dir.file_name();

                // asserts that the prefix dir name is actually the prefix of this key dir
                debug_assert_eq!(
                    key_dir_name.as_encoded_bytes()[..PREFIX_DIR_NAME_LEN].to_ascii_uppercase(),
                    key_prefix_dir_name.as_encoded_bytes().to_ascii_uppercase(),
                    "{key_dir_name:?}",
                );

                let key = match try_parse_key(key_dir_name.as_encoded_bytes()) {
                    Ok(key) => key,
                    Err(e) => {
                        debug!("failed to decoded a directory name as a key: {e}");
                        continue;
                    },
                };

                let mut items = Vec::new();

                let key_readdir = match read_dir(key_dir.path()) {
                    Ok(Some(krd)) => krd,
                    Ok(None) => continue,
                    Err(e) => return Err(e),
                };

                // loop through cache items inside key directory
                for item in key_readdir {
                    let cache_item = match try_parse_cache_file(item, capacity) {
                        Ok(Some(ci)) => ci,
                        Ok(None) => continue,
                        Err(e) => return Err(e),
                    };

                    total_bytes += cache_item.len;
                    num_items += 1;
                    items.push(VerificationCell::new_unverified(cache_item));

                    // if already filled capacity, stop iterating over cache items
                    if total_bytes >= max_num_bytes {
                        state.insert(key, items);
                        return Ok(CacheState::new(state, num_items, total_bytes));
                    }
                }

                if !items.is_empty() {
                    state.insert(key, items);
                }
            }
        }

        Ok(CacheState::new(state, num_items, total_bytes))
    }

    fn get_impl(&self, key: &Key, range: &ChunkRange) -> OptionResult<Vec<u8>, ChunkCacheError> {
        if range.start >= range.end {
            return Err(ChunkCacheError::InvalidArguments);
        }

        loop {
            let Some(cache_item) = self.find_match(key, range)? else {
                return Ok(None);
            };

            let path = self.item_path(key, &cache_item)?;

<<<<<<< HEAD
            let file_buf = match File::open(&path) {
=======
            let mut file = match File::open(&path) {
>>>>>>> f21b60c1
                Ok(file) => file,
                Err(e) => match e.kind() {
                    ErrorKind::NotFound => {
                        self.remove_item(key, &cache_item)?;
                        continue;
                    },
                    _ => return Err(e.into()),
                },
            };

            if !cache_item.is_verified() {
                let checksum = crc32_from_reader(&mut file)?;
                if checksum == cache_item.checksum {
                    cache_item.verify();
                    file.rewind()?;
                } else {
                    warn!("computed checksum {checksum} mismatch on cache item {key}/{cache_item}");
                    self.remove_item(key, &cache_item)?;
                    continue;
                }
            }

<<<<<<< HEAD
            let mut file_reader = std::io::BufReader::new(file_buf);

            let Ok(header) = CacheFileHeader::deserialize(&mut file_reader)
=======
            let Ok(header) = CacheFileHeader::deserialize(&mut file)
>>>>>>> f21b60c1
                .debug_error(format!("failed to deserialize cache file header on path: {path:?}"))
            else {
                self.remove_item(key, &cache_item)?;
                continue;
            };

            let start = cache_item.range.start;
<<<<<<< HEAD
            let result_buf = get_range_from_cache_file(&header, &mut file_reader, range, start)?;
=======
            let result_buf = get_range_from_cache_file(&header, &mut file, range, start)?;
>>>>>>> f21b60c1
            return Ok(Some(result_buf));
        }
    }

    fn find_match(&self, key: &Key, range: &ChunkRange) -> OptionResult<VerificationCell<CacheItem>, ChunkCacheError> {
        let state = self.state.lock()?;
        let Some(items) = state.inner.get(key) else {
            return Ok(None);
        };

        // attempt to find a matching range in the given key's items using
        for item in items.iter() {
            if item.range.start <= range.start && range.end <= item.range.end {
                return Ok(Some(item.clone()));
            }
        }
        Ok(None)
    }

    fn put_impl(
        &self,
        key: &Key,
        range: &ChunkRange,
        chunk_byte_indices: &[u32],
        data: &[u8],
    ) -> Result<(), ChunkCacheError> {
        if range.start >= range.end
        || chunk_byte_indices.len() != (range.end - range.start + 1) as usize
        // chunk_byte_indices is guaranteed to be more than 1 element at this point
        || chunk_byte_indices[0] != 0
        || *chunk_byte_indices.last().unwrap() as usize != data.len()
        || !strictly_increasing(chunk_byte_indices)
        // assert 1 new range doesn't take up more than 10% of capacity
        || data.len() > (self.capacity as usize / 10)
        {
            return Err(ChunkCacheError::InvalidArguments);
        }

        // check if we already contain the range
        while let Some(cache_item) = self.find_match(key, range)? {
            if self.validate_match(key, range, chunk_byte_indices, data, &cache_item)? {
                return Ok(());
            }
        }

        let header = CacheFileHeader::new(chunk_byte_indices);
        let mut header_buf = Vec::with_capacity(header.header_len());
        header.serialize(&mut header_buf)?;
        let checksum = {
            let mut hasher = crc32fast::Hasher::new();
            hasher.update(&header_buf);
            hasher.update(data);
            hasher.finalize()
        };

        let cache_item = CacheItem {
            range: range.clone(),
            len: (header_buf.len() + data.len()) as u64,
            checksum,
        };

        {
            // write cache item file
            let path = self.item_path(key, &cache_item)?;
            let mut fw = SafeFileCreator::new(path)?;
            fw.write_all(&header_buf)?;
            fw.write_all(data)?;
            fw.close()?;
        }

        // evict items after ensuring the file write but before committing to cache state
        // to avoid removing new item.
        let mut state = self.state.lock()?;

        let items = state.inner.entry(key.clone()).or_default();

        // remove from state any items that would be encompassed by the new value
        // first collect their indices, then remove them by index in reverse
        let mut to_remove: Vec<usize> = Vec::new();
        for (i, item) in items.iter().enumerate() {
            if item.range.start >= cache_item.range.start && item.range.end <= cache_item.range.end {
                to_remove.push(i);
            }
        }

        // collection of paths to remove from file system
        let mut overlapping_item_paths = HashSet::new();
        let mut total_bytes_rm = 0;
        let num_items_rm = to_remove.len();
        // removing by index in reverse to guarantee lower-index items aren't shifted/moved
        for item_idx in to_remove.into_iter().rev() {
            let item = items.swap_remove(item_idx);
            overlapping_item_paths.insert(self.item_path(key, &item)?);
            total_bytes_rm += item.len;
        }
        state.num_items -= num_items_rm;
        state.total_bytes -= total_bytes_rm;

        // add evicted paths to paths to remove from file system
        let evicted_paths = self.maybe_evict(&mut state, cache_item.len)?;

        // add the item info in-memory state after evictions are done
        state.num_items += 1;
        state.total_bytes += cache_item.len;
        let item_set = state.inner.entry(key.clone()).or_default();
        item_set.push(VerificationCell::new_verified(cache_item));

        // release lock
        drop(state);

        // remove files after done with modifying in memory state and releasing lock
        for path in overlapping_item_paths {
            remove_file(&path)?;
        }
        for path in evicted_paths {
            remove_file(&path)?;
            // check and try to remove key path if all items evicted for key
            let dir_path = path.parent().ok_or(ChunkCacheError::Infallible)?;
            check_remove_dir(dir_path)?;
        }

        Ok(())
    }

    // on a non-error case, returns true if the item is a good match and a new item should not be inserted
    // returns false if not a good match and should be removed.
    fn validate_match(
        &self,
        key: &Key,
        range: &ChunkRange,
        chunk_byte_indices: &[u32],
        data: &[u8],
        cache_item: &VerificationCell<CacheItem>,
    ) -> Result<bool, ChunkCacheError> {
        // this is a redundant check
        if range.start < cache_item.range.start || range.end > cache_item.range.end {
            return Err(ChunkCacheError::BadRange);
        }

        // validate stored data
        let path = self.item_path(key, cache_item)?;

        let Ok(mut file) = File::open(path) else {
            self.remove_item(key, cache_item)?;
            return Ok(false);
        };
        let md = file.metadata()?;
        if md.len() != cache_item.len {
            self.remove_item(key, cache_item)?;
            return Ok(false);
        }
        let mut buf = Vec::with_capacity(md.len() as usize);
        file.read_to_end(&mut buf)?;
        let checksum = crc32fast::hash(&buf);
        if checksum != cache_item.checksum {
            self.remove_item(key, cache_item)?;
            return Ok(false);
        }
        let mut reader = Cursor::new(buf);
        let Ok(header) = CacheFileHeader::deserialize(&mut reader) else {
            self.remove_item(key, cache_item)?;
            return Ok(false);
        };

        // validate the chunk_byte_indices and data input against stored data
        // the chunk_byte_indices should match the chunk lengths, if the ranges
        // don't start at the same chunk, values will be different, what's important
        // to match is the chunk lengths, i.e. difference in the offsets.
        let idx_start = (range.start - cache_item.range.start) as usize;
        let idx_end = (range.end - cache_item.range.start + 1) as usize;
        for i in idx_start..idx_end - 1 {
            let stored_diff = header.chunk_byte_indices[i + 1] - header.chunk_byte_indices[i];
            let given_diff = chunk_byte_indices[i + 1 - idx_start] - chunk_byte_indices[i - idx_start];
            if stored_diff != given_diff {
                debug!(
                    "failed to match chunk lens for these chunk offsets {} {:?}\n{} {:?}",
                    cache_item.range,
                    &header.chunk_byte_indices[idx_start..idx_end],
                    range,
                    chunk_byte_indices
                );
                return Err(ChunkCacheError::InvalidArguments);
            }
        }

        let stored_data = get_range_from_cache_file(&header, &mut reader, range, cache_item.range.start)?;
        if data != stored_data {
            return Err(ChunkCacheError::InvalidArguments);
        }
        Ok(true)
    }

    /// removed items from the cache (including deleting from file system)
    /// until at least to_remove number of bytes have been removed
    ///
    /// removes data from in memory state and returns a list of file paths to delete
    /// (so that deletion can occur after the locked state is dropped)
    fn maybe_evict(
        &self,
        state: &mut MutexGuard<'_, CacheState>,
        expected_add: u64,
    ) -> Result<Vec<PathBuf>, ChunkCacheError> {
        let total_bytes = state.total_bytes;
        let to_remove = total_bytes as i64 - self.capacity as i64 + expected_add as i64;
        let mut bytes_removed = 0;
        let mut paths = Vec::new();
        while to_remove > bytes_removed {
            let (key, idx) = self.random_item(state);
            let items = state.inner.get_mut(&key).ok_or(ChunkCacheError::Infallible)?;
            let cache_item = &items[idx];
            let len = cache_item.len;
            let path = self.item_path(&key, cache_item)?;
            paths.push(path);
            items.remove(idx);
            if items.is_empty() {
                state.inner.remove(&key);
            }
            state.total_bytes -= len;
            state.num_items -= 1;
            bytes_removed += len as i64;
        }

        Ok(paths)
    }

    /// returns the key and index within that key for a random item
    fn random_item(&self, state: &MutexGuard<'_, CacheState>) -> (Key, usize) {
        let num_items = state.num_items;
        let random_item = rand::random::<usize>() % num_items;
        let mut count = 0;
        for (key, items) in state.inner.iter() {
            if random_item < count + items.len() {
                return (key.clone(), random_item - count);
            }
            count += items.len();
        }

        panic!("should have returned")
    }

    /// removes an item from both the in-memory state of the cache and the file system
    fn remove_item(&self, key: &Key, cache_item: &VerificationCell<CacheItem>) -> Result<(), ChunkCacheError> {
        {
            let mut state = self.state.lock()?;
            if let Some(items) = state.inner.get_mut(key) {
                let idx = match index_of(items, cache_item) {
                    Some(idx) => idx,
                    // item is no longer in the state
                    None => return Ok(()),
                };
                items.swap_remove(idx);
                if items.is_empty() {
                    state.inner.remove(key);
                }
                state.total_bytes -= cache_item.len;
                state.num_items -= 1;
            }
        }

        let path = self.item_path(key, cache_item)?;

        if !path.exists() {
            return Ok(());
        }
        remove_file(&path)?;
        let dir_path = path.parent().ok_or(ChunkCacheError::Infallible)?;
        check_remove_dir(dir_path)
    }

    fn item_path(&self, key: &Key, cache_item: &CacheItem) -> Result<PathBuf, ChunkCacheError> {
        Ok(self.cache_root.join(key_dir(key)).join(cache_item.file_name()?))
    }
}

fn crc32_from_reader(reader: &mut impl Read) -> Result<u32, ChunkCacheError> {
    const CRC_BUFFER_SIZE: usize = 4096;
    let mut buf = [0u8; CRC_BUFFER_SIZE];
    let mut hasher = crc32fast::Hasher::new();
    loop {
        let num_read = reader.read(&mut buf)?;
        if num_read == 0 {
            break;
        }
        hasher.update(&buf[..num_read])
    }
    Ok(hasher.finalize())
}

#[inline]
fn index_of<T: PartialEq>(list: &[T], value: &T) -> Option<usize> {
    for (i, list_value) in list.iter().enumerate() {
        if list_value == value {
            return Some(i);
        }
    }
    None
}

fn strictly_increasing(chunk_byte_indices: &[u32]) -> bool {
    for i in 1..chunk_byte_indices.len() {
        if chunk_byte_indices[i - 1] >= chunk_byte_indices[i] {
            return false;
        }
    }
    true
}

fn get_range_from_cache_file<R: Read + Seek>(
    header: &CacheFileHeader,
    file_contents: &mut R,
    range: &ChunkRange,
    start: u32,
) -> Result<Vec<u8>, ChunkCacheError> {
    let start_byte = header
        .chunk_byte_indices
        .get((range.start - start) as usize)
        .ok_or(ChunkCacheError::BadRange)?;
    let end_byte = header
        .chunk_byte_indices
        .get((range.end - start) as usize)
        .ok_or(ChunkCacheError::BadRange)?;
    file_contents.seek(SeekFrom::Start((*start_byte as usize + header.header_len()) as u64))?;
    let mut buf = vec![0; (end_byte - start_byte) as usize];
    file_contents.read_exact(&mut buf)?;
    Ok(buf)
}

// wrapper over std::fs::read_dir
// returns Ok(None) on a not found error
fn read_dir(path: impl AsRef<Path>) -> OptionResult<std::fs::ReadDir, ChunkCacheError> {
    match std::fs::read_dir(path) {
        Ok(rd) => Ok(Some(rd)),
        Err(e) => {
            if e.kind() == ErrorKind::NotFound {
                Ok(None)
            } else {
                Err(e.into())
            }
        },
    }
}

// returns Ok(Some(_)) if result dirent is a directory, Ok(None) if was removed
// also returns an Ok(None) if the dirent is not a directory, in which case we should
//   not remove it in case the user put something inadvertantly or intentionally,
//   but not attempt to parse it as a valid cache directory.
// Err(_) if an unrecoverable error occurred
fn is_ok_dir(dir_result: Result<DirEntry, io::Error>) -> OptionResult<DirEntry, ChunkCacheError> {
    let dirent = match dir_result {
        Ok(kd) => kd,
        Err(e) => {
            if e.kind() == ErrorKind::NotFound {
                return Ok(None);
            }
            return Err(e.into());
        },
    };
    let md = match dirent.metadata() {
        Ok(md) => md,
        Err(e) => {
            if e.kind() == ErrorKind::NotFound {
                return Ok(None);
            }
            return Err(e.into());
        },
    };
    if !md.is_dir() {
        debug!("CACHE: expected directory at {:?}, is not directory", dirent.path());
        return Ok(None);
    }
    Ok(Some(dirent))
}

// given a result from readdir attempts to parse it as a cache file handle
// i.e. validate its file name against the contents (excluding file-hash-validation)
// validate that it is a file, correct len, and is not too large.
fn try_parse_cache_file(file_result: io::Result<DirEntry>, capacity: u64) -> OptionResult<CacheItem, ChunkCacheError> {
    let item = match file_result {
        Ok(item) => item,
        Err(e) => {
            if e.kind() == ErrorKind::NotFound {
                return Ok(None);
            }
            return Err(e.into());
        },
    };
    let md = match item.metadata() {
        Ok(md) => md,
        Err(e) => {
            if e.kind() == ErrorKind::NotFound {
                return Ok(None);
            }
            return Err(e.into());
        },
    };

    if !md.is_file() {
        return Ok(None);
    }
    if md.len() > DEFAULT_CAPACITY {
        return Err(ChunkCacheError::general(format!(
            "Cache directory contains a file larger than {} GB, cache directory state is invalid",
            (DEFAULT_CAPACITY as f64 / (1 << 30) as f64)
        )));
    }

    // don't track an item that takes up the whole capacity
    if md.len() > capacity {
        return Ok(None);
    }

    let cache_item = match CacheItem::parse(item.file_name().as_encoded_bytes())
        .debug_error("failed to decode a file name as a cache item")
    {
        Ok(i) => i,
        Err(e) => {
            warn!("not a valid cache file, removing: {:?} {e:?}", item.file_name());
            remove_file(item.path())?;
            return Ok(None);
        },
    };
    if md.len() != cache_item.len {
        // file is invalid, remove it
        warn!(
            "cache file len {} does not match expected length {}, removing path: {:?}",
            md.len(),
            cache_item.len,
            item.path()
        );
        remove_file(item.path())?;
        return Ok(None);
    }
    Ok(Some(cache_item))
}

/// removes a file but disregards a "NotFound" error if the file is already gone
fn remove_file(path: impl AsRef<Path>) -> Result<(), ChunkCacheError> {
    if let Err(e) = std::fs::remove_file(path) {
        if e.kind() != ErrorKind::NotFound {
            return Err(e.into());
        }
    }
    Ok(())
}

/// removes a directory but disregards a "NotFound" error if the directory is already gone
fn remove_dir(path: impl AsRef<Path>) -> Result<(), ChunkCacheError> {
    if let Err(e) = std::fs::remove_dir(path) {
        if e.kind() != ErrorKind::NotFound {
            return Err(e.into());
        }
    }
    Ok(())
}

// assumes dir_path is a path to a key directory i.e. cache_root/<prefix_dir>/<key_dir>
// assumes a misformatted path is an error
// checks if the directory is empty and removes it if so, then checks if the prefix dir is empty and removes it if so
fn check_remove_dir(dir_path: impl AsRef<Path>) -> Result<(), ChunkCacheError> {
    let readdir = match read_dir(&dir_path)? {
        Some(rd) => rd,
        None => return Ok(()),
    };
    if readdir.peekable().peek().is_some() {
        return Ok(());
    }
    // directory empty, remove it
    remove_dir(&dir_path)?;

    // try to check and remove the prefix dir
    let prefix_dir = dir_path.as_ref().parent().ok_or(ChunkCacheError::Infallible)?;

    let prefix_readdir = match read_dir(prefix_dir)? {
        Some(prd) => prd,
        None => return Ok(()),
    };
    if prefix_readdir.peekable().peek().is_some() {
        return Ok(());
    }
    // directory empty, remove it
    remove_dir(prefix_dir)
}

/// tries to parse just a Key from a file name encoded by fn `key_dir`
/// expects only the key portion of the file path, with the prefix not present.
fn try_parse_key(file_name: &[u8]) -> Result<Key, ChunkCacheError> {
    let buf = BASE64_ENGINE.decode(file_name)?;
    let hash = MerkleHash::from_slice(&buf[..size_of::<MerkleHash>()])?;
    let prefix = String::from(std::str::from_utf8(&buf[size_of::<MerkleHash>()..])?);
    Ok(Key { prefix, hash })
}

/// key_dir returns a directory name string formed from the key
/// the format is BASE64_encode([ key.hash[..], key.prefix.as_bytes()[..] ])
fn key_dir(key: &Key) -> PathBuf {
    let prefix_bytes = key.prefix.as_bytes();
    let mut buf = vec![0u8; size_of::<MerkleHash>() + prefix_bytes.len()];
    buf[..size_of::<MerkleHash>()].copy_from_slice(key.hash.as_bytes());
    buf[size_of::<MerkleHash>()..].copy_from_slice(prefix_bytes);
    let encoded = BASE64_ENGINE.encode(&buf);
    let prefix_dir = &encoded[..PREFIX_DIR_NAME_LEN];
    let dir_str = format!("{prefix_dir}/{encoded}");
    PathBuf::from(dir_str)
}

impl ChunkCache for DiskCache {
    fn get(&self, key: &Key, range: &ChunkRange) -> Result<Option<Vec<u8>>, ChunkCacheError> {
        self.get_impl(key, range)
    }

    fn put(
        &self,
        key: &Key,
        range: &ChunkRange,
        chunk_byte_indices: &[u32],
        data: &[u8],
    ) -> Result<(), ChunkCacheError> {
        self.put_impl(key, range, chunk_byte_indices, data)
    }
}

#[cfg(test)]
mod tests {
    use std::collections::BTreeSet;

    use cas_types::{ChunkRange, Key};
    use rand::rngs::StdRng;
    use rand::SeedableRng;
    use tempdir::TempDir;

    use super::{DiskCache, DEFAULT_CAPACITY};
    use crate::disk::test_utils::*;
    use crate::disk::try_parse_key;
    use crate::{CacheConfig, ChunkCache};

    const RANDOM_SEED: u64 = 9089 << 20 | 120043;

    #[test]
    fn test_get_cache_empty() {
        let mut rng = StdRng::seed_from_u64(RANDOM_SEED);
        let cache_root = TempDir::new("empty").unwrap();
        let config = CacheConfig {
            cache_directory: cache_root.path().to_path_buf(),
            cache_size: DEFAULT_CAPACITY,
            ..Default::default()
        };
        let cache = DiskCache::initialize(&config).unwrap();
        assert!(cache.get(&random_key(&mut rng), &random_range(&mut rng)).unwrap().is_none());
    }

    #[test]
    fn test_put_get_simple() {
        let mut rng = StdRng::seed_from_u64(RANDOM_SEED);
        let cache_root = TempDir::new("put_get_simple").unwrap();
        let config = CacheConfig {
            cache_directory: cache_root.path().to_path_buf(),
            cache_size: DEFAULT_CAPACITY,
            ..Default::default()
        };
        let cache = DiskCache::initialize(&config).unwrap();

        let key = random_key(&mut rng);
        let range = ChunkRange { start: 0, end: 4 };
        let (chunk_byte_indices, data) = random_bytes(&mut rng, &range, RANGE_LEN);
        let put_result = cache.put(&key, &range, &chunk_byte_indices, data.as_slice());
        assert!(put_result.is_ok(), "{put_result:?}");

        print_directory_contents(cache_root.as_ref());

        // hit
        assert!(cache.get(&key, &range).unwrap().is_some());
        let miss_range = ChunkRange { start: 100, end: 101 };
        // miss
        assert!(cache.get(&key, &miss_range).unwrap().is_none());
    }

    #[test]
    fn test_put_get_subrange() {
        let mut rng = StdRng::seed_from_u64(RANDOM_SEED);
        let cache_root = TempDir::new("put_get_subrange").unwrap();
        let config = CacheConfig {
            cache_directory: cache_root.path().to_path_buf(),
            cache_size: DEFAULT_CAPACITY,
            ..Default::default()
        };
        let cache = DiskCache::initialize(&config).unwrap();

        let key = random_key(&mut rng);
        let range = ChunkRange { start: 0, end: 4 };
        let (chunk_byte_indices, data) = random_bytes(&mut rng, &range, RANGE_LEN);
        let put_result = cache.put(&key, &range, &chunk_byte_indices, data.as_slice());
        assert!(put_result.is_ok(), "{put_result:?}");

        print_directory_contents(cache_root.as_ref());

        for start in range.start..range.end {
            for end in (start + 1)..=range.end {
                let get_result = cache.get(&key, &ChunkRange { start, end }).unwrap();
                assert!(get_result.is_some(), "range: [{start} {end})");
                let data_portion = get_data(&ChunkRange { start, end }, &chunk_byte_indices, &data);
                assert_eq!(data_portion, get_result.unwrap())
            }
        }
    }

    fn get_data<'a>(range: &ChunkRange, chunk_byte_indices: &[u32], data: &'a [u8]) -> &'a [u8] {
        let start = chunk_byte_indices[range.start as usize] as usize;
        let end = chunk_byte_indices[range.end as usize] as usize;
        &data[start..end]
    }

    #[test]
    fn test_puts_eviction() {
        const MIN_NUM_KEYS: u32 = 12;
        const CAP: u64 = (RANGE_LEN * (MIN_NUM_KEYS - 1)) as u64;
        let cache_root = TempDir::new("puts_eviction").unwrap();
        let config = CacheConfig {
            cache_directory: cache_root.path().to_path_buf(),
            cache_size: CAP,
            ..Default::default()
        };
        let cache = DiskCache::initialize(&config).unwrap();
        let mut it = RandomEntryIterator::std_from_seed(RANDOM_SEED);

        // fill the cache to almost capacity
        for _ in 0..MIN_NUM_KEYS {
            let (key, range, offsets, data) = it.next().unwrap();
            assert!(cache.put(&key, &range, &offsets, &data).is_ok());
        }
        assert!(cache.total_bytes().unwrap() <= CAP);

        let (key, range, offsets, data) = it.next().unwrap();
        let result = cache.put(&key, &range, &offsets, &data);
        assert!(result.is_ok());
        assert!(cache.total_bytes().unwrap() <= CAP);
    }

    #[test]
    fn test_same_puts_noop() {
        let cache_root = TempDir::new("same_puts_noop").unwrap();
        let config = CacheConfig {
            cache_directory: cache_root.path().to_path_buf(),
            cache_size: DEFAULT_CAPACITY,
            ..Default::default()
        };
        let cache = DiskCache::initialize(&config).unwrap();
        let mut it = RandomEntryIterator::std_from_seed(RANDOM_SEED).with_range_len(1000);
        let (key, range, offsets, data) = it.next().unwrap();
        assert!(cache.put(&key, &range, &offsets, &data).is_ok());
        assert!(cache.put(&key, &range, &offsets, &data).is_ok());
    }

    #[test]
    fn test_overlap_range_data_mismatch_fail() {
        let setup = || {
            let mut it = RandomEntryIterator::std_from_seed(RANDOM_SEED);
            let cache_root = TempDir::new("overlap_range_data_mismatch_fail").unwrap();
            let config = CacheConfig {
                cache_directory: cache_root.path().to_path_buf(),
                cache_size: DEFAULT_CAPACITY,
                ..Default::default()
            };
            let cache = DiskCache::initialize(&config).unwrap();
            let (key, range, offsets, data) = it.next().unwrap();
            assert!(cache.put(&key, &range, &offsets, &data).is_ok());
            (cache_root, cache, key, range, offsets, data)
        };
        // bad offsets
        // totally random, mismatch len from range
        let (_cache_root, cache, key, range, mut offsets, data) = setup();
        offsets.remove(1);
        assert!(cache.put(&key, &range, &offsets, &data).is_err());

        // start isn't 0
        let (_cache_root, cache, key, range, mut offsets, data) = setup();
        offsets[0] = 100;
        assert!(cache.put(&key, &range, &offsets, &data).is_err());

        // end isn't data.len()
        let (_cache_root, cache, key, range, mut offsets, data) = setup();
        *offsets.last_mut().unwrap() = data.len() as u32 + 1;
        assert!(cache.put(&key, &range, &offsets, &data).is_err());

        // not strictly increasing
        let (_cache_root, cache, key, range, mut offsets, data) = setup();
        offsets[2] = offsets[1];
        assert!(cache.put(&key, &range, &offsets, &data).is_err());

        // not matching
        let (_cache_root, cache, key, range, mut offsets, data) = setup();
        offsets[1] = offsets[1] + 1;
        assert!(cache.put(&key, &range, &offsets, &data).is_err());

        // bad data
        // size mismatch given offsets
        let (_cache_root, cache, key, range, offsets, data) = setup();
        assert!(cache.put(&key, &range, &offsets, &data[1..]).is_err());

        // data changed
        let (_cache_root, cache, key, range, offsets, mut data) = setup();
        data[0] = data[0] + 1;
        assert!(cache.put(&key, &range, &offsets, &data).is_err());
    }

    #[test]
    fn test_initialize_non_empty() {
        let cache_root = TempDir::new("initialize_non_empty").unwrap();
        let config = CacheConfig {
            cache_directory: cache_root.path().to_path_buf(),
            cache_size: DEFAULT_CAPACITY,
            ..Default::default()
        };
        let cache = DiskCache::initialize(&config).unwrap();

        let mut it = RandomEntryIterator::std_from_seed(RANDOM_SEED);

        let mut keys_and_ranges = Vec::new();

        for _ in 0..20 {
            let (key, range, offsets, data) = it.next().unwrap();
            assert!(cache.put(&key, &range, &offsets, &data).is_ok());
            keys_and_ranges.push((key, range));
        }

        let cache2 = DiskCache::initialize(&config).unwrap();
        for (i, (key, range)) in keys_and_ranges.iter().enumerate() {
            let get_result = cache2.get(&key, &range);
            assert!(get_result.is_ok(), "{i} {get_result:?}");
            assert!(get_result.unwrap().is_some(), "{i}");
        }

        let cache_keys = cache.state.lock().unwrap().inner.keys().cloned().collect::<BTreeSet<_>>();
        let cache2_keys = cache2.state.lock().unwrap().inner.keys().cloned().collect::<BTreeSet<_>>();
        assert_eq!(cache_keys, cache2_keys);
    }

    #[test]
    fn test_initialize_too_large_file() {
        const LARGE_FILE: u64 = 1000;
        let cache_root = TempDir::new("initialize_too_large_file").unwrap();
        let config = CacheConfig {
            cache_directory: cache_root.path().to_path_buf(),
            cache_size: DEFAULT_CAPACITY,
            ..Default::default()
        };
        let cache = DiskCache::initialize(&config).unwrap();
        let mut it = RandomEntryIterator::std_from_seed(RANDOM_SEED).with_range_len(LARGE_FILE as u32);

        let (key, range, offsets, data) = it.next().unwrap();
        cache.put(&key, &range, &offsets, &data).unwrap();
        let config = CacheConfig {
            cache_directory: cache_root.path().to_path_buf(),
            cache_size: LARGE_FILE - 1,
            ..Default::default()
        };
        let cache2 = DiskCache::initialize(&config).unwrap();

        assert_eq!(cache2.total_bytes().unwrap(), 0);
    }

    #[test]
    fn test_initialize_stops_loading_early_with_too_many_files() {
        const LARGE_FILE: u64 = 1000;
        let cache_root = TempDir::new("initialize_stops_loading_early_with_too_many_files").unwrap();
        let config = CacheConfig {
            cache_directory: cache_root.path().to_path_buf(),
            cache_size: LARGE_FILE * 10,
            ..Default::default()
        };
        let cache = DiskCache::initialize(&config).unwrap();
        let mut it = RandomEntryIterator::std_from_seed(RANDOM_SEED).with_range_len(LARGE_FILE as u32);
        for _ in 0..10 {
            let (key, range, offsets, data) = it.next().unwrap();
            cache.put(&key, &range, &offsets, &data).unwrap();
        }

        let cap2 = LARGE_FILE * 2;
        let config = CacheConfig {
            cache_directory: cache_root.path().to_path_buf(),
            cache_size: cap2,
            ..Default::default()
        };
        let cache2 = DiskCache::initialize(&config).unwrap();

        assert!(cache2.total_bytes().unwrap() < cap2 * 3, "{} < {}", cache2.total_bytes().unwrap(), cap2 * 3);
    }

    #[test]
    fn test_dir_name_to_key() {
        let s = "oL-Xqk1J00kVe1U4kCko-Kw4zaVv3-4U73i27w5DViBkZWZhdWx0";
        let key = try_parse_key(s.as_bytes());
        assert!(key.is_ok(), "{key:?}")
    }

    #[test]
    fn test_unknown_eviction() {
        let cache_root = TempDir::new("initialize_non_empty").unwrap();
        let capacity = 12 * RANGE_LEN as u64;
        let config = CacheConfig {
            cache_directory: cache_root.path().to_path_buf(),
            cache_size: capacity,
            ..Default::default()
        };
        let cache = DiskCache::initialize(&config).unwrap();
        let mut it = RandomEntryIterator::std_from_seed(RANDOM_SEED);
        let (key, range, chunk_byte_indices, data) = it.next().unwrap();
        cache.put(&key, &range, &chunk_byte_indices, &data).unwrap();

        let cache2 = DiskCache::initialize(&config).unwrap();
        let get_result = cache2.get(&key, &range);
        assert!(get_result.is_ok());
        assert!(get_result.unwrap().is_some());

        let (key2, range2, chunk_byte_indices2, data2) = it.next().unwrap();
        assert!(cache2.put(&key2, &range2, &chunk_byte_indices2, &data2).is_ok());

        let mut get_result_1 = cache2.get(&key, &range).unwrap();
        let mut i = 0;
        while get_result_1.is_some() && i < 50 {
            i += 1;
            let (key2, range2, chunk_byte_indices2, data2) = it.next().unwrap();
            cache2.put(&key2, &range2, &chunk_byte_indices2, &data2).unwrap();
            get_result_1 = cache2.get(&key, &range).unwrap();
        }
        if get_result_1.is_some() {
            // randomness didn't evict the record after 50 tries, don't test this case now
            return;
        }
        // we've evicted the original record from the cache
        // note using the original cache handle without updates!
        let get_result_post_eviction = cache.get(&key, &range);
        assert!(get_result_post_eviction.is_ok());
        assert!(get_result_post_eviction.unwrap().is_none());
    }

    #[test]
    fn put_subrange() {
        let cache_root = TempDir::new("put_subrange").unwrap();
        let config = CacheConfig {
            cache_directory: cache_root.path().to_path_buf(),
            cache_size: DEFAULT_CAPACITY,
            ..Default::default()
        };
        let cache = DiskCache::initialize(&config).unwrap();

        let (key, range, chunk_byte_indices, data) = RandomEntryIterator::std_from_seed(RANDOM_SEED).next().unwrap();
        cache.put(&key, &range, &chunk_byte_indices, &data).unwrap();
        let total_bytes = cache.total_bytes().unwrap();

        // left range
        let left_range = ChunkRange {
            start: range.start,
            end: range.end - 1,
        };
        let left_chunk_byte_indices = &chunk_byte_indices[..chunk_byte_indices.len() - 1];
        let left_data = &data[..*left_chunk_byte_indices.last().unwrap() as usize];
        assert!(cache.put(&key, &left_range, left_chunk_byte_indices, left_data).is_ok());
        assert_eq!(total_bytes, cache.total_bytes().unwrap());

        // right range
        let right_range = ChunkRange {
            start: range.start + 1,
            end: range.end,
        };
        let right_chunk_byte_indices: Vec<u32> =
            (&chunk_byte_indices[1..]).iter().map(|v| v - chunk_byte_indices[1]).collect();
        let right_data = &data[chunk_byte_indices[1] as usize..];
        assert!(cache.put(&key, &right_range, &right_chunk_byte_indices, right_data).is_ok());
        assert_eq!(total_bytes, cache.total_bytes().unwrap());

        // middle range
        let middle_range = ChunkRange {
            start: range.start + 1,
            end: range.end - 1,
        };
        let middle_chunk_byte_indices: Vec<u32> = (&chunk_byte_indices[1..(chunk_byte_indices.len() - 1)])
            .iter()
            .map(|v| v - chunk_byte_indices[1])
            .collect();
        let middle_data =
            &data[chunk_byte_indices[1] as usize..chunk_byte_indices[chunk_byte_indices.len() - 2] as usize];

        assert!(cache.put(&key, &middle_range, &middle_chunk_byte_indices, middle_data).is_ok());
        assert_eq!(total_bytes, cache.total_bytes().unwrap());
    }

    #[test]
    fn test_evictions_with_multiple_range_per_key() {
        const NUM: u32 = 12;
        let cache_root = TempDir::new("multiple_range_per_key").unwrap();
        let capacity = (NUM * RANGE_LEN) as u64;
        let config = CacheConfig {
            cache_directory: cache_root.path().to_path_buf(),
            cache_size: capacity,
            ..Default::default()
        };
        let cache = DiskCache::initialize(&config).unwrap();
        let mut it = RandomEntryIterator::std_from_seed(RANDOM_SEED).with_one_chunk_ranges(true);
        let (key, _, _, _) = it.next().unwrap();
        let mut previously_put: Vec<(Key, ChunkRange)> = Vec::new();

        for _ in 0..(NUM / 2) {
            let (key2, mut range, chunk_byte_indices, data) = it.next().unwrap();
            while previously_put.iter().any(|(_, r)| r.start == range.start) {
                range.start += 1 % 1000;
            }
            cache.put(&key, &range, &chunk_byte_indices, &data).unwrap();
            previously_put.push((key.clone(), range.clone()));
            cache.put(&key2, &range, &chunk_byte_indices, &data).unwrap();
            previously_put.push((key2, range));
        }

        let mut num_hits = 0;
        for (key, range) in &previously_put {
            let result = cache.get(key, range);
            assert!(result.is_ok());
            let result = result.unwrap();
            if result.is_some() {
                num_hits += 1;
            }
        }
        // assert got some hits, exact number depends on item size
        assert_ne!(num_hits, 0);

        // assert that we haven't evicted all keys for key with multiple items
        assert!(
            cache.state.lock().unwrap().inner.contains_key(&key),
            "evicted key that should have remained in cache"
        );
    }
}

#[cfg(test)]
mod concurrency_tests {
    use tempdir::TempDir;

    use super::DiskCache;
    use crate::disk::DEFAULT_CAPACITY;
    use crate::{CacheConfig, ChunkCache, RandomEntryIterator, RANGE_LEN};

    const NUM_ITEMS_PER_TASK: usize = 20;
    const RANDOM_SEED: u64 = 878987298749287;

    #[tokio::test]
    async fn test_run_concurrently() {
        let cache_root = TempDir::new("run_concurrently").unwrap();

        let config = CacheConfig {
            cache_directory: cache_root.path().to_path_buf(),
            cache_size: DEFAULT_CAPACITY,
            ..Default::default()
        };
        let cache = DiskCache::initialize(&config).unwrap();

        let num_tasks = 2 + rand::random::<u8>() % 14;

        let mut handles = Vec::with_capacity(num_tasks as usize);
        for _ in 0..num_tasks {
            let cache_clone = cache.clone();
            handles.push(tokio::spawn(async move {
                let mut it = RandomEntryIterator::std_from_seed(RANDOM_SEED);
                let mut kr = Vec::with_capacity(NUM_ITEMS_PER_TASK);
                for _ in 0..NUM_ITEMS_PER_TASK {
                    let (key, range, chunk_byte_indices, data) = it.next().unwrap();
                    assert!(cache_clone.put(&key, &range, &chunk_byte_indices, &data).is_ok());
                    kr.push((key, range));
                }
                for (key, range) in kr {
                    assert!(cache_clone.get(&key, &range).is_ok());
                }
            }))
        }

        for handle in handles {
            handle.await.expect("join should not error");
        }
    }

    #[tokio::test]
    async fn test_run_concurrently_with_evictions() {
        let cache_root = TempDir::new("run_concurrently_with_evictions").unwrap();
        let config = CacheConfig {
            cache_directory: cache_root.path().to_path_buf(),
            cache_size: RANGE_LEN as u64 * NUM_ITEMS_PER_TASK as u64,
            ..Default::default()
        };
        let cache = DiskCache::initialize(&config).unwrap();

        let num_tasks = 2 + rand::random::<u8>() % 14;

        let mut handles = Vec::with_capacity(num_tasks as usize);
        for _ in 0..num_tasks {
            let cache_clone = cache.clone();
            handles.push(tokio::spawn(async move {
                let mut it = RandomEntryIterator::std_from_seed(RANDOM_SEED);
                let mut kr = Vec::with_capacity(NUM_ITEMS_PER_TASK);
                for _ in 0..NUM_ITEMS_PER_TASK {
                    let (key, range, chunk_byte_indices, data) = it.next().unwrap();
                    assert!(cache_clone.put(&key, &range, &chunk_byte_indices, &data).is_ok());
                    kr.push((key, range));
                }
                for (key, range) in kr {
                    assert!(cache_clone.get(&key, &range).is_ok());
                }
            }))
        }

        for handle in handles {
            handle.await.expect("join should not error");
        }
    }
}<|MERGE_RESOLUTION|>--- conflicted
+++ resolved
@@ -241,11 +241,7 @@
 
             let path = self.item_path(key, &cache_item)?;
 
-<<<<<<< HEAD
-            let file_buf = match File::open(&path) {
-=======
             let mut file = match File::open(&path) {
->>>>>>> f21b60c1
                 Ok(file) => file,
                 Err(e) => match e.kind() {
                     ErrorKind::NotFound => {
@@ -268,13 +264,9 @@
                 }
             }
 
-<<<<<<< HEAD
-            let mut file_reader = std::io::BufReader::new(file_buf);
+            let mut file_reader = std::io::BufReader::new(file);
 
             let Ok(header) = CacheFileHeader::deserialize(&mut file_reader)
-=======
-            let Ok(header) = CacheFileHeader::deserialize(&mut file)
->>>>>>> f21b60c1
                 .debug_error(format!("failed to deserialize cache file header on path: {path:?}"))
             else {
                 self.remove_item(key, &cache_item)?;
@@ -282,11 +274,7 @@
             };
 
             let start = cache_item.range.start;
-<<<<<<< HEAD
             let result_buf = get_range_from_cache_file(&header, &mut file_reader, range, start)?;
-=======
-            let result_buf = get_range_from_cache_file(&header, &mut file, range, start)?;
->>>>>>> f21b60c1
             return Ok(Some(result_buf));
         }
     }
