[workspace]
resolver = "2"

members = [
    "cas_client",
    "cas_object",
    "cas_types",
    "chunk_cache",
    "data",
    "deduplication",
    "error_printer",
    "file_utils",
    "git_xet",
    "hub_client",
    "mdb_shard",
    "merklehash",
    "progress_tracking",
    "utils",
    "xet_runtime",
]

exclude = ["chunk_cache_bench", "hf_xet", "hf_xet_wasm", "hf_xet_thin_wasm"]

[profile.release]
opt-level = 3
lto = true
debug = 1

[profile.opt-test]
inherits = "dev"
opt-level = 3
debug = 1

[workspace.dependencies]
anyhow = "1"
async-trait = "0.1"
base64 = "0.22"
bincode = "1.3"
bitflags = { version = "2.9", features = ["serde"] }
blake3 = "1.5"
bytes = "1.8"
chrono = "0.4"
clap = { version = "4", features = ["derive"] }
colored = "2"
countio = { version = "0.2", features = ["futures"] }
crc32fast = "1.4"
csv = "1"
ctor = "0.4"
derivative = "2.2"
dirs = "5.0"
duration-str = "0.17"
futures = "0.3"
futures-util = "0.3"
gearhash = "0.1"
getrandom = "0.3"
git-url-parse = "0.4"
git2 = "0.20"
half = "2.4"
heapify = "0.2"
heed = "0.11"
http = "1"
hyper = "1.7"
hyper-util = "0.1"
itertools = "0.14"
jsonwebtoken = "9.3"
lazy_static = "1.5"
libc = "0.2"
lz4_flex = "0.11"
mockall = "0.13"
more-asserts = "0.3"
once_cell = "1.20"
oneshot = "0.1"
openssh = "0.11"
pin-project = "1"
prometheus = "0.14"
rand = "0.9"
rand_chacha = "0.9"
rayon = "1.5"
regex = "1"
<<<<<<< HEAD
reqwest = { version = "0.12", features = ["json","stream","system-proxy","socks"], default-features = false }
=======
reqwest = { version = "0.12", features = [
    "json",
    "stream",
    "system-proxy",
], default-features = false }
>>>>>>> 15942e29
reqwest-middleware = "0.4"
reqwest-retry = "0.7"
rust-netrc = "0.1"
rustc-hash = "1.1"
safe-transmute = "0.11"
serde = { version = "1", features = ["derive"] }
serde_json = "1"
serde_repr = "0.1"
sha2 = "0.10"
shellexpand = "3.1"
static_assertions = "1.1"
tempfile = "3.20"
thiserror = "2.0"
tokio = { version = "1.47" }
tokio-retry = "0.3"
tokio-util = { version = "0.7" }
tower-service = "0.3"
tracing = "0.1"
ulid = "1.2"
url = "2.5"
uuid = "1"
walkdir = "2"
web-time = "1.1"
whoami = "1"

# windows
winapi = { version = "0.3", features = [
    "winerror",
    "winnt",
    "handleapi",
    "processthreadsapi",
    "securitybaseapi",
] }

# dev-deps
criterion = { version = "0.5", features = ["html_reports"] }
httpmock = "0.7"
serial_test = "3"
tempdir = "0.3"
tracing-test = { version = "0.2", features = ["no-env-filter"] }
wiremock = "0.6"<|MERGE_RESOLUTION|>--- conflicted
+++ resolved
@@ -77,15 +77,12 @@
 rand_chacha = "0.9"
 rayon = "1.5"
 regex = "1"
-<<<<<<< HEAD
-reqwest = { version = "0.12", features = ["json","stream","system-proxy","socks"], default-features = false }
-=======
 reqwest = { version = "0.12", features = [
     "json",
     "stream",
     "system-proxy",
+    "socks"
 ], default-features = false }
->>>>>>> 15942e29
 reqwest-middleware = "0.4"
 reqwest-retry = "0.7"
 rust-netrc = "0.1"
