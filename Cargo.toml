--- conflicted
+++ resolved
@@ -19,15 +19,10 @@
     "shard_client",
     "utils",
     "xet_error",
-<<<<<<< HEAD
-=======
-    "cas_object",
-    "cas_types",
 ]
 
 exclude = [
     "hf_xet",
->>>>>>> 2f7116af
 ]
 
 [profile.release]
