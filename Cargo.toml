--- conflicted
+++ resolved
@@ -72,11 +72,7 @@
 more-asserts = "0.3"
 once_cell = "1.20"
 oneshot = "0.1"
-<<<<<<< HEAD
-=======
-openssh = "0.11"
 paste = "1.0"
->>>>>>> 5f77ffc4
 pin-project = "1"
 prometheus = "0.14"
 rand = "0.9"
@@ -130,11 +126,7 @@
 criterion = { version = "0.5", features = ["html_reports"] }
 httpmock = "0.7"
 rand_core = "0.6"
-<<<<<<< HEAD
-russh = "0.54.6"
-=======
 russh = "0.54"
->>>>>>> 5f77ffc4
 serial_test = "3"
 tempdir = "0.3"
 tracing-test = { version = "0.2", features = ["no-env-filter"] }
