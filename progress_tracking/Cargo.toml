[package]
name = "progress_tracking"
version = "0.1.0"
edition = "2021"

[dependencies]
merklehash = { path = "../merklehash" }
<<<<<<< HEAD

async-trait = { workspace = true }
more-asserts = { workspace = true }
tokio = { workspace = true, features = ["test-util"] }
=======
utils = { path = "../utils" }
tokio = { version = "1.44", features = ["sync", "test-util"] }
more-asserts = "0.3.1"
>>>>>>> 4faec0b1

[dev-dependencies]
tokio = { workspace = true, features = ["full"] }<|MERGE_RESOLUTION|>--- conflicted
+++ resolved
@@ -5,16 +5,11 @@
 
 [dependencies]
 merklehash = { path = "../merklehash" }
-<<<<<<< HEAD
+utils = { path = "../utils" }
 
 async-trait = { workspace = true }
 more-asserts = { workspace = true }
 tokio = { workspace = true, features = ["test-util"] }
-=======
-utils = { path = "../utils" }
-tokio = { version = "1.44", features = ["sync", "test-util"] }
-more-asserts = "0.3.1"
->>>>>>> 4faec0b1
 
 [dev-dependencies]
 tokio = { workspace = true, features = ["full"] }