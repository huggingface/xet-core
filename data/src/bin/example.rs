use std::fs::File;
use std::io::{Read, Write};
use std::path::PathBuf;
use std::sync::{Arc, OnceLock};

use anyhow::Result;
use cas_client::{FileProvider, OutputProvider};
use clap::{Args, Parser, Subcommand};
use data::configurations::*;
use data::{FileDownloader, FileUploadSession, XetFileInfo};
use xet_threadpool::ThreadPool;

#[derive(Parser)]
struct XCommand {
    #[clap(subcommand)]
    command: Command,
}

impl XCommand {
    async fn run(&self) -> Result<()> {
        self.command.run().await
    }
}

#[derive(Subcommand)]
enum Command {
    /// Translate a file on disk to a pointer file and upload data to a configured remote.
    Clean(CleanArg),
    /// Hydrate a pointer file to disk.
    Smudge(SmudgeArg),
}

#[derive(Args)]
struct CleanArg {
    /// The file to translate.
    file: PathBuf,
    /// Path to write the pointer file. If not set, will print to stdout.
    #[clap(short, long)]
    dest: Option<PathBuf>,
}

#[derive(Args)]
struct SmudgeArg {
    /// the pointer file to hydrate. If not set, will read from stdin.
    #[clap(short, long)]
    file: Option<PathBuf>,
    /// Path to write the hydrated file.
    dest: PathBuf,
}

impl Command {
    async fn run(&self) -> Result<()> {
        match self {
            Command::Clean(arg) => clean_file(arg).await,
            Command::Smudge(arg) => smudge_file(arg).await,
        }
    }
}

fn get_threadpool() -> Arc<ThreadPool> {
    static THREADPOOL: OnceLock<Arc<ThreadPool>> = OnceLock::new();
    THREADPOOL
        .get_or_init(|| Arc::new(ThreadPool::new().expect("Error starting multithreaded runtime.")))
        .clone()
}

fn main() {
    let cli = XCommand::parse();
    let _ = get_threadpool()
        .external_run_async_task(async move { cli.run().await })
        .unwrap();
}

async fn clean_file(arg: &CleanArg) -> Result<()> {
    let file_reader = File::open(&arg.file)?;
    let file_size = file_reader.metadata()?.len();

    let writer: Box<dyn Write + Send> = match &arg.dest {
        Some(path) => Box::new(File::options().create(true).write(true).truncate(true).open(path)?),
        None => Box::new(std::io::stdout()),
    };

    clean(file_reader, writer, file_size).await
}

async fn clean(mut reader: impl Read, mut writer: impl Write, size: u64) -> Result<()> {
    const READ_BLOCK_SIZE: usize = 1024 * 1024;

    let mut read_buf = vec![0u8; READ_BLOCK_SIZE];

    let translator =
        FileUploadSession::new(TranslatorConfig::local_config(std::env::current_dir()?)?, get_threadpool(), None)
            .await?;

<<<<<<< HEAD
    let mut handle = translator.start_clean("".into(), size).await;

    let mut size_read = 0;
=======
    let mut handle = translator.start_clean(None);
>>>>>>> 0474cd74

    loop {
        let bytes = reader.read(&mut read_buf)?;
        if bytes == 0 {
            break;
        }

        handle.add_data(&read_buf[0..bytes]).await?;
        size_read += bytes as u64;
    }

<<<<<<< HEAD
    debug_assert_eq!(size_read, size);

    let (pointer_file, _) = handle.finish().await?;
=======
    let (file_info, _) = handle.finish().await?;
>>>>>>> 0474cd74

    translator.finalize().await?;

    writer.write_all(serde_json::to_string(&file_info)?.as_bytes())?;

    Ok(())
}

async fn smudge_file(arg: &SmudgeArg) -> Result<()> {
    let reader: Box<dyn Read + Send> = match &arg.file {
        Some(path) => Box::new(File::open(path)?),
        None => Box::new(std::io::stdin()),
    };

    let writer = OutputProvider::File(FileProvider::new(arg.dest.clone()));
    smudge(reader, &writer).await?;

    Ok(())
}

async fn smudge(mut reader: impl Read, writer: &OutputProvider) -> Result<()> {
    let mut input = String::new();
    reader.read_to_string(&mut input)?;

    let xet_file: XetFileInfo = serde_json::from_str(&input)
        .map_err(|_| anyhow::anyhow!("Failed to parse xet file info. Please check the format."))?;

    let downloader =
        FileDownloader::new(TranslatorConfig::local_config(std::env::current_dir()?)?, get_threadpool()).await?;

    downloader
        .smudge_file_from_hash(
            &xet_file.merkle_hash().map_err(|_| anyhow::anyhow!("Xet hash is corrupted"))?,
            writer,
            None,
            None,
        )
        .await?;

    Ok(())
}<|MERGE_RESOLUTION|>--- conflicted
+++ resolved
@@ -92,13 +92,8 @@
         FileUploadSession::new(TranslatorConfig::local_config(std::env::current_dir()?)?, get_threadpool(), None)
             .await?;
 
-<<<<<<< HEAD
-    let mut handle = translator.start_clean("".into(), size).await;
-
     let mut size_read = 0;
-=======
-    let mut handle = translator.start_clean(None);
->>>>>>> 0474cd74
+    let mut handle = translator.start_clean(None, size).await;
 
     loop {
         let bytes = reader.read(&mut read_buf)?;
@@ -110,17 +105,13 @@
         size_read += bytes as u64;
     }
 
-<<<<<<< HEAD
     debug_assert_eq!(size_read, size);
 
-    let (pointer_file, _) = handle.finish().await?;
-=======
     let (file_info, _) = handle.finish().await?;
->>>>>>> 0474cd74
 
     translator.finalize().await?;
 
-    writer.write_all(serde_json::to_string(&file_info)?.as_bytes())?;
+    writer.write_all(file_info.as_pointer_file()?.as_bytes())?;
 
     Ok(())
 }
@@ -132,12 +123,12 @@
     };
 
     let writer = OutputProvider::File(FileProvider::new(arg.dest.clone()));
-    smudge(reader, &writer).await?;
+    smudge(arg.dest.to_string_lossy().into(), reader, &writer).await?;
 
     Ok(())
 }
 
-async fn smudge(mut reader: impl Read, writer: &OutputProvider) -> Result<()> {
+async fn smudge(name: Arc<str>, mut reader: impl Read, writer: &OutputProvider) -> Result<()> {
     let mut input = String::new();
     reader.read_to_string(&mut input)?;
 
@@ -150,6 +141,7 @@
     downloader
         .smudge_file_from_hash(
             &xet_file.merkle_hash().map_err(|_| anyhow::anyhow!("Xet hash is corrupted"))?,
+            name,
             writer,
             None,
             None,
