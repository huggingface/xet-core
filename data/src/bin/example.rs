--- conflicted
+++ resolved
@@ -4,11 +4,6 @@
 use std::sync::{Arc, OnceLock};
 
 use anyhow::Result;
-<<<<<<< HEAD
-use cas_client::CacheConfig;
-use cas_object::CompressionScheme;
-=======
->>>>>>> 0bc9a42b
 use clap::{Args, Parser, Subcommand};
 use data::configurations::*;
 use data::{PointerFile, PointerFileTranslator};
@@ -75,90 +70,6 @@
         .unwrap();
 }
 
-<<<<<<< HEAD
-fn default_clean_config() -> Result<TranslatorConfig> {
-    let path = current_dir()?.join("xet");
-    fs::create_dir_all(&path)?;
-
-    let translator_config = TranslatorConfig {
-        file_query_policy: Default::default(),
-        cas_storage_config: StorageConfig {
-            endpoint: Endpoint::FileSystem(path.join("xorbs")),
-            compression: CompressionScheme::LZ4,
-            auth: None,
-            prefix: "default".into(),
-            cache_config: Some(CacheConfig {
-                cache_directory: path.join("cache"),
-                cache_size: 10 * 1024 * 1024 * 1024, // 10 GiB
-            }),
-            staging_directory: None,
-        },
-        shard_storage_config: StorageConfig {
-            endpoint: Endpoint::FileSystem(path.join("xorbs")),
-            compression: Default::default(),
-            auth: None,
-            prefix: "default-merkledb".into(),
-            cache_config: Some(CacheConfig {
-                cache_directory: path.join("shard-cache"),
-                cache_size: 0, // ignored
-            }),
-            staging_directory: Some(path.join("shard-session")),
-        },
-        dedup_config: Some(DedupConfig {
-            repo_salt: None,
-            global_dedup_policy: Default::default(),
-        }),
-        repo_info: Some(RepoInfo {
-            repo_paths: vec!["".into()],
-        }),
-    };
-
-    translator_config.validate()?;
-
-    Ok(translator_config)
-}
-
-fn default_smudge_config() -> Result<TranslatorConfig> {
-    let path = current_dir()?.join("xet");
-    fs::create_dir_all(&path)?;
-
-    let translator_config = TranslatorConfig {
-        file_query_policy: Default::default(),
-        cas_storage_config: StorageConfig {
-            endpoint: Endpoint::FileSystem(path.join("xorbs")),
-            compression: CompressionScheme::LZ4,
-            auth: None,
-            prefix: "default".into(),
-            cache_config: Some(CacheConfig {
-                cache_directory: path.join("cache"),
-                cache_size: 10 * 1024 * 1024 * 1024, // 10 GiB
-            }),
-            staging_directory: None,
-        },
-        shard_storage_config: StorageConfig {
-            endpoint: Endpoint::FileSystem(path.join("xorbs")),
-            compression: Default::default(),
-            auth: None,
-            prefix: "default-merkledb".into(),
-            cache_config: Some(CacheConfig {
-                cache_directory: path.join("shard-cache"),
-                cache_size: 0, // ignored
-            }),
-            staging_directory: Some(path.join("shard-session")),
-        },
-        dedup_config: None,
-        repo_info: Some(RepoInfo {
-            repo_paths: vec!["".into()],
-        }),
-    };
-
-    translator_config.validate()?;
-
-    Ok(translator_config)
-}
-
-=======
->>>>>>> 0bc9a42b
 async fn clean_file(arg: &CleanArg) -> Result<()> {
     let reader = BufReader::new(File::open(&arg.file)?);
     let writer: Box<dyn Write + Send> = match &arg.dest {
