<<<<<<< HEAD
use std::borrow::Cow;
=======
use std::collections::HashSet;
>>>>>>> 8c9c34db
use std::mem::{swap, take};
use std::sync::Arc;

use cas_client::Client;
use deduplication::constants::{MAX_XORB_BYTES, MAX_XORB_CHUNKS};
use deduplication::{DataAggregator, DeduplicationMetrics, RawXorbData};
use jsonwebtoken::{decode, DecodingKey, Validation};
use mdb_shard::file_structs::MDBFileInfo;
use merklehash::MerkleHash;
use more_asserts::*;
use tokio::sync::{Mutex, OwnedSemaphorePermit, Semaphore};
use tokio::task::JoinSet;
<<<<<<< HEAD
use tracing::{info_span, instrument, Instrument};
use ulid::Ulid;
use utils::progress::ProgressUpdater;
=======
use utils::progress::{NoOpProgressUpdater, TrackingProgressUpdater};
>>>>>>> 8c9c34db
use xet_threadpool::ThreadPool;

use crate::configurations::*;
use crate::constants::MAX_CONCURRENT_UPLOADS;
use crate::errors::*;
use crate::file_cleaner::SingleFileCleaner;
use crate::progress_tracking::{CompletionTracker, CompletionTrackerFileId};
use crate::prometheus_metrics;
use crate::remote_client_interface::create_remote_client;
use crate::shard_interface::SessionShardInterface;

lazy_static::lazy_static! {
     static ref UPLOAD_CONCURRENCY_LIMITER: Arc<Semaphore> = Arc::new(Semaphore::new(*MAX_CONCURRENT_UPLOADS));
}

/// Acquire a permit for uploading xorbs and shards to ensure that we don't overwhelm the server
/// or fill up the local host with in-memory data waiting to be uploaded.
///
/// The chosen Semaphore is fair, meaning xorbs and shards added first will be scheduled to upload first.
///
/// It's also important to acquire the permit before the task is launched; otherwise, we may spawn an unlimited
/// number of tasks that end up using up a ton of memory; this forces the pipeline to block here while the upload
/// is happening.
pub(crate) async fn acquire_upload_permit() -> Result<OwnedSemaphorePermit> {
    let upload_permit = UPLOAD_CONCURRENCY_LIMITER
        .clone()
        .acquire_owned()
        .await
        .map_err(|e| DataProcessingError::UploadTaskError(e.to_string()))?;
    Ok(upload_permit)
}

/// Manages the translation of files between the
/// MerkleDB / pointer file format and the materialized version.
///
/// This class handles the clean operations.  It's meant to be a single atomic session
/// that succeeds or fails as a unit;  i.e. all files get uploaded on finalization, and all shards
/// and xorbs needed to reconstruct those files are properly uploaded and registered.
pub struct FileUploadSession {
    // The parts of this that manage the
    pub(crate) client: Arc<dyn Client + Send + Sync>,
    pub(crate) shard_interface: SessionShardInterface,

    /// Threadpool to use for the execution.
    pub(crate) threadpool: Arc<ThreadPool>,

    /// The repo id, if present.
    pub(crate) repo_id: Option<String>,

    /// The configuration settings, if needed.
    pub(crate) config: Arc<TranslatorConfig>,

    /// Tracking upload completion between xorbs and files.
    pub(crate) completion_tracker: Arc<CompletionTracker>,

    /// Deduplicated data shared across files.
    current_session_data: Mutex<DataAggregator>,

    /// Metrics for deduplication
    deduplication_metrics: Mutex<DeduplicationMetrics>,

    /// Internal worker
    xorb_upload_tasks: Mutex<JoinSet<Result<()>>>,

    /// Xorbs that have been uploaded as part of this session -- and thus are tracked in the
    /// completion tracker.
    session_xorbs: Mutex<HashSet<MerkleHash>>,

    #[cfg(debug_assertions)]
    progress_verification_tracker: Arc<utils::progress::ProgressUpdaterVerificationWrapper>,
}

// Constructors
impl FileUploadSession {
    pub async fn new(
        config: Arc<TranslatorConfig>,
        threadpool: Arc<ThreadPool>,
        upload_progress_updater: Option<Arc<dyn TrackingProgressUpdater>>,
    ) -> Result<Arc<FileUploadSession>> {
        FileUploadSession::new_impl(config, threadpool, upload_progress_updater, false).await
    }

    pub async fn dry_run(
        config: Arc<TranslatorConfig>,
        threadpool: Arc<ThreadPool>,
        upload_progress_updater: Option<Arc<dyn TrackingProgressUpdater>>,
    ) -> Result<Arc<FileUploadSession>> {
        FileUploadSession::new_impl(config, threadpool, upload_progress_updater, true).await
    }

    async fn new_impl(
        config: Arc<TranslatorConfig>,
        threadpool: Arc<ThreadPool>,
        upload_progress_updater: Option<Arc<dyn TrackingProgressUpdater>>,
        dry_run: bool,
    ) -> Result<Arc<FileUploadSession>> {
<<<<<<< HEAD
        let session_id = config
            .session_id
            .as_ref()
            .map(Cow::Borrowed)
            .unwrap_or_else(|| Cow::Owned(Ulid::new().to_string()));
        let client = create_remote_client(&config, threadpool.clone(), &session_id, dry_run)?;
=======
        let progress_updater = upload_progress_updater.unwrap_or_else(|| Arc::new(NoOpProgressUpdater));

        // When debug assertions are enabled, track all the progress updates for consistency
        // and correctness.  This is checked at the end.
        #[cfg(debug_assertions)]
        let (progress_updater, progress_verification_tracker) = {
            let updater = utils::progress::ProgressUpdaterVerificationWrapper::new(progress_updater);

            (updater.clone() as Arc<dyn TrackingProgressUpdater>, updater)
        };

        let completion_tracker = Arc::new(CompletionTracker::new(progress_updater));

        let client = create_remote_client(&config, threadpool.clone(), dry_run)?;
>>>>>>> 8c9c34db

        let shard_interface = SessionShardInterface::new(config.clone(), client.clone(), dry_run).await?;

        let repo_id = config.data_config.auth.clone().and_then(|auth| {
            let token = auth.token;
            let mut validation = Validation::default();
            validation.insecure_disable_signature_validation();

            decode::<serde_json::Map<String, serde_json::Value>>(
                &token,
                &DecodingKey::from_secret("".as_ref()), // Secret is not used here
                &validation,
            )
            .ok()
            .and_then(|decoded| {
                // Extract `repo_id` from the claims map
                decoded.claims.get("repoId").and_then(|value| value.as_str().map(String::from))
            })
        });

        Ok(Arc::new(Self {
            shard_interface,
            client,
            threadpool,
            repo_id,
            config,
            completion_tracker,
            current_session_data: Mutex::new(DataAggregator::default()),
            deduplication_metrics: Mutex::new(DeduplicationMetrics::default()),
            xorb_upload_tasks: Mutex::new(JoinSet::new()),
            session_xorbs: Mutex::new(HashSet::new()),

            #[cfg(debug_assertions)]
            progress_verification_tracker,
        }))
    }

    /// Start to clean one file. When cleaning multiple files, each file should
    /// be associated with one Cleaner. This allows to launch multiple clean task
    /// simultaneously.
    ///
    /// The caller is responsible for memory usage management, the parameter "buffer_size"
    /// indicates the maximum number of Vec<u8> in the internal buffer.
    pub async fn start_clean(self: &Arc<Self>, file_name: Option<Arc<str>>, size: u64) -> SingleFileCleaner {
        // Get a new file id for the completion tracking
        let file_id = self
            .completion_tracker
            .register_new_file(file_name.clone().unwrap_or_default(), size)
            .await;

        SingleFileCleaner::new(file_name, file_id, self.clone())
    }

<<<<<<< HEAD
    #[instrument(skip_all, name="FileUploadSession::register_new_xorb_for_upload", fields(xorb_len = xorb.num_bytes()))]
    pub(crate) async fn register_new_xorb_for_upload(self: &Arc<Self>, xorb: RawXorbData) -> Result<()> {
=======
    /// Registers a new xorb for upload, returning true if the xorb was added to the upload queue and false
    /// if it was already in the queue and didn't need to be uploaded again.
    pub(crate) async fn register_new_xorb_for_upload(self: &Arc<Self>, xorb: RawXorbData) -> Result<bool> {
>>>>>>> 8c9c34db
        // First check the current xorb upload tasks to see if any can be cleaned up.
        {
            let mut upload_tasks = self.xorb_upload_tasks.lock().await;
            while let Some(result) = upload_tasks.try_join_next() {
                result??;
            }
        }

        let xorb_hash = xorb.hash();

        // Register that this xorb is part of this session, and thus tracked in the upload completion
        // part.
        //
        // In some circumstances, we can cut to instances of the same xorb, namely when there are two files
        // with the same starting data that get processed simultaneously.  When this happens, we only upload
        // the first one, returning early
        let new_xorb = self.session_xorbs.lock().await.insert(xorb_hash);

        if !new_xorb {
            return Ok(false);
        }

        // No need to process an empty xorb.  But check this after the session_xorbs tracker
        // to make sure the reporting is correct.
        if xorb.num_bytes() == 0 {
            self.completion_tracker.register_xorb_upload_completion(xorb_hash).await;
            return Ok(true);
        }

        let xorb_data = xorb.to_vec();
        let chunks_and_boundaries = xorb.cas_info.chunks_and_boundaries();

        drop(xorb);

        let session = self.clone();
        let upload_permit = acquire_upload_permit().await?;
        let cas_prefix = session.config.data_config.prefix.clone();

        self.xorb_upload_tasks.lock().await.spawn(
            async move {
                let n_bytes_transmitted = session
                    .client
                    .put(&cas_prefix, &xorb_hash, xorb_data, chunks_and_boundaries)
                    .await?;

                drop(upload_permit);

<<<<<<< HEAD
                if let Some(updater) = session.upload_progress_updater.as_ref() {
                    updater.update(n_bytes_transmitted as u64);
                }

                session.deduplication_metrics.lock().await.xorb_bytes_uploaded += n_bytes_transmitted;
                Ok(())
            }
            .instrument(info_span!("FileUploadSession::upload_xorb_task", xorb.hash = xorb_hash.hex())),
        );
=======
            // Register that the xorb has been uploaded.
            session.completion_tracker.register_xorb_upload_completion(xorb_hash).await;

            // Record the number of bytes uploaded.
            session.deduplication_metrics.lock().await.xorb_bytes_uploaded += n_bytes_transmitted;
            Ok(())
        });
>>>>>>> 8c9c34db

        Ok(true)
    }

    /// Meant to be called by the finalize() method of the SingleFileCleaner
    #[instrument(skip_all, name="FileUploadSession::register_single_file_clean_completion", fields(num_bytes = file_data.num_bytes(), num_chunks = file_data.num_chunks()))]
    pub(crate) async fn register_single_file_clean_completion(
        self: &Arc<Self>,
        mut file_data: DataAggregator,
        dedup_metrics: &DeduplicationMetrics,
    ) -> Result<()> {
        // Merge in the remaining file data; uploading a new xorb if need be.
        {
            let mut current_session_data = self.current_session_data.lock().await;

            // Do we need to cut one of these to a xorb?
            if current_session_data.num_bytes() + file_data.num_bytes() > *MAX_XORB_BYTES
                || current_session_data.num_chunks() + file_data.num_chunks() > *MAX_XORB_CHUNKS
            {
                // Cut the larger one as a xorb, uploading it and registering the files.
                if current_session_data.num_bytes() > file_data.num_bytes() {
                    swap(&mut *current_session_data, &mut file_data);
                }

                // Now file data is larger
                debug_assert_le!(current_session_data.num_bytes(), file_data.num_bytes());

                // Actually upload this outside the lock
                drop(current_session_data);

                self.process_aggregated_data_as_xorb(file_data).await?;
            } else {
                current_session_data.merge_in(file_data);
            }
        }

        #[cfg(debug_assertions)]
        {
            let current_session_data = self.current_session_data.lock().await;
            debug_assert_le!(current_session_data.num_bytes(), *MAX_XORB_BYTES);
            debug_assert_le!(current_session_data.num_chunks(), *MAX_XORB_CHUNKS);
        }

        // Now, aggregate the new dedup metrics.
        self.deduplication_metrics.lock().await.merge_in(dedup_metrics);

        Ok(())
    }

    /// Process the aggregated data, uploading the data as a xorb and registering the files
    async fn process_aggregated_data_as_xorb(self: &Arc<Self>, data_agg: DataAggregator) -> Result<()> {
        let (xorb, new_files) = data_agg.finalize();
        let xorb_hash = xorb.hash();

        debug_assert_le!(xorb.num_bytes(), *MAX_XORB_BYTES);
        debug_assert_le!(xorb.data.len(), *MAX_XORB_CHUNKS);

        // Now, we need to scan all the file dependencies for dependencies on this xorb, as
        // these would not have been registered yet.
        self.register_new_xorb_for_upload(xorb).await?;

        let mut new_dependencies = Vec::with_capacity(new_files.len());

        {
            for (file_id, fi, bytes_in_xorb) in new_files {
                if xorb_hash == MerkleHash::default() || bytes_in_xorb != 0 {
                    new_dependencies.push((file_id, xorb_hash, bytes_in_xorb, false));
                }

                self.shard_interface.add_file_reconstruction_info(fi).await?;
            }
        }

        self.completion_tracker.register_dependencies(&new_dependencies).await;

        Ok(())
    }

<<<<<<< HEAD
    /// Finalize everything.
    #[instrument(skip_all, name="FileUploadSession::finalize", fields(session.id))]
=======
    /// Register a xorb dependencies that is given as part of the dedup process.
    pub(crate) async fn register_xorb_dependencies(
        self: &Arc<Self>,
        file_id: CompletionTrackerFileId,
        xorb_dependencies: &[(MerkleHash, u64)],
    ) {
        // See what dependencies we own:
        let mut dependencies = Vec::with_capacity(xorb_dependencies.len());

        {
            let xorb_lookup = self.session_xorbs.lock().await;
            for &(xorb_hash, n_bytes) in xorb_dependencies {
                let is_uploaded_out_of_session = !xorb_lookup.contains(&xorb_hash);
                dependencies.push((file_id, xorb_hash, n_bytes, is_uploaded_out_of_session));
            }
        }

        self.completion_tracker.register_dependencies(&dependencies).await;
    }

    /// Finalize everthing.
>>>>>>> 8c9c34db
    async fn finalize_impl(self: Arc<Self>, return_files: bool) -> Result<(DeduplicationMetrics, Vec<MDBFileInfo>)> {
        // Register the remaining xorbs for upload.
        let data_agg = take(&mut *self.current_session_data.lock().await);
        self.process_aggregated_data_as_xorb(data_agg).await?;

        // Now, make sure all the remaining xorbs are uploaded.
        let mut metrics = take(&mut *self.deduplication_metrics.lock().await);

        // Finalize the xorb uploads.
        let mut upload_tasks = take(&mut *self.xorb_upload_tasks.lock().await);

        while let Some(result) = upload_tasks.join_next().await {
            result??;
        }

        // Now that all the tasks there are completed, there shouldn't be any other references to this session
        // hanging around; i.e. the self in this shession should be used as if it's consuming the class, as it
        // effectively empties all the states.
        debug_assert_eq!(Arc::strong_count(&self), 1);

        let all_file_info = if return_files {
            self.shard_interface.session_file_info_list().await?
        } else {
            Vec::new()
        };

        // Upload and register the current shards in the session, moving them
        // to the cache.
        metrics.shard_bytes_uploaded = self.shard_interface.upload_and_register_session_shards().await?;
        metrics.total_bytes_uploaded = metrics.shard_bytes_uploaded + metrics.xorb_bytes_uploaded;

        // Update the global counters
        prometheus_metrics::FILTER_CAS_BYTES_PRODUCED.inc_by(metrics.new_bytes as u64);
        prometheus_metrics::FILTER_BYTES_CLEANED.inc_by(metrics.total_bytes as u64);

        #[cfg(debug_assertions)]
        {
            // Checks to make sure all the upload parts are complete.
            self.completion_tracker.assert_complete().await;

            // Checks that all the progress updates were received correctly.
            self.progress_verification_tracker.assert_complete().await;
        }

        Ok((metrics, all_file_info))
    }

    // Wait until everything currently in process is completed and uploaded, cutting a xorb for the remaining bit.
    // However, does not clean up the session so add_data can be called again.  Finalize must be called later.
    //
    // Used for testing.  Should be called only after all add_data calls have completed.
    pub async fn checkpoint(self: &Arc<Self>) -> Result<()> {
        // Cut the current data present as a xorb, upload it.
        let data_agg = take(&mut *self.current_session_data.lock().await);
        self.process_aggregated_data_as_xorb(data_agg).await?;

        // Wait for all inflight xorb uploads to complete.
        {
            let mut upload_tasks = self.xorb_upload_tasks.lock().await;

            while let Some(result) = upload_tasks.join_next().await {
                result??;
            }
        }

        Ok(())
    }

    pub async fn finalize(self: Arc<Self>) -> Result<DeduplicationMetrics> {
        Ok(self.finalize_impl(false).await?.0)
    }

    pub async fn finalize_with_file_info(self: Arc<Self>) -> Result<(DeduplicationMetrics, Vec<MDBFileInfo>)> {
        self.finalize_impl(true).await
    }
}

#[cfg(test)]
mod tests {
    use std::fs::{File, OpenOptions};
    use std::io::{Read, Write};
    use std::path::Path;
    use std::sync::{Arc, OnceLock};

    use xet_threadpool::ThreadPool;

    use crate::{FileDownloader, FileUploadSession, XetFileInfo};

    /// Return a shared threadpool to be reused as needed.
    fn get_threadpool() -> Arc<ThreadPool> {
        static THREADPOOL: OnceLock<Arc<ThreadPool>> = OnceLock::new();
        THREADPOOL
            .get_or_init(|| Arc::new(ThreadPool::new().expect("Error starting multithreaded runtime.")))
            .clone()
    }

    /// Cleans (converts) a regular file into a pointer file.
    ///
    /// * `input_path`: path to the original file
    /// * `output_path`: path to write the pointer file
    async fn test_clean_file(runtime: Arc<ThreadPool>, cas_path: &Path, input_path: &Path, output_path: &Path) {
        let read_data = std::fs::read(input_path).unwrap().to_vec();

        let mut pf_out = Box::new(
            OpenOptions::new()
                .create(true)
                .write(true)
                .truncate(true)
                .open(output_path)
                .unwrap(),
        );

        let upload_session = FileUploadSession::new(TranslatorConfig::local_config(cas_path).unwrap(), runtime, None)
            .await
            .unwrap();

        let mut cleaner = upload_session.start_clean(Some("test".into()), read_data.len() as u64).await;

        // Read blocks from the source file and hand them to the cleaning handle
        cleaner.add_data(&read_data[..]).await.unwrap();

        let (xet_file_info, _metrics) = cleaner.finish().await.unwrap();
        upload_session.finalize().await.unwrap();

        pf_out
            .write_all(serde_json::to_string(&xet_file_info).unwrap().as_bytes())
            .unwrap();
    }

    /// Smudges (hydrates) a pointer file back into the original data.
    ///
    /// * `pointer_path`: path to the pointer file
    /// * `output_path`: path to write the hydrated/original file
    async fn test_smudge_file(runtime: Arc<ThreadPool>, cas_path: &Path, pointer_path: &Path, output_path: &Path) {
        let mut reader = File::open(pointer_path).unwrap();
        let writer = OutputProvider::File(FileProvider::new(output_path.to_path_buf()));

        let mut input = String::new();
        reader.read_to_string(&mut input).unwrap();

        let xet_file = serde_json::from_str::<XetFileInfo>(&input).unwrap();

        let translator = FileDownloader::new(TranslatorConfig::local_config(cas_path).unwrap(), runtime)
            .await
            .unwrap();

        translator
            .smudge_file_from_hash(
                &xet_file.merkle_hash().expect("File hash is not a valid file hash"),
                output_path.to_string_lossy().into(),
                &writer,
                None,
                None,
            )
            .await
            .unwrap();
    }

    use std::fs::{read, write};

    use cas_client::{FileProvider, OutputProvider};
    use tempfile::tempdir;

    use super::*;

    #[test]
    fn test_clean_smudge_round_trip() {
        let temp = tempdir().unwrap();
        let original_data = b"Hello, world!";

        let runtime = get_threadpool();

        runtime
            .clone()
            .external_run_async_task(async move {
                let cas_path = temp.path().join("cas");

                // 1. Write an original file in the temp directory
                let original_path = temp.path().join("original.txt");
                write(&original_path, original_data).unwrap();

                // 2. Clean it (convert it to a pointer file)
                let pointer_path = temp.path().join("pointer.txt");
                test_clean_file(runtime.clone(), &cas_path, &original_path, &pointer_path).await;

                // 3. Smudge it (hydrate the pointer file) to a new file
                let hydrated_path = temp.path().join("hydrated.txt");
                test_smudge_file(runtime.clone(), &cas_path, &pointer_path, &hydrated_path).await;

                // 4. Verify that the round-tripped file matches the original
                let result_data = read(hydrated_path).unwrap();
                assert_eq!(original_data.to_vec(), result_data);
            })
            .unwrap();
    }
}<|MERGE_RESOLUTION|>--- conflicted
+++ resolved
@@ -1,8 +1,5 @@
-<<<<<<< HEAD
 use std::borrow::Cow;
-=======
 use std::collections::HashSet;
->>>>>>> 8c9c34db
 use std::mem::{swap, take};
 use std::sync::Arc;
 
@@ -15,13 +12,9 @@
 use more_asserts::*;
 use tokio::sync::{Mutex, OwnedSemaphorePermit, Semaphore};
 use tokio::task::JoinSet;
-<<<<<<< HEAD
 use tracing::{info_span, instrument, Instrument};
 use ulid::Ulid;
-use utils::progress::ProgressUpdater;
-=======
 use utils::progress::{NoOpProgressUpdater, TrackingProgressUpdater};
->>>>>>> 8c9c34db
 use xet_threadpool::ThreadPool;
 
 use crate::configurations::*;
@@ -118,14 +111,12 @@
         upload_progress_updater: Option<Arc<dyn TrackingProgressUpdater>>,
         dry_run: bool,
     ) -> Result<Arc<FileUploadSession>> {
-<<<<<<< HEAD
         let session_id = config
             .session_id
             .as_ref()
             .map(Cow::Borrowed)
             .unwrap_or_else(|| Cow::Owned(Ulid::new().to_string()));
-        let client = create_remote_client(&config, threadpool.clone(), &session_id, dry_run)?;
-=======
+
         let progress_updater = upload_progress_updater.unwrap_or_else(|| Arc::new(NoOpProgressUpdater));
 
         // When debug assertions are enabled, track all the progress updates for consistency
@@ -139,8 +130,7 @@
 
         let completion_tracker = Arc::new(CompletionTracker::new(progress_updater));
 
-        let client = create_remote_client(&config, threadpool.clone(), dry_run)?;
->>>>>>> 8c9c34db
+        let client = create_remote_client(&config, threadpool.clone(), &session_id, dry_run)?;
 
         let shard_interface = SessionShardInterface::new(config.clone(), client.clone(), dry_run).await?;
 
@@ -194,14 +184,10 @@
         SingleFileCleaner::new(file_name, file_id, self.clone())
     }
 
-<<<<<<< HEAD
-    #[instrument(skip_all, name="FileUploadSession::register_new_xorb_for_upload", fields(xorb_len = xorb.num_bytes()))]
-    pub(crate) async fn register_new_xorb_for_upload(self: &Arc<Self>, xorb: RawXorbData) -> Result<()> {
-=======
     /// Registers a new xorb for upload, returning true if the xorb was added to the upload queue and false
     /// if it was already in the queue and didn't need to be uploaded again.
+    #[instrument(skip_all, name="FileUploadSession::register_new_xorb_for_upload", fields(xorb_len = xorb.num_bytes()))]
     pub(crate) async fn register_new_xorb_for_upload(self: &Arc<Self>, xorb: RawXorbData) -> Result<bool> {
->>>>>>> 8c9c34db
         // First check the current xorb upload tasks to see if any can be cleaned up.
         {
             let mut upload_tasks = self.xorb_upload_tasks.lock().await;
@@ -249,25 +235,15 @@
 
                 drop(upload_permit);
 
-<<<<<<< HEAD
-                if let Some(updater) = session.upload_progress_updater.as_ref() {
-                    updater.update(n_bytes_transmitted as u64);
-                }
-
+                // Register that the xorb has been uploaded.
+                session.completion_tracker.register_xorb_upload_completion(xorb_hash).await;
+
+                // Record the number of bytes uploaded.
                 session.deduplication_metrics.lock().await.xorb_bytes_uploaded += n_bytes_transmitted;
                 Ok(())
             }
             .instrument(info_span!("FileUploadSession::upload_xorb_task", xorb.hash = xorb_hash.hex())),
         );
-=======
-            // Register that the xorb has been uploaded.
-            session.completion_tracker.register_xorb_upload_completion(xorb_hash).await;
-
-            // Record the number of bytes uploaded.
-            session.deduplication_metrics.lock().await.xorb_bytes_uploaded += n_bytes_transmitted;
-            Ok(())
-        });
->>>>>>> 8c9c34db
 
         Ok(true)
     }
@@ -346,10 +322,6 @@
         Ok(())
     }
 
-<<<<<<< HEAD
-    /// Finalize everything.
-    #[instrument(skip_all, name="FileUploadSession::finalize", fields(session.id))]
-=======
     /// Register a xorb dependencies that is given as part of the dedup process.
     pub(crate) async fn register_xorb_dependencies(
         self: &Arc<Self>,
@@ -370,8 +342,8 @@
         self.completion_tracker.register_dependencies(&dependencies).await;
     }
 
-    /// Finalize everthing.
->>>>>>> 8c9c34db
+    /// Finalize everything.
+    #[instrument(skip_all, name="FileUploadSession::finalize", fields(session.id))]
     async fn finalize_impl(self: Arc<Self>, return_files: bool) -> Result<(DeduplicationMetrics, Vec<MDBFileInfo>)> {
         // Register the remaining xorbs for upload.
         let data_agg = take(&mut *self.current_session_data.lock().await);
@@ -473,7 +445,7 @@
     /// * `input_path`: path to the original file
     /// * `output_path`: path to write the pointer file
     async fn test_clean_file(runtime: Arc<ThreadPool>, cas_path: &Path, input_path: &Path, output_path: &Path) {
-        let read_data = std::fs::read(input_path).unwrap().to_vec();
+        let read_data = read(input_path).unwrap().to_vec();
 
         let mut pf_out = Box::new(
             OpenOptions::new()
