--- conflicted
+++ resolved
@@ -165,16 +165,14 @@
     ///
     /// The caller is responsible for memory usage management, the parameter "buffer_size"
     /// indicates the maximum number of Vec<u8> in the internal buffer.
-<<<<<<< HEAD
-    pub async fn start_clean(self: &Arc<Self>, file_name: Arc<str>, size: u64) -> SingleFileCleaner {
+    pub async fn start_clean(self: &Arc<Self>, file_name: Option<Arc<str>>, size: u64) -> SingleFileCleaner {
         // Get a new file id for the completion tracking
-        let file_id = self.completion_tracker.register_new_file(file_name.clone(), size).await;
+        let file_id = self
+            .completion_tracker
+            .register_new_file(file_name.clone().unwrap_or_default(), size)
+            .await;
 
         SingleFileCleaner::new(file_name, file_id, self.clone())
-=======
-    pub fn start_clean(self: &Arc<Self>, file_name: Option<String>) -> SingleFileCleaner {
-        SingleFileCleaner::new(file_name, self.clone())
->>>>>>> 0474cd74
     }
 
     /// Registers a new xorb for upload, returning true if the xorb was added to the upload queue and false
@@ -447,11 +445,7 @@
             .await
             .unwrap();
 
-<<<<<<< HEAD
-        let mut cleaner = upload_session.start_clean("test".into(), read_data.len() as u64).await;
-=======
-        let mut cleaner = upload_session.start_clean(Some("test".to_owned()));
->>>>>>> 0474cd74
+        let mut cleaner = upload_session.start_clean(Some("test".into()), read_data.len() as u64).await;
 
         // Read blocks from the source file and hand them to the cleaning handle
         cleaner.add_data(&read_data[..]).await.unwrap();
@@ -484,6 +478,7 @@
         translator
             .smudge_file_from_hash(
                 &xet_file.merkle_hash().expect("File hash is not a valid file hash"),
+                output_path.to_string_lossy().into(),
                 &writer,
                 None,
                 None,
