--- conflicted
+++ resolved
@@ -76,20 +76,18 @@
     /// Internal worker
     xorb_upload_tasks: Mutex<JoinSet<Result<()>>>,
 
-<<<<<<< HEAD
     /// The current compression scheme in use. If initialized to None,
     /// This may change as upload progresses and statistics about the
     /// preferred scheme is collected. Currently we use the 1st Xorb
     /// to determine the compression scheme. Then lock it from then on.
     compression_scheme: Mutex<Option<CompressionScheme>>,
-=======
+
     /// Xorbs that have been uploaded as part of this session -- and thus are tracked in the
     /// completion tracker.
     session_xorbs: Mutex<HashSet<MerkleHash>>,
 
     #[cfg(debug_assertions)]
     progress_verification_tracker: Arc<utils::progress::ProgressUpdaterVerificationWrapper>,
->>>>>>> 0ba75fe7
 }
 
 // Constructors
@@ -163,14 +161,11 @@
             current_session_data: Mutex::new(DataAggregator::default()),
             deduplication_metrics: Mutex::new(DeduplicationMetrics::default()),
             xorb_upload_tasks: Mutex::new(JoinSet::new()),
-<<<<<<< HEAD
             compression_scheme,
-=======
             session_xorbs: Mutex::new(HashSet::new()),
 
             #[cfg(debug_assertions)]
             progress_verification_tracker,
->>>>>>> 0ba75fe7
         }))
     }
 
@@ -223,7 +218,6 @@
             return Ok(true);
         }
 
-<<<<<<< HEAD
         let mut compression_scheme = *self.compression_scheme.lock().await;
         // if compression scheme is None, we use the first Xorb to determine
         // the appropriate scheme and lock it for all remaining xorbs.
@@ -244,8 +238,6 @@
         }
 
         let xorb_hash = xorb.hash();
-=======
->>>>>>> 0ba75fe7
         let xorb_data = xorb.to_vec();
         let chunks_and_boundaries = xorb.cas_info.chunks_and_boundaries();
 
@@ -254,21 +246,13 @@
         let session = self.clone();
         let upload_permit = acquire_upload_permit().await?;
         let cas_prefix = session.config.data_config.prefix.clone();
-<<<<<<< HEAD
-        self.xorb_upload_tasks.lock().await.spawn(async move {
-            let n_bytes_transmitted = session
-                .client
-                .put(&cas_prefix, &xorb_hash, xorb_data, chunks_and_boundaries, compression_scheme)
-                .await?;
-=======
 
         self.xorb_upload_tasks.lock().await.spawn(
             async move {
                 let n_bytes_transmitted = session
                     .client
-                    .put(&cas_prefix, &xorb_hash, xorb_data, chunks_and_boundaries)
+                    .put(&cas_prefix, &xorb_hash, xorb_data, chunks_and_boundaries, compression_scheme)
                     .await?;
->>>>>>> 0ba75fe7
 
                 drop(upload_permit);
 
