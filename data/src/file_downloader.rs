use std::sync::Arc;

use cas_client::{Client, OutputProvider};
use cas_types::FileRange;
use merklehash::MerkleHash;
use utils::progress::{ItemProgressUpdater, SimpleProgressUpdater, TrackingProgressUpdater};
use xet_threadpool::ThreadPool;

use crate::configurations::TranslatorConfig;
use crate::errors::*;
use crate::prometheus_metrics;
use crate::remote_client_interface::create_remote_client;

/// Manages the download of files based on a hash or pointer file.
///
/// This class handles the clean operations.  It's meant to be a single atomic session
/// that succeeds or fails as a unit;  i.e. all files get uploaded on finalization, and all shards
/// and xorbs needed to reconstruct those files are properly uploaded and registered.
pub struct FileDownloader {
    /* ----- Configurations ----- */
    config: Arc<TranslatorConfig>,
    client: Arc<dyn Client + Send + Sync>,
}

/// Smudge operations
impl FileDownloader {
    pub async fn new(config: Arc<TranslatorConfig>, threadpool: Arc<ThreadPool>) -> Result<Self> {
        let client = create_remote_client(&config, threadpool.clone(), false)?;

        Ok(Self { config, client })
    }

<<<<<<< HEAD
    pub async fn smudge_file_from_pointer(
        &self,
        pointer: &PointerFile,
        output: &OutputProvider,
        range: Option<FileRange>,
        progress_updater: Option<Arc<dyn TrackingProgressUpdater>>,
    ) -> Result<u64> {
        self.smudge_file_from_hash(&pointer.hash()?, pointer.path().into(), output, range, progress_updater)
            .await
    }

=======
>>>>>>> 0474cd74
    pub async fn smudge_file_from_hash(
        &self,
        file_id: &MerkleHash,
        file_name: Arc<str>,
        output: &OutputProvider,
        range: Option<FileRange>,
        progress_updater: Option<Arc<dyn TrackingProgressUpdater>>,
    ) -> Result<u64> {
        let file_progress_tracker =
            progress_updater.map(|p| ItemProgressUpdater::new(p, file_name, None) as Arc<dyn SimpleProgressUpdater>);

        // Currently, this works by always directly querying the remote server.
        let n_bytes = self.client.get_file(file_id, range, output, file_progress_tracker).await?;

        prometheus_metrics::FILTER_BYTES_SMUDGED.inc_by(n_bytes);

        Ok(n_bytes)
    }
}<|MERGE_RESOLUTION|>--- conflicted
+++ resolved
@@ -30,20 +30,6 @@
         Ok(Self { config, client })
     }
 
-<<<<<<< HEAD
-    pub async fn smudge_file_from_pointer(
-        &self,
-        pointer: &PointerFile,
-        output: &OutputProvider,
-        range: Option<FileRange>,
-        progress_updater: Option<Arc<dyn TrackingProgressUpdater>>,
-    ) -> Result<u64> {
-        self.smudge_file_from_hash(&pointer.hash()?, pointer.path().into(), output, range, progress_updater)
-            .await
-    }
-
-=======
->>>>>>> 0474cd74
     pub async fn smudge_file_from_hash(
         &self,
         file_id: &MerkleHash,
