--- conflicted
+++ resolved
@@ -88,7 +88,6 @@
         upload_progress_updater: Option<Arc<dyn ProgressUpdater>>,
         download_only: bool,
     ) -> Result<PointerFileTranslator> {
-<<<<<<< HEAD
         PointerFileTranslator::new_impl(config, threadpool, upload_progress_updater, download_only, false).await
     }
 
@@ -108,10 +107,7 @@
         download_only: bool,
         dry_run: bool,
     ) -> Result<PointerFileTranslator> {
-        let shard_manager = Arc::new(create_shard_manager(&config.shard_storage_config, download_only).await?);
-=======
         let shard_manager = create_shard_manager(&config.shard_storage_config, download_only).await?;
->>>>>>> 0bc9a42b
 
         let cas_client = create_cas_client(
             &config.cas_storage_config,
@@ -342,7 +338,7 @@
                 // Read blocks from the source file and hand them to the cleaning handle
                 handle.add_bytes(read_data).await.unwrap();
 
-                let pointer_file_contents = handle.result().await.unwrap();
+                let (pointer_file_contents, _) = handle.result().await.unwrap();
                 translator.finalize_cleaning().await.unwrap();
 
                 pf_out.write_all(pointer_file_contents.as_bytes()).unwrap();
