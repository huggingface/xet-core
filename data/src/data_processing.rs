use crate::cas_interface::create_cas_client;
use crate::clean::Cleaner;
use crate::configurations::*;
use crate::errors::*;
use crate::metrics::FILTER_CAS_BYTES_PRODUCED;
use crate::remote_shard_interface::RemoteShardInterface;
use crate::shard_interface::create_shard_manager;
use crate::PointerFile;

use cas_client::Client;
use mdb_shard::cas_structs::{CASChunkSequenceEntry, CASChunkSequenceHeader, MDBCASInfo};
use mdb_shard::file_structs::MDBFileInfo;
use mdb_shard::ShardFileManager;
use merkledb::aggregate_hashes::cas_node_hash;
use merklehash::MerkleHash;
use std::io::Write;
use std::mem::take;
use std::ops::DerefMut;
use std::path::Path;
use std::sync::Arc;
use tokio::sync::Mutex;

#[derive(Default, Debug)]
pub struct CASDataAggregator {
    /// Bytes of all chunks accumulated in one CAS block concatenated together.
    pub data: Vec<u8>,
    /// Metadata of all chunks accumulated in one CAS block. Each entry is
    /// (chunk hash, chunk size).
    pub chunks: Vec<(MerkleHash, usize)>,
    // The file info of files that are still being processed.
    // As we're building this up, we assume that all files that do not have a size in the header are
    // not finished yet and thus cannot be uploaded.
    //
    // All the cases the default hash for a cas info entry will be filled in with the cas hash for
    // an entry once the cas block is finalized and uploaded.  These correspond to the indices given
    // alongwith the file info.
    // This tuple contains the file info (which may be modified) and the divisions in the chunks corresponding
    // to this file.
    pub pending_file_info: Vec<(MDBFileInfo, Vec<usize>)>,
}

impl CASDataAggregator {
    pub fn is_empty(&self) -> bool {
        self.data.is_empty() && self.chunks.is_empty() && self.pending_file_info.is_empty()
    }
}

/// Manages the translation of files between the
/// MerkleDB / pointer file format and the materialized version.
///
/// This class handles the clean and smudge options.
pub struct PointerFileTranslator {
    /* ----- Configurations ----- */
    config: TranslatorConfig,

    /* ----- Utils ----- */
    shard_manager: Arc<ShardFileManager>,
    remote_shards: Arc<RemoteShardInterface>,
    cas: Arc<dyn Client + Send + Sync>,

    /* ----- Deduped data shared across files ----- */
    global_cas_data: Arc<Mutex<CASDataAggregator>>,
}

// Constructorscas_data_accumulator
impl PointerFileTranslator {
    pub async fn new(config: TranslatorConfig) -> Result<PointerFileTranslator> {
        let cas_client = create_cas_client(&config.cas_storage_config, &config.repo_info)?;

        let shard_manager = Arc::new(create_shard_manager(&config.shard_storage_config).await?);

        let remote_shards = {
            if let Some(dedup) = &config.dedup_config {
                RemoteShardInterface::new(
                    config.file_query_policy,
                    &config.shard_storage_config,
                    Some(shard_manager.clone()),
                    Some(cas_client.clone()),
                    dedup.repo_salt,
                )
                .await?
            } else {
                RemoteShardInterface::new_query_only(
                    config.file_query_policy,
                    &config.shard_storage_config,
                )
                .await?
            }
        };

        Ok(Self {
            config,
            shard_manager,
            remote_shards,
            cas: cas_client,
            global_cas_data: Default::default(),
        })
    }
}

/// Clean operations
impl PointerFileTranslator {
    /// Start to clean one file. When cleaning multiple files, each file should
    /// be associated with one Cleaner. This allows to launch multiple clean task
    /// simultaneously.
    /// The caller is responsible for memory usage management, the parameter "buffer_size"
    /// indicates the maximum number of Vec<u8> in the internal buffer.
    pub async fn start_clean(
        &self,
        buffer_size: usize,
        file_name: Option<&Path>,
    ) -> Result<Arc<Cleaner>> {
        let Some(ref dedup) = self.config.dedup_config else {
            return Err(DataProcessingError::DedupConfigError(
                "empty dedup config".to_owned(),
            ));
        };

        Cleaner::new(
            dedup.small_file_threshold,
            matches!(dedup.global_dedup_policy, GlobalDedupPolicy::Always),
            self.config.cas_storage_config.prefix.clone(),
            dedup.repo_salt,
            self.shard_manager.clone(),
            self.remote_shards.clone(),
            self.cas.clone(),
            self.global_cas_data.clone(),
            buffer_size,
            file_name,
        )
        .await
    }

    pub async fn finalize_cleaning(&self) -> Result<()> {
        // flush accumulated CAS data.
        let mut cas_data_accumulator = self.global_cas_data.lock().await;
        let mut new_cas_data = take(cas_data_accumulator.deref_mut());
        drop(cas_data_accumulator); // Release the lock.

        if !new_cas_data.is_empty() {
            register_new_cas_block(
                &mut new_cas_data,
                &self.shard_manager,
                &self.cas,
                &self.config.cas_storage_config.prefix,
            )
            .await?;
        }

        debug_assert!(new_cas_data.is_empty());

        self.cas.flush().await?;

        // flush accumulated memory shard.
        self.shard_manager.flush().await?;

        self.upload().await?;

        Ok(())
    }

    async fn upload(&self) -> Result<()> {
        // First, get all the shards prepared and load them.
        let merged_shards_jh = self.remote_shards.merge_shards()?;

        // Make sure that all the uploads and everything are in a good state before proceeding with
        // anything changing the remote repository.
        //
        // Waiting until the CAS uploads finish avoids the following scenario:
        // 1. user 1 commit file A and push, but network drops after
        // sync_notes_to_remote before uploading cas finishes.
        // 2. user 2 tries to git add the same file A, which on filter pulls in
        // the new notes, and file A is 100% deduped so no CAS blocks will be created,
        // and push.
        //
        // This results in a bad repo state.
        self.upload_cas().await?;

        // Get a list of all the merged shards in order to upload them.
        let merged_shards = merged_shards_jh.await??;

        // Now, these need to be sent to the remote.
        self.remote_shards
            .upload_and_register_shards(merged_shards)
            .await?;

        // Finally, we can move all the mdb shards from the session directory, which is used
        // by the upload_shard task, to the cache.
        self.remote_shards
            .move_session_shards_to_local_cache()
            .await?;

        Ok(())
    }

    async fn upload_cas(&self) -> Result<()> {
        // We don't have staging client support yet.
        Ok(())
    }
}

/// Clean operation helpers
pub(crate) async fn register_new_cas_block(
    cas_data: &mut CASDataAggregator,
    shard_manager: &Arc<ShardFileManager>,
    cas: &Arc<dyn Client + Send + Sync>,
    cas_prefix: &str,
) -> Result<MerkleHash> {
    let cas_hash = cas_node_hash(&cas_data.chunks[..]);

    let raw_bytes_len = cas_data.data.len();
    // We now assume that the server will compress Xorbs using lz4,
    // without actually compressing the data client-side.
    // The accounting logic will be moved to server-side in the future.
    let compressed_bytes_len = lz4::block::compress(
        &cas_data.data,
        Some(lz4::block::CompressionMode::DEFAULT),
        false,
    )
    .map(|out| out.len())
    .unwrap_or(raw_bytes_len)
    .min(raw_bytes_len);

    let metadata = CASChunkSequenceHeader::new_with_compression(
        cas_hash,
        cas_data.chunks.len(),
        raw_bytes_len,
        compressed_bytes_len,
    );

    let mut pos = 0;
    let chunks: Vec<_> = cas_data
        .chunks
        .iter()
        .map(|(h, len)| {
            let result = CASChunkSequenceEntry::new(*h, *len, pos);
            pos += *len;
            result
        })
        .collect();
    let cas_info = MDBCASInfo { metadata, chunks };

    pos = 0;
    let chunk_boundaries = cas_data
        .chunks
        .iter()
        .map(|(_, len)| {
            pos += *len;
            pos as u64
        })
        .collect();

    if !cas_info.chunks.is_empty() {
        shard_manager.add_cas_block(cas_info).await?;

        cas.put(
            cas_prefix,
            &cas_hash,
            take(&mut cas_data.data),
            chunk_boundaries,
        )
        .await?;
    } else {
        debug_assert_eq!(cas_hash, MerkleHash::default());
    }

    // Now register any new files as needed.
    for (mut fi, chunk_hash_indices) in take(&mut cas_data.pending_file_info) {
        for i in chunk_hash_indices {
            debug_assert_eq!(fi.segments[i].cas_hash, MerkleHash::default());
            fi.segments[i].cas_hash = cas_hash;
        }

        shard_manager.add_file_reconstruction_info(fi).await?;
    }

    FILTER_CAS_BYTES_PRODUCED.inc_by(compressed_bytes_len as u64);

    cas_data.data.clear();
    cas_data.chunks.clear();
    cas_data.pending_file_info.clear();

    Ok(cas_hash)
}

/// Smudge operations
impl PointerFileTranslator {
    pub async fn smudge_file_from_pointer(
        &self,
        pointer: &PointerFile,
        writer: &mut Box<dyn Write + Send>,
        range: Option<(usize, usize)>,
    ) -> Result<()> {
        self.smudge_file_from_hash(&pointer.hash()?, writer, range)
            .await
    }

    pub async fn smudge_file_from_hash(
        &self,
        file_id: &MerkleHash,
        writer: &mut Box<dyn Write + Send>,
        _range: Option<(usize, usize)>,
    ) -> Result<()> {
<<<<<<< HEAD
        self.cas.get_file(file_id, writer).await?;
=======
        let endpoint = match &self.config.cas_storage_config.endpoint {
            Endpoint::Server(endpoint) => endpoint.clone(),
            Endpoint::FileSystem(_) => panic!("aaaaaaaa no server"),
        };

        let rc = CASAPIClient::new(&endpoint, &self.config.cas_storage_config.auth);

        rc.write_file(file_id, writer).await?;

        // let blocks = self
        //     .derive_blocks(file_id)
        //     .instrument(info_span!("derive_blocks"))
        //     .await?;

        // let ranged_blocks = match range {
        //     Some((start, end)) => {
        //         // we expect callers to validate the range, but just in case, check it anyway.
        //         if end < start {
        //             let msg = format!(
        //                 "End range value requested ({end}) is less than start range value ({start})"
        //             );
        //             error!(msg);
        //             return Err(DataProcessingError::ParameterError(msg));
        //         }
        //         slice_object_range(&blocks, start, end - start)
        //     }
        //     None => blocks,
        // };

        // self.data_from_chunks_to_writer(ranged_blocks, writer)
        //     .await?;
>>>>>>> 71c6b62d

        Ok(())
    }
}<|MERGE_RESOLUTION|>--- conflicted
+++ resolved
@@ -6,7 +6,6 @@
 use crate::remote_shard_interface::RemoteShardInterface;
 use crate::shard_interface::create_shard_manager;
 use crate::PointerFile;
-
 use cas_client::Client;
 use mdb_shard::cas_structs::{CASChunkSequenceEntry, CASChunkSequenceHeader, MDBCASInfo};
 use mdb_shard::file_structs::MDBFileInfo;
@@ -301,41 +300,7 @@
         writer: &mut Box<dyn Write + Send>,
         _range: Option<(usize, usize)>,
     ) -> Result<()> {
-<<<<<<< HEAD
         self.cas.get_file(file_id, writer).await?;
-=======
-        let endpoint = match &self.config.cas_storage_config.endpoint {
-            Endpoint::Server(endpoint) => endpoint.clone(),
-            Endpoint::FileSystem(_) => panic!("aaaaaaaa no server"),
-        };
-
-        let rc = CASAPIClient::new(&endpoint, &self.config.cas_storage_config.auth);
-
-        rc.write_file(file_id, writer).await?;
-
-        // let blocks = self
-        //     .derive_blocks(file_id)
-        //     .instrument(info_span!("derive_blocks"))
-        //     .await?;
-
-        // let ranged_blocks = match range {
-        //     Some((start, end)) => {
-        //         // we expect callers to validate the range, but just in case, check it anyway.
-        //         if end < start {
-        //             let msg = format!(
-        //                 "End range value requested ({end}) is less than start range value ({start})"
-        //             );
-        //             error!(msg);
-        //             return Err(DataProcessingError::ParameterError(msg));
-        //         }
-        //         slice_object_range(&blocks, start, end - start)
-        //     }
-        //     None => blocks,
-        // };
-
-        // self.data_from_chunks_to_writer(ranged_blocks, writer)
-        //     .await?;
->>>>>>> 71c6b62d
 
         Ok(())
     }
