use std::string::FromUtf8Error;
use std::sync::mpsc::RecvError;

use cas_client::CasClientError;
use cas_object::error::CasObjectError;
use mdb_shard::error::MDBShardError;
use thiserror::Error;
use tokio::sync::AcquireError;
use tracing::error;
use utils::errors::{AuthError, SingleflightError};
<<<<<<< HEAD
use xet_threadpool::runner::ParutilsError;
=======
use xet_threadpool::utils::ParutilsError;
>>>>>>> 2acd789d

#[derive(Error, Debug)]
pub enum DataProcessingError {
    #[error("File query policy configuration error: {0}")]
    FileQueryPolicyError(String),

    #[error("CAS configuration error: {0}")]
    CASConfigError(String),

    #[error("Shard configuration error: {0}")]
    ShardConfigError(String),

    #[error("Cache configuration error: {0}")]
    CacheConfigError(String),

    #[error("Deduplication configuration error: {0}")]
    DedupConfigError(String),

    #[error("Clean task error: {0}")]
    CleanTaskError(String),

    #[error("Upload task error: {0}")]
    UploadTaskError(String),

    #[error("Internal error : {0}")]
    InternalError(String),

    #[error("Synchronization error: {0}")]
    SyncError(String),

    #[error("Channel error: {0}")]
    ChannelRecvError(#[from] RecvError),

    #[error("MerkleDB Shard error: {0}")]
    MDBShardError(#[from] MDBShardError),

    #[error("CAS service error : {0}")]
    CasClientError(#[from] CasClientError),

    #[error("Xorb Serialization error : {0}")]
    XorbSerializationError(#[from] CasObjectError),

    #[error("Subtask scheduling error: {0}")]
    JoinError(#[from] tokio::task::JoinError),

    #[error("Non-small file not cleaned: {0}")]
    FileNotCleanedError(#[from] FromUtf8Error),

    #[error("I/O error: {0}")]
    IOError(#[from] std::io::Error),

    #[error("Hash not found")]
    HashNotFound,

    #[error("Parameter error: {0}")]
    ParameterError(String),

    #[error("Unable to parse string as hex hash value")]
    HashStringParsingFailure(#[from] merklehash::DataHashHexParseError),

    #[error("Deprecated feature: {0}")]
    DeprecatedError(String),

    #[error("AuthError: {0}")]
    AuthError(#[from] AuthError),

    #[error("Permit Acquisition Error: {0}")]
    PermitAcquisitionError(#[from] AcquireError),
}

pub type Result<T> = std::result::Result<T, DataProcessingError>;

// Specific implementation for this one so that we can extract the internal error when appropriate
impl From<SingleflightError<DataProcessingError>> for DataProcessingError {
    fn from(value: SingleflightError<DataProcessingError>) -> Self {
        let msg = format!("{value:?}");
        error!("{msg}");
        match value {
            SingleflightError::InternalError(e) => e,
            _ => DataProcessingError::InternalError(format!("SingleflightError: {msg}")),
        }
    }
}

impl From<ParutilsError<DataProcessingError>> for DataProcessingError {
    fn from(value: ParutilsError<DataProcessingError>) -> Self {
        match value {
            ParutilsError::Join(e) => DataProcessingError::JoinError(e),
            ParutilsError::Acquire(e) => DataProcessingError::PermitAcquisitionError(e),
            ParutilsError::Task(e) => e,
<<<<<<< HEAD
=======
            e => DataProcessingError::InternalError(e.to_string()),
>>>>>>> 2acd789d
        }
    }
}<|MERGE_RESOLUTION|>--- conflicted
+++ resolved
@@ -8,11 +8,7 @@
 use tokio::sync::AcquireError;
 use tracing::error;
 use utils::errors::{AuthError, SingleflightError};
-<<<<<<< HEAD
-use xet_threadpool::runner::ParutilsError;
-=======
 use xet_threadpool::utils::ParutilsError;
->>>>>>> 2acd789d
 
 #[derive(Error, Debug)]
 pub enum DataProcessingError {
@@ -103,10 +99,7 @@
             ParutilsError::Join(e) => DataProcessingError::JoinError(e),
             ParutilsError::Acquire(e) => DataProcessingError::PermitAcquisitionError(e),
             ParutilsError::Task(e) => e,
-<<<<<<< HEAD
-=======
             e => DataProcessingError::InternalError(e.to_string()),
->>>>>>> 2acd789d
         }
     }
 }