--- conflicted
+++ resolved
@@ -2,16 +2,12 @@
 use std::mem::take;
 use std::ops::DerefMut;
 use std::path::{Path, PathBuf};
+use std::sync::Arc;
 use std::sync::atomic::{AtomicU64, Ordering};
-use std::sync::Arc;
 use std::time::Instant;
 
 use cas_object::range_hash_from_chunks;
-use error_printer::ErrorPrinter;
 use lazy_static::lazy_static;
-use mdb_shard::file_structs::{
-    FileDataSequenceEntry, FileDataSequenceHeader, FileMetadataExt, FileVerificationEntry, MDBFileInfo,
-};
 use mdb_shard::shard_file_reconstructor::FileReconstructor;
 use mdb_shard::{hash_is_global_dedup_eligible, ShardFileManager};
 use merkledb::aggregate_hashes::file_node_hash;
@@ -21,6 +17,10 @@
 use tokio::sync::mpsc::{channel, Receiver, Sender};
 use tokio::sync::Mutex;
 use tokio::task::{JoinHandle, JoinSet};
+use error_printer::ErrorPrinter;
+use mdb_shard::file_structs::{
+    FileDataSequenceEntry, FileDataSequenceHeader, FileMetadataExt, FileVerificationEntry, MDBFileInfo,
+};
 use tracing::{debug, error, info, warn};
 
 use crate::cas_interface::Client;
@@ -101,13 +101,10 @@
 
     // Auxiliary info
     file_name: Option<PathBuf>,
-<<<<<<< HEAD
     sha256: Option<MerkleHash>,
-=======
 
     // Metrics
     metrics: CleanMetrics,
->>>>>>> 9bd6ba61
 }
 
 impl Cleaner {
@@ -155,11 +152,8 @@
             tracking_info: Mutex::new(Default::default()),
             small_file_buffer: Mutex::new(Some(Vec::with_capacity(small_file_threshold))),
             file_name: file_name.map(|f| f.to_owned()),
-<<<<<<< HEAD
             sha256: Some(sha256),
-=======
             metrics: Default::default(),
->>>>>>> 9bd6ba61
         });
 
         Self::run(cleaner.clone(), chunk_c).await;
