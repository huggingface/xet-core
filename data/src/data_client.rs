use std::env;
use std::env::current_dir;
use std::fs::File;
use std::io::Read;
use std::path::{Path, PathBuf};
use std::sync::Arc;

use cas_client::remote_client::PREFIX_DEFAULT;
use cas_client::{CacheConfig, FileProvider, OutputProvider, CHUNK_CACHE_SIZE_BYTES};
use cas_object::CompressionScheme;
use deduplication::DeduplicationMetrics;
use dirs::home_dir;
use progress_tracking::item_tracking::ItemProgressUpdater;
use progress_tracking::TrackingProgressUpdater;
use tracing::{info, info_span, instrument, Instrument, Span};
use ulid::Ulid;
use utils::auth::{AuthConfig, TokenRefresher};
use utils::normalized_path_from_user_string;
<<<<<<< HEAD
use xet_threadpool::runner::run_limited_fold_result_with_semaphore;
=======
use xet_threadpool::utils::run_constrained_with_semaphore;
>>>>>>> 2acd789d
use xet_threadpool::{global_semaphore_handle, GlobalSemaphoreHandle, ThreadPool};

use crate::configurations::*;
use crate::constants::{INGESTION_BLOCK_SIZE, MAX_CONCURRENT_DOWNLOADS};
use crate::errors::DataProcessingError;
use crate::file_upload_session::CONCURRENT_FILE_INGESTION_LIMITER;
use crate::{errors, FileDownloader, FileUploadSession, XetFileInfo};

utils::configurable_constants! {
    ref DEFAULT_CAS_ENDPOINT: String = "http://localhost:8080".to_string();
}

lazy_static! {
    static ref DOWNLOAD_FILE_CONCURRENCY_LIMITER: GlobalSemaphoreHandle =
        global_semaphore_handle!(*MAX_CONCURRENT_DOWNLOADS);
}

pub fn default_config(
    endpoint: String,
    xorb_compression: Option<CompressionScheme>,
    token_info: Option<(String, u64)>,
    token_refresher: Option<Arc<dyn TokenRefresher>>,
) -> errors::Result<Arc<TranslatorConfig>> {
    // if HF_HOME is set use that instead of ~/.cache/huggingface
    // if HF_XET_CACHE is set use that instead of ~/.cache/huggingface/xet
    // HF_XET_CACHE takes precedence over HF_HOME
    let cache_root_path = {
        // If HF_XET_CACHE is set, use that directly.
        if let Ok(cache) = env::var("HF_XET_CACHE") {
            normalized_path_from_user_string(cache)

        // If HF_HOME is set, use the $HF_HOME/xet
        } else if let Ok(hf_home) = env::var("HF_HOME") {
            normalized_path_from_user_string(hf_home).join("xet")

        // If XDG_CACHE_HOME is set, use the $XDG_CACHE_HOME/huggingface/xet, otherwise
        // use $HOME/.cache/huggingface/xet
        } else if let Ok(xdg_cache_home) = env::var("XDG_CACHE_HOME") {
            normalized_path_from_user_string(xdg_cache_home).join("huggingface").join("xet")

        // Use the same default as huggingface_hub, ~/.cache/huggingface/xet (slightly nonstandard, but won't
        // mess with it).
        } else {
            home_dir()
                .unwrap_or(current_dir()?)
                .join(".cache")
                .join("huggingface")
                .join("xet")
        }
    };

    info!("Using cache path {cache_root_path:?}.");

    let (token, token_expiration) = token_info.unzip();
    let auth_cfg = AuthConfig::maybe_new(token, token_expiration, token_refresher);

    // Calculate a fingerprint of the current endpoint to make sure caches stay separated.
    let endpoint_tag = {
        let endpoint_prefix = endpoint
            .chars()
            .take(16)
            .map(|c| if c.is_alphanumeric() { c } else { '_' })
            .collect::<String>();

        // If more gets added
        let endpoint_hash = merklehash::compute_data_hash(endpoint.as_bytes()).base64();

        format!("{endpoint_prefix}-{}", &endpoint_hash[..16])
    };

    let cache_path = cache_root_path.join(endpoint_tag);
    std::fs::create_dir_all(&cache_path)?;

    let staging_root = cache_path.join("staging");
    std::fs::create_dir_all(&staging_root)?;

    let translator_config = TranslatorConfig {
        data_config: DataConfig {
            endpoint: Endpoint::Server(endpoint.clone()),
            compression: xorb_compression,
            auth: auth_cfg.clone(),
            prefix: PREFIX_DEFAULT.into(),
            cache_config: CacheConfig {
                cache_directory: cache_path.join("chunk-cache"),
                cache_size: *CHUNK_CACHE_SIZE_BYTES,
            },
            staging_directory: None,
        },
        shard_config: ShardConfig {
            prefix: PREFIX_DEFAULT.into(),
            cache_directory: cache_path.join("shard-cache"),
            session_directory: staging_root.join("shard-session"),
            global_dedup_policy: Default::default(),
        },
        repo_info: Some(RepoInfo {
            repo_paths: vec!["".into()],
        }),
        session_id: Some(Ulid::new().to_string()),
    };

    // Return the temp dir so that it's not dropped and thus the directory deleted.
    Ok(Arc::new(translator_config))
}

#[instrument(skip_all, name = "data_client::upload_bytes", fields(session_id = tracing::field::Empty, num_files=file_contents.len()))]
pub async fn upload_bytes_async(
    file_contents: Vec<Vec<u8>>,
    endpoint: Option<String>,
    token_info: Option<(String, u64)>,
    token_refresher: Option<Arc<dyn TokenRefresher>>,
    progress_updater: Option<Arc<dyn TrackingProgressUpdater>>,
) -> errors::Result<Vec<XetFileInfo>> {
    let config = default_config(endpoint.unwrap_or(DEFAULT_CAS_ENDPOINT.clone()), None, token_info, token_refresher)?;
    Span::current().record("session_id", &config.session_id);

    let semaphore = ThreadPool::current().global_semaphore(*CONCURRENT_FILE_INGESTION_LIMITER);
    let upload_session = FileUploadSession::new(config, progress_updater).await?;
    let clean_futures = file_contents.into_iter().map(|blob| {
        let upload_session = upload_session.clone();
        async move { clean_bytes(upload_session, blob).await.map(|(xf, _metrics)| xf) }
            .instrument(info_span!("clean_task"))
    });
<<<<<<< HEAD
    let files = run_limited_fold_result_with_semaphore(clean_futures, semaphore).await?;
=======
    let files = run_constrained_with_semaphore(clean_futures, semaphore).await?;
>>>>>>> 2acd789d

    // Push the CAS blocks and flush the mdb to disk
    let _metrics = upload_session.finalize().await?;

    Ok(files)
}

#[instrument(skip_all, name = "data_client::upload_files",
    fields(session_id = tracing::field::Empty,
    num_files=file_paths.len(),
    new_bytes = tracing::field::Empty,
    deduped_bytes = tracing::field::Empty,
    defrag_prevented_dedup_bytes = tracing::field::Empty,
    new_chunks = tracing::field::Empty,
    deduped_chunks = tracing::field::Empty,
    defrag_prevented_dedup_chunks = tracing::field::Empty
    ))]
pub async fn upload_async(
    file_paths: Vec<String>,
    endpoint: Option<String>,
    token_info: Option<(String, u64)>,
    token_refresher: Option<Arc<dyn TokenRefresher>>,
    progress_updater: Option<Arc<dyn TrackingProgressUpdater>>,
) -> errors::Result<Vec<XetFileInfo>> {
    // chunk files
    // produce Xorbs + Shards
    // upload shards and xorbs
    // for each file, return the filehash
    let config = default_config(endpoint.unwrap_or(DEFAULT_CAS_ENDPOINT.clone()), None, token_info, token_refresher)?;

    let span = Span::current();

    span.record("session_id", &config.session_id);

    let upload_session = FileUploadSession::new(config, progress_updater).await?;

    let ret = upload_session.upload_files(&file_paths).await?;

    // Push the CAS blocks and flush the mdb to disk
    let metrics = upload_session.finalize().await?;

    // Record dedup metrics.
    span.record("new_bytes", metrics.new_bytes);
    span.record("deduped_bytes ", metrics.deduped_bytes);
    span.record("defrag_prevented_dedup_bytes", metrics.defrag_prevented_dedup_bytes);
    span.record("new_chunks", metrics.new_chunks);
    span.record("deduped_chunks", metrics.deduped_chunks);
    span.record("defrag_prevented_dedup_chunks", metrics.defrag_prevented_dedup_chunks);

    Ok(ret)
}

#[instrument(skip_all, name = "data_client::download", fields(session_id = tracing::field::Empty, num_files=file_infos.len()))]
pub async fn download_async(
    file_infos: Vec<(XetFileInfo, String)>,
    endpoint: Option<String>,
    token_info: Option<(String, u64)>,
    token_refresher: Option<Arc<dyn TokenRefresher>>,
    progress_updaters: Option<Vec<Arc<dyn TrackingProgressUpdater>>>,
) -> errors::Result<Vec<String>> {
    lazy_static! {
        static ref CONCURRENT_FILE_DOWNLOAD_LIMITER: GlobalSemaphoreHandle =
            global_semaphore_handle!(*MAX_CONCURRENT_DOWNLOADS);
    }

    if let Some(updaters) = &progress_updaters {
        if updaters.len() != file_infos.len() {
            return Err(DataProcessingError::ParameterError(
                "updaters are not same length as pointer_files".to_string(),
            ));
        }
    }
    let config =
        default_config(endpoint.unwrap_or(DEFAULT_CAS_ENDPOINT.to_string()), None, token_info, token_refresher)?;
    Span::current().record("session_id", &config.session_id);

    let processor = Arc::new(FileDownloader::new(config).await?);
    let updaters = match progress_updaters {
        None => vec![None; file_infos.len()],
        Some(updaters) => updaters.into_iter().map(Some).collect(),
    };
    let smudge_file_futures = file_infos.into_iter().zip(updaters).map(|((file_info, file_path), updater)| {
        let proc = processor.clone();
        async move { smudge_file(&proc, &file_info, &file_path, updater).await }.instrument(info_span!("download_file"))
    });

<<<<<<< HEAD
    let semaphore = ThreadPool::current().global_semaphore(*DOWNLOAD_FILE_CONCURRENCY_LIMITER);

    let paths = run_limited_fold_result_with_semaphore(smudge_file_futures, semaphore).await?;
=======
    let semaphore = ThreadPool::current().global_semaphore(*CONCURRENT_FILE_DOWNLOAD_LIMITER);

    let paths = run_constrained_with_semaphore(smudge_file_futures, semaphore).await?;
>>>>>>> 2acd789d

    Ok(paths)
}

#[instrument(skip_all, name = "clean_bytes", fields(bytes.len = bytes.len()))]
pub async fn clean_bytes(
    processor: Arc<FileUploadSession>,
    bytes: Vec<u8>,
) -> errors::Result<(XetFileInfo, DeduplicationMetrics)> {
    let mut handle = processor.start_clean(None, bytes.len() as u64).await;
    handle.add_data(&bytes).await?;
    handle.finish().await
}

#[instrument(skip_all, name = "clean_file", fields(file.name = tracing::field::Empty, file.len = tracing::field::Empty))]
pub async fn clean_file(
    processor: Arc<FileUploadSession>,
    filename: impl AsRef<Path>,
) -> errors::Result<(XetFileInfo, DeduplicationMetrics)> {
    let mut reader = File::open(&filename)?;

    let n = reader.metadata()?.len();
    let span = Span::current();
    span.record("file.name", filename.as_ref().to_str());
    span.record("file.len", n);
    let mut buffer = vec![0u8; u64::min(n, *INGESTION_BLOCK_SIZE as u64) as usize];

    let mut handle = processor.start_clean(Some(filename.as_ref().to_string_lossy().into()), n).await;

    loop {
        let bytes = reader.read(&mut buffer)?;
        if bytes == 0 {
            break;
        }

        handle.add_data(&buffer[0..bytes]).await?;
    }

    handle.finish().await
}

async fn smudge_file(
    downloader: &FileDownloader,
    file_info: &XetFileInfo,
    file_path: &str,
    progress_updater: Option<Arc<dyn TrackingProgressUpdater>>,
) -> errors::Result<String> {
    let path = PathBuf::from(file_path);
    if let Some(parent_dir) = path.parent() {
        std::fs::create_dir_all(parent_dir)?;
    }
    let output = OutputProvider::File(FileProvider::new(path));

    // Wrap the progress updater in the proper tracking struct.
    let progress_updater = progress_updater.map(ItemProgressUpdater::new);

    downloader
        .smudge_file_from_hash(&file_info.merkle_hash()?, file_path.into(), &output, None, progress_updater)
        .await?;
    Ok(file_path.to_string())
}

#[cfg(test)]
mod tests {
    use std::env;

    use serial_test::serial;
    use tempfile::tempdir;

    use super::*;

    #[test]
    #[serial(default_config_env)]
    fn test_default_config_with_hf_home() {
        let temp_dir = tempdir().unwrap();
        env::set_var("HF_HOME", temp_dir.path().to_str().unwrap());

        let endpoint = "http://localhost:8080".to_string();
        let result = default_config(endpoint, None, None, None);

        assert!(result.is_ok());
        let config = result.unwrap();
        assert!(config.data_config.cache_config.cache_directory.starts_with(&temp_dir.path()));

        env::remove_var("HF_HOME");
    }

    #[test]
    #[serial(default_config_env)]
    fn test_default_config_with_hf_xet_cache_and_hf_home() {
        let temp_dir_xet_cache = tempdir().unwrap();
        let temp_dir_hf_home = tempdir().unwrap();

        env::set_var("HF_XET_CACHE", temp_dir_xet_cache.path().to_str().unwrap());
        env::set_var("HF_HOME", temp_dir_hf_home.path().to_str().unwrap());

        let endpoint = "http://localhost:8080".to_string();
        let result = default_config(endpoint, None, None, None);

        assert!(result.is_ok());
        let config = result.unwrap();
        assert!(config
            .data_config
            .cache_config
            .cache_directory
            .starts_with(&temp_dir_xet_cache.path()));

        env::remove_var("HF_XET_CACHE");
        env::remove_var("HF_HOME");

        let temp_dir = tempdir().unwrap();
        env::set_var("HF_HOME", temp_dir.path().to_str().unwrap());

        let endpoint = "http://localhost:8080".to_string();
        let result = default_config(endpoint, None, None, None);

        assert!(result.is_ok());
        let config = result.unwrap();
        assert!(config.data_config.cache_config.cache_directory.starts_with(&temp_dir.path()));

        env::remove_var("HF_HOME");
    }

    #[test]
    #[serial(default_config_env)]
    fn test_default_config_with_hf_xet_cache() {
        let temp_dir = tempdir().unwrap();
        env::set_var("HF_XET_CACHE", temp_dir.path().to_str().unwrap());

        let endpoint = "http://localhost:8080".to_string();
        let result = default_config(endpoint, None, None, None);

        assert!(result.is_ok());
        let config = result.unwrap();
        assert!(config.data_config.cache_config.cache_directory.starts_with(&temp_dir.path()));

        env::remove_var("HF_XET_CACHE");
    }

    #[test]
    #[serial(default_config_env)]
    fn test_default_config_without_env_vars() {
        let endpoint = "http://localhost:8080".to_string();
        let result = default_config(endpoint, None, None, None);

        let expected = home_dir().unwrap().join(".cache").join("huggingface").join("xet");

        assert!(result.is_ok());
        let config = result.unwrap();
        let test_cache_dir = &config.data_config.cache_config.cache_directory;
        assert!(
            test_cache_dir.starts_with(&expected),
            "cache dir = {test_cache_dir:?}; does not start with {expected:?}",
        );
    }
}<|MERGE_RESOLUTION|>--- conflicted
+++ resolved
@@ -16,11 +16,7 @@
 use ulid::Ulid;
 use utils::auth::{AuthConfig, TokenRefresher};
 use utils::normalized_path_from_user_string;
-<<<<<<< HEAD
-use xet_threadpool::runner::run_limited_fold_result_with_semaphore;
-=======
 use xet_threadpool::utils::run_constrained_with_semaphore;
->>>>>>> 2acd789d
 use xet_threadpool::{global_semaphore_handle, GlobalSemaphoreHandle, ThreadPool};
 
 use crate::configurations::*;
@@ -143,11 +139,7 @@
         async move { clean_bytes(upload_session, blob).await.map(|(xf, _metrics)| xf) }
             .instrument(info_span!("clean_task"))
     });
-<<<<<<< HEAD
-    let files = run_limited_fold_result_with_semaphore(clean_futures, semaphore).await?;
-=======
     let files = run_constrained_with_semaphore(clean_futures, semaphore).await?;
->>>>>>> 2acd789d
 
     // Push the CAS blocks and flush the mdb to disk
     let _metrics = upload_session.finalize().await?;
@@ -234,15 +226,9 @@
         async move { smudge_file(&proc, &file_info, &file_path, updater).await }.instrument(info_span!("download_file"))
     });
 
-<<<<<<< HEAD
-    let semaphore = ThreadPool::current().global_semaphore(*DOWNLOAD_FILE_CONCURRENCY_LIMITER);
-
-    let paths = run_limited_fold_result_with_semaphore(smudge_file_futures, semaphore).await?;
-=======
     let semaphore = ThreadPool::current().global_semaphore(*CONCURRENT_FILE_DOWNLOAD_LIMITER);
 
     let paths = run_constrained_with_semaphore(smudge_file_futures, semaphore).await?;
->>>>>>> 2acd789d
 
     Ok(paths)
 }
