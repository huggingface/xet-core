use std::env::current_dir;
use std::fs;
use std::fs::File;
use std::io::{BufReader, Read, Write};
use std::num::NonZero;
use std::path::PathBuf;
use std::sync::Arc;

use cas_client::CacheConfig;
use cas_object::CompressionScheme;
use dirs::home_dir;
use lazy_static::lazy_static;
use merkledb::constants::IDEAL_CAS_BLOCK_SIZE;
use parutils::{tokio_par_for_each, ParallelError};
use tempfile::{tempdir_in, TempDir};
use utils::auth::{AuthConfig, TokenRefresher};
use utils::progress::ProgressUpdater;
use xet_threadpool::ThreadPool;

use crate::configurations::*;
use crate::errors::DataProcessingError;
use crate::{errors, FileDownloader, FileUploadSession, PointerFile};

// Concurrency in number of files
lazy_static! {
    // Upload may be CPU-bound, this depends on network bandwidth and CPU speed
    static ref MAX_CONCURRENT_UPLOADS: usize =
        std::thread::available_parallelism().unwrap_or(NonZero::new(8).unwrap()).get();
}
const MAX_CONCURRENT_DOWNLOADS: usize = 8; // Download is not CPU-bound

const DEFAULT_CAS_ENDPOINT: &str = "http://localhost:8080";
<<<<<<< HEAD
pub const READ_BLOCK_SIZE: usize = 1024 * 1024;
const DEFAULT_XORB_COMPRESSION: CompressionScheme = CompressionScheme::LZ4;

pub fn xorb_compression_for_repo_type(repo_type: &str) -> CompressionScheme {
    match repo_type {
        "model" | "models" => CompressionScheme::ByteGrouping4LZ4,
        _ => DEFAULT_XORB_COMPRESSION,
    }
}
=======
const READ_BLOCK_SIZE: usize = 1024 * 1024;
>>>>>>> 81e0f923

pub fn default_config(
    endpoint: String,
    xorb_compression: Option<CompressionScheme>,
    token_info: Option<(String, u64)>,
    token_refresher: Option<Arc<dyn TokenRefresher>>,
) -> errors::Result<(TranslatorConfig, TempDir)> {
    let home = home_dir().unwrap_or(current_dir()?);

    let cache_root_path = home.join(".cache").join("huggingface").join("xet");

    let staging_root = cache_root_path.join("staging");
    std::fs::create_dir_all(&staging_root)?;
    let shard_staging_directory = tempdir_in(staging_root)?;

    let (token, token_expiration) = token_info.unzip();
    let auth_cfg = AuthConfig::maybe_new(token, token_expiration, token_refresher);

    // Calculate a fingerprint of the current endpoint to make sure caches stay separated.
    let endpoint_tag = {
        let endpoint_prefix = endpoint
            .chars()
            .take(16)
            .map(|c| if c.is_alphanumeric() { c } else { '_' })
            .collect::<String>();

        // If more gets added
        let endpoint_hash = merklehash::compute_data_hash(endpoint.as_bytes()).base64();

        format!("{endpoint_prefix}-{}", &endpoint_hash[..16])
    };

    let cache_path = cache_root_path.join(endpoint_tag);
    std::fs::create_dir_all(&cache_path)?;

    let translator_config = TranslatorConfig {
        file_query_policy: FileQueryPolicy::ServerOnly,
        cas_storage_config: StorageConfig {
            endpoint: Endpoint::Server(endpoint.clone()),
            compression: xorb_compression,
            auth: auth_cfg.clone(),
            prefix: "default".into(),
            cache_config: Some(CacheConfig {
                cache_directory: cache_path.join("chunk-cache"),
                cache_size: 10 * 1024 * 1024 * 1024, // 10 GiB
            }),
            staging_directory: None,
        },
        shard_storage_config: StorageConfig {
            endpoint: Endpoint::Server(endpoint),
            compression: None,
            auth: auth_cfg,
            prefix: "default-merkledb".into(),
            cache_config: Some(CacheConfig {
                cache_directory: cache_path.join("shard-cache"),
                cache_size: 0, // ignored
            }),
            staging_directory: Some(shard_staging_directory.path().to_owned()),
        },
        dedup_config: Some(DedupConfig {
            repo_salt: None,
            global_dedup_policy: Default::default(),
        }),
        repo_info: Some(RepoInfo {
            repo_paths: vec!["".into()],
        }),
    };

    translator_config.validate()?;

    // Return the temp dir so that it's not dropped and thus the directory deleted.
    Ok((translator_config, shard_staging_directory))
}

pub async fn upload_async(
    threadpool: Arc<ThreadPool>,
    file_paths: Vec<String>,
    endpoint: Option<String>,
    token_info: Option<(String, u64)>,
    token_refresher: Option<Arc<dyn TokenRefresher>>,
    progress_updater: Option<Arc<dyn ProgressUpdater>>,
) -> errors::Result<Vec<PointerFile>> {
    // chunk files
    // produce Xorbs + Shards
    // upload shards and xorbs
    // for each file, return the filehash
    let (config, _tempdir) =
        default_config(endpoint.unwrap_or(DEFAULT_CAS_ENDPOINT.to_string()), None, token_info, token_refresher)?;

    let processor = Arc::new(FileUploadSession::new(config, threadpool, progress_updater).await?);

    // for all files, clean them, producing pointer files.
    let pointers = tokio_par_for_each(file_paths, *MAX_CONCURRENT_UPLOADS, |f, _| async {
        let proc = processor.clone();
        clean_file(&proc, f).await
    })
    .await
    .map_err(|e| match e {
        ParallelError::JoinError => DataProcessingError::InternalError("Join error".to_string()),
        ParallelError::TaskError(e) => e,
    })?;

    // Push the CAS blocks and flush the mdb to disk
    processor.finalize_cleaning().await?;

    Ok(pointers.into_iter().map(|(pt, _)| pt).collect())
}

pub async fn download_async(
    threadpool: Arc<ThreadPool>,
    pointer_files: Vec<PointerFile>,
    endpoint: Option<String>,
    token_info: Option<(String, u64)>,
    token_refresher: Option<Arc<dyn TokenRefresher>>,
    progress_updaters: Option<Vec<Arc<dyn ProgressUpdater>>>,
) -> errors::Result<Vec<String>> {
    if let Some(updaters) = &progress_updaters {
        if updaters.len() != pointer_files.len() {
            return Err(DataProcessingError::ParameterError(
                "updaters are not same length as pointer_files".to_string(),
            ));
        }
    }
    let (config, _tempdir) =
        default_config(endpoint.unwrap_or(DEFAULT_CAS_ENDPOINT.to_string()), None, token_info, token_refresher)?;

    let updaters = match progress_updaters {
        None => vec![None; pointer_files.len()],
        Some(updaters) => updaters.into_iter().map(Some).collect(),
    };
    let pointer_files_plus = pointer_files.into_iter().zip(updaters).collect::<Vec<_>>();

    let processor = &Arc::new(FileDownloader::new(config, threadpool).await?);
    let paths =
        tokio_par_for_each(pointer_files_plus, MAX_CONCURRENT_DOWNLOADS, |(pointer_file, updater), _| async move {
            let proc = processor.clone();
            smudge_file(&proc, &pointer_file, updater).await
        })
        .await
        .map_err(|e| match e {
            ParallelError::JoinError => DataProcessingError::InternalError("Join error".to_string()),
            ParallelError::TaskError(e) => e,
        })?;

    Ok(paths)
}

pub async fn clean_file(processor: &FileUploadSession, f: String) -> errors::Result<(PointerFile, u64)> {
    let mut read_buf = vec![0u8; READ_BLOCK_SIZE];
    let path = PathBuf::from(f);
    let mut reader = BufReader::new(File::open(path.clone())?);
    let handle = processor
        .start_clean(
            IDEAL_CAS_BLOCK_SIZE / READ_BLOCK_SIZE, // enough to fill one CAS block
            Some(&path),                            // for logging & telemetry
        )
        .await?;

    loop {
        let bytes = reader.read(&mut read_buf)?;
        if bytes == 0 {
            break;
        }

        handle.add_bytes(read_buf[0..bytes].to_vec()).await?;
    }

    let (pf_str, new_bytes) = handle.result().await?;
    let pf = PointerFile::init_from_string(&pf_str, path.to_str().unwrap());
    Ok((pf, new_bytes))
}

async fn smudge_file(
    downloader: &FileDownloader,
    pointer_file: &PointerFile,
    progress_updater: Option<Arc<dyn ProgressUpdater>>,
) -> errors::Result<String> {
    let path = PathBuf::from(pointer_file.path());
    if let Some(parent_dir) = path.parent() {
        fs::create_dir_all(parent_dir)?;
    }
    let mut f: Box<dyn Write + Send> = Box::new(File::create(&path)?);
    downloader
        .smudge_file_from_pointer(pointer_file, &mut f, None, progress_updater)
        .await?;
    Ok(pointer_file.path().to_string())
}<|MERGE_RESOLUTION|>--- conflicted
+++ resolved
@@ -30,19 +30,7 @@
 const MAX_CONCURRENT_DOWNLOADS: usize = 8; // Download is not CPU-bound
 
 const DEFAULT_CAS_ENDPOINT: &str = "http://localhost:8080";
-<<<<<<< HEAD
 pub const READ_BLOCK_SIZE: usize = 1024 * 1024;
-const DEFAULT_XORB_COMPRESSION: CompressionScheme = CompressionScheme::LZ4;
-
-pub fn xorb_compression_for_repo_type(repo_type: &str) -> CompressionScheme {
-    match repo_type {
-        "model" | "models" => CompressionScheme::ByteGrouping4LZ4,
-        _ => DEFAULT_XORB_COMPRESSION,
-    }
-}
-=======
-const READ_BLOCK_SIZE: usize = 1024 * 1024;
->>>>>>> 81e0f923
 
 pub fn default_config(
     endpoint: String,
