--- conflicted
+++ resolved
@@ -7,11 +7,8 @@
 use cas_client::{CacheConfig, SeekingOutputProvider, SequentialOutput, sequential_output_from_filepath};
 use cas_object::CompressionScheme;
 use deduplication::DeduplicationMetrics;
-<<<<<<< HEAD
+use lazy_static::lazy_static;
 use merklehash::MerkleHash;
-=======
-use lazy_static::lazy_static;
->>>>>>> a5ea819c
 use progress_tracking::TrackingProgressUpdater;
 use progress_tracking::item_tracking::ItemProgressUpdater;
 use tracing::{Instrument, Span, info, info_span, instrument};
@@ -266,9 +263,8 @@
     let filesize = reader.metadata()?.len();
     let span = Span::current();
     span.record("file.name", filename.as_ref().to_str());
-<<<<<<< HEAD
     span.record("file.len", filesize);
-    let mut buffer = vec![0u8; u64::min(filesize, *INGESTION_BLOCK_SIZE as u64) as usize];
+    let mut buffer = vec![0u8; u64::min(filesize, *xet_config().data.ingestion_block_size) as usize];
 
     let mut handle = processor
         .start_clean(
@@ -277,12 +273,6 @@
             MerkleHash::from_hex(sha256.as_ref()).ok(),
         )
         .await;
-=======
-    span.record("file.len", n);
-    let mut buffer = vec![0u8; u64::min(n, *xet_config().data.ingestion_block_size) as usize];
-
-    let mut handle = processor.start_clean(Some(filename.as_ref().to_string_lossy().into()), n).await;
->>>>>>> a5ea819c
 
     loop {
         let bytes = reader.read(&mut buffer)?;
