--- conflicted
+++ resolved
@@ -101,7 +101,7 @@
     endpoint: Option<String>,
     token_info: Option<(String, u64)>,
     token_refresher: Option<Arc<dyn TokenRefresher>>,
-    progress_updater: Option<Arc<dyn ProgressUpdater>>,
+    progress_updater: Option<Arc<dyn TrackingProgressUpdater>>,
 ) -> errors::Result<Vec<XetFileInfo>> {
     let config = default_config(endpoint.unwrap_or(DEFAULT_CAS_ENDPOINT.clone()), None, token_info, token_refresher)?;
 
@@ -130,13 +130,8 @@
     endpoint: Option<String>,
     token_info: Option<(String, u64)>,
     token_refresher: Option<Arc<dyn TokenRefresher>>,
-<<<<<<< HEAD
     progress_updater: Option<Arc<dyn TrackingProgressUpdater>>,
-) -> errors::Result<Vec<PointerFile>> {
-=======
-    progress_updater: Option<Arc<dyn ProgressUpdater>>,
 ) -> errors::Result<Vec<XetFileInfo>> {
->>>>>>> 0474cd74
     // chunk files
     // produce Xorbs + Shards
     // upload shards and xorbs
@@ -210,7 +205,7 @@
     processor: Arc<FileUploadSession>,
     bytes: Vec<u8>,
 ) -> errors::Result<(XetFileInfo, DeduplicationMetrics)> {
-    let mut handle = processor.start_clean(None);
+    let mut handle = processor.start_clean(None, bytes.len() as u64).await;
     handle.add_data(&bytes).await?;
     handle.finish().await
 }
@@ -224,11 +219,7 @@
     let n = reader.metadata()?.len();
     let mut buffer = vec![0u8; u64::min(n, *INGESTION_BLOCK_SIZE as u64) as usize];
 
-<<<<<<< HEAD
-    let mut handle = processor.start_clean(filename.as_ref().to_string_lossy().into(), n).await;
-=======
-    let mut handle = processor.start_clean(Some(filename.as_ref().to_string_lossy().into()));
->>>>>>> 0474cd74
+    let mut handle = processor.start_clean(Some(filename.as_ref().to_string_lossy().into()), n).await;
 
     loop {
         let bytes = reader.read(&mut buffer)?;
@@ -244,14 +235,9 @@
 
 async fn smudge_file(
     downloader: &FileDownloader,
-<<<<<<< HEAD
-    pointer_file: &PointerFile,
-    progress_updater: Option<Arc<dyn TrackingProgressUpdater>>,
-=======
     file_info: &XetFileInfo,
     file_path: &str,
-    progress_updater: Option<Arc<dyn ProgressUpdater>>,
->>>>>>> 0474cd74
+    progress_updater: Option<Arc<dyn TrackingProgressUpdater>>,
 ) -> errors::Result<String> {
     let path = PathBuf::from(file_path);
     if let Some(parent_dir) = path.parent() {
@@ -259,7 +245,7 @@
     }
     let output = OutputProvider::File(FileProvider::new(path));
     downloader
-        .smudge_file_from_hash(&file_info.merkle_hash()?, &output, None, progress_updater)
+        .smudge_file_from_hash(&file_info.merkle_hash()?, file_path.into(), &output, None, progress_updater)
         .await?;
     Ok(file_path.to_string())
 }
