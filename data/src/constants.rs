utils::configurable_constants! {


    // Approximately 4 MB min spacing between global dedup queries.  Calculated by 4MB / TARGET_CHUNK_SIZE
    ref MIN_SPACING_BETWEEN_GLOBAL_DEDUP_QUERIES: usize = 256;

    /// scheme for a local filesystem based CAS server
    ref LOCAL_CAS_SCHEME: String = "local://".to_owned();

    /// The current version
    ref CURRENT_VERSION: String = release_fixed( env!("CARGO_PKG_VERSION").to_owned());

    /// Number of ranges to use when estimating fragmentation
    ref NRANGES_IN_STREAMING_FRAGMENTATION_ESTIMATOR: usize = 128;

    /// Minimum number of chunks per range. Used to control fragmentation
    /// This targets an average of 1MB per range.
    /// The hysteresis factor multiplied by the target Chunks Per Range (CPR) controls
    /// the low end of the hysteresis range. Basically, dedupe will stop
    /// when CPR drops below hysteresis * target_cpr, and will start again when
    /// CPR increases above target CPR.
    ref MIN_N_CHUNKS_PER_RANGE_HYSTERESIS_FACTOR: f32 = 0.5;

    ref DEFAULT_MIN_N_CHUNKS_PER_RANGE: f32 = 8.0;

    /// The expiration time of a local shard when first placed in the local shard cache.  Currently
    /// set to 3 weeks.
    ref MDB_SHARD_LOCAL_CACHE_EXPIRATION_SECS: u64 = 3 * 7 * 24 * 3600;

    /// The maximum number of simultaneous xorb upload streams.
    /// The default value is 8 and can be overwritten by environment variable "XET_CONCURRENT_XORB_UPLOADS".
    ref MAX_CONCURRENT_XORB_UPLOADS: usize = 8;

<<<<<<< HEAD
    /// The amount of data to process at once while chunking through files and incoming data
    ref DATA_INGESTION_BUFFER_SIZE : usize = 16 * 1024 * 1024;

    /// This is the target memory usage of chunks within an upload session.  This should be enough to
    /// ensure that buffers are filled while uploading new xorbs, assuming that up to MAX_XORB_BYTES
    /// are tied up in an intermediate xorb.
    ///
    /// As soon as new xorbs get queued in the
    /// MAX_CONCURRENT_XORB_UPLOADS path, the memory is put to that process and those chunks are released.
    ///
    /// This is tracked on a per-session basis to avoid a potential deadlock where all chunk permits
    /// are tied up in a multiplicity of intermediate xorb buffers.
    ref CHUNK_MEMORY_USAGE_PER_UPLOAD_SESSION: usize = 512 * 1024 * 1024;
=======
    /// The maximum number of files to ingest at once on the upload path
    ref MAX_CONCURRENT_FILE_INGESTION: usize = 8;

    /// The maximum number of files to download at one time.
    ref MAX_CONCURRENT_DOWNLOADS : usize = 8;
>>>>>>> 35f08db0

}<|MERGE_RESOLUTION|>--- conflicted
+++ resolved
@@ -31,10 +31,6 @@
     /// The default value is 8 and can be overwritten by environment variable "XET_CONCURRENT_XORB_UPLOADS".
     ref MAX_CONCURRENT_XORB_UPLOADS: usize = 8;
 
-<<<<<<< HEAD
-    /// The amount of data to process at once while chunking through files and incoming data
-    ref DATA_INGESTION_BUFFER_SIZE : usize = 16 * 1024 * 1024;
-
     /// This is the target memory usage of chunks within an upload session.  This should be enough to
     /// ensure that buffers are filled while uploading new xorbs, assuming that up to MAX_XORB_BYTES
     /// are tied up in an intermediate xorb.
@@ -45,12 +41,14 @@
     /// This is tracked on a per-session basis to avoid a potential deadlock where all chunk permits
     /// are tied up in a multiplicity of intermediate xorb buffers.
     ref CHUNK_MEMORY_USAGE_PER_UPLOAD_SESSION: usize = 512 * 1024 * 1024;
-=======
+
+    /// The amount of data to process at once while chunking through files and incoming data
+    ref DATA_INGESTION_BUFFER_SIZE : usize = 8 * 1024 * 1024;
+
     /// The maximum number of files to ingest at once on the upload path
     ref MAX_CONCURRENT_FILE_INGESTION: usize = 8;
 
     /// The maximum number of files to download at one time.
     ref MAX_CONCURRENT_DOWNLOADS : usize = 8;
->>>>>>> 35f08db0
 
 }