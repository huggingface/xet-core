use std::cell::Cell;
use std::sync::Arc;

use chrono::{DateTime, Utc};
use deduplication::{Chunk, Chunker, DeduplicationMetrics, FileDeduper};
use mdb_shard::file_structs::FileMetadataExt;
use merklehash::MerkleHash;
use tokio::task::{JoinError, JoinHandle};
use tracing::info;

use crate::constants::INGESTION_BLOCK_SIZE;
use crate::deduplication_interface::UploadSessionDataManager;
use crate::errors::Result;
use crate::file_upload_session::FileUploadSession;
use crate::progress_tracking::CompletionTrackerFileId;
use crate::sha256::ShaGenerator;
use crate::XetFileInfo;

// A little set of helper types to allow us to background the
// dedupe_manager::process_chunks operation.
// The design is that there is only 1 instance of the FileDeduper in a Cell
// so there can only be a single reference to it.
//
// SingleFileCleaner::dedup_manager initializes as Foreground(Some(deduper))
//
// - get_deduper() will return the Cell and empty out dedup_manager
// (whatever state it current is in) turning it into Foreground(None).
// If dedup_manager is already in Background, it will wait for the JoinHandle to finish
// and return the Cell (once again resetting dedup_manager to Foreground(None))
//
// - deduper_process_chunks() will start processing of new chunks in background
// and switch dedup_manager into Background(JoinHandle)
type DedupeBoxType = Box<Cell<FileDeduper<UploadSessionDataManager>>>;
type ProcessChunksResult = Result<DeduplicationMetrics>;
enum DedupManagerBackgrounder {
    Foreground(Option<DedupeBoxType>),
    Background(JoinHandle<std::result::Result<(DedupeBoxType, ProcessChunksResult), JoinError>>),
}

/// A class that encapsulates the clean and data task around a single file.
pub struct SingleFileCleaner {
    // Auxiliary info
<<<<<<< HEAD
    file_name: Arc<str>,

    // The id for completion tracking
    file_id: CompletionTrackerFileId,
=======
    file_name: Option<String>,
>>>>>>> 0474cd74

    // Common state
    session: Arc<FileUploadSession>,

    // The chunker
    chunker: Chunker,

    // The deduplication interface.
    dedup_manager: DedupManagerBackgrounder,

    // Generating the sha256 hash
    sha_generator: ShaGenerator,

    // Start time
    start_time: DateTime<Utc>,
}

impl SingleFileCleaner {
<<<<<<< HEAD
    pub(crate) fn new(file_name: Arc<str>, file_id: CompletionTrackerFileId, session: Arc<FileUploadSession>) -> Self {
        let deduper =
            Box::new(Cell::new(FileDeduper::new(UploadSessionDataManager::new(session.clone(), file_id), file_id)));
=======
    pub(crate) fn new(file_name: Option<String>, session: Arc<FileUploadSession>) -> Self {
        let deduper = Cell::new(FileDeduper::new(UploadSessionDataManager::new(session.clone())));
>>>>>>> 0474cd74
        Self {
            file_name,
            file_id,
            dedup_manager: DedupManagerBackgrounder::Foreground(Some(deduper)),
            session,
            chunker: deduplication::Chunker::default(),
            sha_generator: ShaGenerator::new(),
            start_time: Utc::now(),
        }
    }

    /// Returns the dedupe manager, resetting the state to Foreground(None),
    /// waiting for background operations to complete.
    async fn get_deduper(&mut self) -> Result<DedupeBoxType> {
        match self.dedup_manager {
            DedupManagerBackgrounder::Foreground(ref mut deduper) => {
                let deduper = deduper.take();
                match deduper {
                    Some(deduper) => Ok(deduper),
                    None => {
                        // This should be impossible
                        panic!("Deduper lost");
                    },
                }
            },
            DedupManagerBackgrounder::Background(ref mut jh) => {
                // note that the join handle has the *only* reference to the
                // deduper. So yes, there are some conditions (Tokio join failure)
                // in which we will lose the deduper completely.
                // But those conditions are unlikely to be recoverable anyway..?
                let (deduper, result) = jh.await??;
                match result {
                    Ok(_) => {
                        // This is the normal case, we are done.
                        self.dedup_manager = DedupManagerBackgrounder::Foreground(None);
                    },
                    Err(e) => {
                        // This is an error case, we need to return the error
                        // but we also need to make sure that the deduper is
                        // in a state where it can be used again.
                        self.dedup_manager = DedupManagerBackgrounder::Foreground(Some(deduper));
                        return Err(e);
                    },
                }

                self.dedup_manager = DedupManagerBackgrounder::Foreground(None);
                Ok(deduper)
            },
        }
    }

    /// Gets the dedupe manager to process new chunks, by first
    /// waiting for background operations to complete, then triggering a
    /// new background task.
    async fn deduper_process_chunks(&mut self, chunks: Arc<[Chunk]>) -> Result<()> {
        let mut deduper = self.get_deduper().await?;
        self.dedup_manager = DedupManagerBackgrounder::Background(tokio::spawn(async move {
            let res = deduper.get_mut().process_chunks(&chunks).await;
            Ok((deduper, res))
        }));
        Ok(())
    }

    pub async fn add_data(&mut self, data: &[u8]) -> Result<()> {
        if data.len() > *INGESTION_BLOCK_SIZE {
            let mut pos = 0;
            while pos < data.len() {
                let next_pos = usize::min(pos + *INGESTION_BLOCK_SIZE, data.len());
                self.add_data_impl(&data[pos..next_pos]).await?;
                pos = next_pos;
            }
        } else {
            self.add_data_impl(data).await?;
        }

        Ok(())
    }

    async fn add_data_impl(&mut self, data: &[u8]) -> Result<()> {
        // Chunk the data.
        let chunks: Arc<[Chunk]> = Arc::from(self.chunker.next_block(data, false));

        // It's possible this didn't actually add any data in.
        if chunks.is_empty() {
            return Ok(());
        }

        // Update the sha256 generator
        self.sha_generator.update(chunks.clone()).await?;

        // Run the deduplication interface here.
        self.deduper_process_chunks(chunks).await?;

        Ok(())
    }

    /// Return the representation of the file after clean as a pointer file instance.
    pub async fn finish(mut self) -> Result<(XetFileInfo, DeduplicationMetrics)> {
        // Chunk the rest of the data.
        // note that get_deduper returns the only reference to the deduper
        let mut deduper = self.get_deduper().await?;
        if let Some(chunk) = self.chunker.finish() {
            self.sha_generator.update(Arc::new([chunk.clone()])).await?;
            deduper.get_mut().process_chunks(&[chunk]).await?;
        }

        // Finalize the sha256 hashing and create the metadata extension
        let sha256: MerkleHash = self.sha_generator.finalize().await?;
        let metadata_ext = FileMetadataExt::new(sha256);

        // Now finish the deduplication process.
        let repo_salt = self.session.config.shard_config.repo_salt;

        let (file_hash, remaining_file_data, deduplication_metrics) =
            deduper.into_inner().finalize(repo_salt, Some(metadata_ext));

        let file_info = XetFileInfo::new(file_hash.hex(), deduplication_metrics.total_bytes);

        // Let's check some things that should be invarients
        #[cfg(debug_assertions)]
        {
            // There should be exactly one file referenced in the remaining file data.
            debug_assert_eq!(remaining_file_data.pending_file_info.len(), 1);

            // The size should be total bytes
            debug_assert_eq!(
                remaining_file_data.pending_file_info[0].0.file_size(),
                deduplication_metrics.total_bytes as usize
            )
        }

        // Now, return all this information to the
        self.session
<<<<<<< HEAD
            .register_single_file_clean_completion(remaining_file_data, &deduplication_metrics)
=======
            .register_single_file_clean_completion(remaining_file_data, &deduplication_metrics, new_xorbs)
>>>>>>> 0474cd74
            .await?;

        // NB: xorb upload is happening in the background, this number is optimistic since it does
        // not count transfer time of the uploaded xorbs, which is why `end_processing_ts`

        info!(
            target: "client_telemetry",
            action = "clean",
            file_name = self.file_name.to_string(),
            file_size_count = deduplication_metrics.total_bytes,
            new_bytes_count = deduplication_metrics.new_bytes,
            start_ts = self.start_time.to_rfc3339(),
            end_processing_ts = Utc::now().to_rfc3339(),
        );

        Ok((file_info, deduplication_metrics))
    }
}<|MERGE_RESOLUTION|>--- conflicted
+++ resolved
@@ -39,15 +39,11 @@
 
 /// A class that encapsulates the clean and data task around a single file.
 pub struct SingleFileCleaner {
-    // Auxiliary info
-<<<<<<< HEAD
-    file_name: Arc<str>,
-
     // The id for completion tracking
     file_id: CompletionTrackerFileId,
-=======
-    file_name: Option<String>,
->>>>>>> 0474cd74
+
+    // File name, if known.
+    file_name: Option<Arc<str>>,
 
     // Common state
     session: Arc<FileUploadSession>,
@@ -66,14 +62,14 @@
 }
 
 impl SingleFileCleaner {
-<<<<<<< HEAD
-    pub(crate) fn new(file_name: Arc<str>, file_id: CompletionTrackerFileId, session: Arc<FileUploadSession>) -> Self {
+    pub(crate) fn new(
+        file_name: Option<Arc<str>>,
+        file_id: CompletionTrackerFileId,
+        session: Arc<FileUploadSession>,
+    ) -> Self {
         let deduper =
             Box::new(Cell::new(FileDeduper::new(UploadSessionDataManager::new(session.clone(), file_id), file_id)));
-=======
-    pub(crate) fn new(file_name: Option<String>, session: Arc<FileUploadSession>) -> Self {
-        let deduper = Cell::new(FileDeduper::new(UploadSessionDataManager::new(session.clone())));
->>>>>>> 0474cd74
+
         Self {
             file_name,
             file_id,
@@ -207,11 +203,7 @@
 
         // Now, return all this information to the
         self.session
-<<<<<<< HEAD
             .register_single_file_clean_completion(remaining_file_data, &deduplication_metrics)
-=======
-            .register_single_file_clean_completion(remaining_file_data, &deduplication_metrics, new_xorbs)
->>>>>>> 0474cd74
             .await?;
 
         // NB: xorb upload is happening in the background, this number is optimistic since it does
@@ -220,7 +212,7 @@
         info!(
             target: "client_telemetry",
             action = "clean",
-            file_name = self.file_name.to_string(),
+            file_name = self.file_name.unwrap_or_default().to_string(),
             file_size_count = deduplication_metrics.total_bytes,
             new_bytes_count = deduplication_metrics.new_bytes,
             start_ts = self.start_time.to_rfc3339(),
