use std::cmp::min;
use std::sync::Arc;

use merkledb::constants::{MAXIMUM_CHUNK_MULTIPLIER, MINIMUM_CHUNK_DIVISOR, TARGET_CDC_CHUNK_SIZE};
use merkledb::Chunk;
use merklehash::compute_data_hash;
use tokio::sync::mpsc::{Receiver, Sender};
use tokio::sync::Mutex;
use tokio::task::JoinHandle;
<<<<<<< HEAD
use tracing::{info_span, Instrument, Span};
use tracing_opentelemetry::OpenTelemetrySpanExt;
=======
use utils::ThreadPool;
>>>>>>> 9acf80ea

use super::clean::BufferItem;

pub type ChunkYieldType = (Chunk, Vec<u8>);

/// Chunk Generator given an input stream. Do not use directly.
/// Use `chunk_target_default`.
pub struct Chunker {
    // configs
    hash: gearhash::Hasher<'static>,
    minimum_chunk: usize,
    maximum_chunk: usize,
    mask: u64,
    // generator state
    chunkbuf: Vec<u8>,
    cur_chunk_len: usize,
    // input / output channels
    data_queue: Receiver<BufferItem<Vec<u8>>>,
    yield_queue: Sender<Option<ChunkYieldType>>,
}

impl Chunker {
    pub fn run(chunker: Mutex<Self>, threadpool: Arc<ThreadPool>) -> JoinHandle<()> {
        const MAX_WINDOW_SIZE: usize = 64;

<<<<<<< HEAD
        let ctx = Span::current().context();
        tokio::spawn(async {
            let span = info_span!("chunker_task");
            span.set_parent(ctx);
            async move {
                let mut chunker = chunker.lock().await;
                let mask = chunker.mask;

                loop {
                    match chunker.data_queue.recv().await {
                        Some(BufferItem::Value(readbuf)) => {
                            let read_bytes = readbuf.len();
                            // 0 byte read is assumed EOF
                            if read_bytes > 0 {
                                let mut cur_pos = 0;
                                while cur_pos < read_bytes {
                                    // every pass through this loop we either
                                    // 1: create a chunk
                                    // OR
                                    // 2: consume the entire buffer
                                    let chunk_buf_copy_start = cur_pos;
                                    // skip the minimum chunk size
                                    // and noting that the hash has a window size of 64
                                    // so we should be careful to skip only minimum_chunk - 64 - 1
                                    if chunker.cur_chunk_len < chunker.minimum_chunk - MAX_WINDOW_SIZE {
                                        let max_advance = min(
                                            chunker.minimum_chunk - chunker.cur_chunk_len - MAX_WINDOW_SIZE - 1,
                                            read_bytes - cur_pos,
                                        );
                                        cur_pos += max_advance;
                                        chunker.cur_chunk_len += max_advance;
                                    }
                                    let mut consume_len;
                                    let mut create_chunk = false;
                                    // find a chunk boundary after minimum chunk

                                    // If we have a lot of data, don't read all the way to the end when we'll stop
                                    // reading at the maximum chunk boundary.
                                    let read_end =
                                        read_bytes.min(cur_pos + chunker.maximum_chunk - chunker.cur_chunk_len);

                                    if let Some(boundary) = chunker.hash.next_match(&readbuf[cur_pos..read_end], mask) {
                                        consume_len = boundary;
                                        create_chunk = true;
                                    } else {
                                        consume_len = read_end - cur_pos;
                                    }

                                    // if we hit maximum chunk we must create a chunk
                                    if consume_len + chunker.cur_chunk_len >= chunker.maximum_chunk {
                                        consume_len = chunker.maximum_chunk - chunker.cur_chunk_len;
                                        create_chunk = true;
                                    }
                                    chunker.cur_chunk_len += consume_len;
                                    cur_pos += consume_len;
                                    chunker.chunkbuf.extend_from_slice(&readbuf[chunk_buf_copy_start..cur_pos]);
                                    if create_chunk {
                                        let res = (
                                            Chunk {
                                                length: chunker.chunkbuf.len(),
                                                hash: compute_data_hash(&chunker.chunkbuf[..]),
                                            },
                                            std::mem::take(&mut chunker.chunkbuf),
                                        );
                                        // reset chunk buffer state and continue to find the next chunk
                                        chunker.yield_queue.send(Some(res)).await.expect("Send chunk to channel error");

                                        chunker.chunkbuf.clear();
                                        chunker.cur_chunk_len = 0;

                                        chunker.hash.set_hash(0);
                                    }
=======
        threadpool.spawn(async move {
            let mut chunker = chunker.lock().await;
            let mask = chunker.mask;

            loop {
                match chunker.data_queue.recv().await {
                    Some(BufferItem::Value(readbuf)) => {
                        let read_bytes = readbuf.len();
                        // 0 byte read is assumed EOF
                        if read_bytes > 0 {
                            let mut cur_pos = 0;
                            while cur_pos < read_bytes {
                                // every pass through this loop we either
                                // 1: create a chunk
                                // OR
                                // 2: consume the entire buffer
                                let chunk_buf_copy_start = cur_pos;
                                // skip the minimum chunk size
                                // and noting that the hash has a window size of 64
                                // so we should be careful to skip only minimum_chunk - 64 - 1
                                if chunker.cur_chunk_len < chunker.minimum_chunk - MAX_WINDOW_SIZE {
                                    let max_advance = min(
                                        chunker.minimum_chunk - chunker.cur_chunk_len - MAX_WINDOW_SIZE - 1,
                                        read_bytes - cur_pos,
                                    );
                                    cur_pos += max_advance;
                                    chunker.cur_chunk_len += max_advance;
                                }
                                let mut consume_len;
                                let mut create_chunk = false;
                                // find a chunk boundary after minimum chunk

                                // If we have a lot of data, don't read all the way to the end when we'll stop reading
                                // at the maximum chunk boundary.
                                let read_end = read_bytes.min(cur_pos + chunker.maximum_chunk - chunker.cur_chunk_len);

                                if let Some(boundary) = chunker.hash.next_match(&readbuf[cur_pos..read_end], mask) {
                                    consume_len = boundary;
                                    create_chunk = true;
                                } else {
                                    consume_len = read_end - cur_pos;
                                }

                                // if we hit maximum chunk we must create a chunk
                                if consume_len + chunker.cur_chunk_len >= chunker.maximum_chunk {
                                    consume_len = chunker.maximum_chunk - chunker.cur_chunk_len;
                                    create_chunk = true;
                                }
                                chunker.cur_chunk_len += consume_len;
                                cur_pos += consume_len;
                                chunker.chunkbuf.extend_from_slice(&readbuf[chunk_buf_copy_start..cur_pos]);
                                if create_chunk {
                                    let res = (
                                        Chunk {
                                            length: chunker.chunkbuf.len(),
                                            hash: compute_data_hash(&chunker.chunkbuf[..]),
                                        },
                                        std::mem::take(&mut chunker.chunkbuf),
                                    );
                                    // reset chunk buffer state and continue to find the next chunk
                                    chunker.yield_queue.send(Some(res)).await.expect("Send chunk to channel error");

                                    chunker.chunkbuf.clear();
                                    chunker.cur_chunk_len = 0;

                                    chunker.hash.set_hash(0);
>>>>>>> 9acf80ea
                                }
                            }
                        },
                        Some(BufferItem::Completed) => {
                            break;
                        },
                        None => (),
                    }
                }

                // main loop complete
                if !chunker.chunkbuf.is_empty() {
                    let res = (
                        Chunk {
                            length: chunker.chunkbuf.len(),
                            hash: compute_data_hash(&chunker.chunkbuf[..]),
                        },
                        std::mem::take(&mut chunker.chunkbuf),
                    );
                    chunker.yield_queue.send(Some(res)).await.expect("Send chunk to channel error");
                }

                // signal finish
                chunker.yield_queue.send(None).await.expect("Send chunk to channel error");
            }
            .instrument(span)
            .await
        })
    }
}

// A version of chunker where a default hasher is used and parameters
// automatically determined given a target chunk size in bytes.
// target_chunk_size should be a power of 2, and no larger than 2^31
// Gearhash is the default since it has good perf tradeoffs
pub fn gearhash_chunk_target(
    target_chunk_size: usize,
    data: Receiver<BufferItem<Vec<u8>>>,
    yield_queue: Sender<Option<ChunkYieldType>>,
) -> Chunker {
    assert_eq!(target_chunk_size.count_ones(), 1);
    assert!(target_chunk_size > 1);
    // note the strict lesser than. Combined with count_ones() == 1,
    // this limits to 2^31
    assert!(target_chunk_size < u32::MAX as usize);

    let mask = (target_chunk_size - 1) as u64;
    // we will like to shift the mask left by a bunch since the right
    // bits of the gear hash are affected by only a small number of bytes
    // really. we just shift it all the way left.
    let mask = mask << mask.leading_zeros();
    let minimum_chunk = target_chunk_size / MINIMUM_CHUNK_DIVISOR;
    let maximum_chunk = target_chunk_size * MAXIMUM_CHUNK_MULTIPLIER;

    assert!(maximum_chunk > minimum_chunk);
    let hash = gearhash::Hasher::default();
    Chunker {
        hash,
        minimum_chunk,
        maximum_chunk,
        mask,
        // generator state init
        chunkbuf: Vec::with_capacity(maximum_chunk),
        cur_chunk_len: 0,
        data_queue: data,
        yield_queue,
    }
}

pub fn chunk_target_default(
    data: Receiver<BufferItem<Vec<u8>>>,
    yield_queue: Sender<Option<ChunkYieldType>>,
    threadpool: Arc<ThreadPool>,
) -> JoinHandle<()> {
    let chunker = gearhash_chunk_target(TARGET_CDC_CHUNK_SIZE, data, yield_queue);

    Chunker::run(Mutex::new(chunker), threadpool)
}<|MERGE_RESOLUTION|>--- conflicted
+++ resolved
@@ -7,12 +7,9 @@
 use tokio::sync::mpsc::{Receiver, Sender};
 use tokio::sync::Mutex;
 use tokio::task::JoinHandle;
-<<<<<<< HEAD
 use tracing::{info_span, Instrument, Span};
 use tracing_opentelemetry::OpenTelemetrySpanExt;
-=======
 use utils::ThreadPool;
->>>>>>> 9acf80ea
 
 use super::clean::BufferItem;
 
@@ -38,9 +35,8 @@
     pub fn run(chunker: Mutex<Self>, threadpool: Arc<ThreadPool>) -> JoinHandle<()> {
         const MAX_WINDOW_SIZE: usize = 64;
 
-<<<<<<< HEAD
         let ctx = Span::current().context();
-        tokio::spawn(async {
+        threadpool.spawn(async {
             let span = info_span!("chunker_task");
             span.set_parent(ctx);
             async move {
@@ -111,74 +107,6 @@
 
                                         chunker.hash.set_hash(0);
                                     }
-=======
-        threadpool.spawn(async move {
-            let mut chunker = chunker.lock().await;
-            let mask = chunker.mask;
-
-            loop {
-                match chunker.data_queue.recv().await {
-                    Some(BufferItem::Value(readbuf)) => {
-                        let read_bytes = readbuf.len();
-                        // 0 byte read is assumed EOF
-                        if read_bytes > 0 {
-                            let mut cur_pos = 0;
-                            while cur_pos < read_bytes {
-                                // every pass through this loop we either
-                                // 1: create a chunk
-                                // OR
-                                // 2: consume the entire buffer
-                                let chunk_buf_copy_start = cur_pos;
-                                // skip the minimum chunk size
-                                // and noting that the hash has a window size of 64
-                                // so we should be careful to skip only minimum_chunk - 64 - 1
-                                if chunker.cur_chunk_len < chunker.minimum_chunk - MAX_WINDOW_SIZE {
-                                    let max_advance = min(
-                                        chunker.minimum_chunk - chunker.cur_chunk_len - MAX_WINDOW_SIZE - 1,
-                                        read_bytes - cur_pos,
-                                    );
-                                    cur_pos += max_advance;
-                                    chunker.cur_chunk_len += max_advance;
-                                }
-                                let mut consume_len;
-                                let mut create_chunk = false;
-                                // find a chunk boundary after minimum chunk
-
-                                // If we have a lot of data, don't read all the way to the end when we'll stop reading
-                                // at the maximum chunk boundary.
-                                let read_end = read_bytes.min(cur_pos + chunker.maximum_chunk - chunker.cur_chunk_len);
-
-                                if let Some(boundary) = chunker.hash.next_match(&readbuf[cur_pos..read_end], mask) {
-                                    consume_len = boundary;
-                                    create_chunk = true;
-                                } else {
-                                    consume_len = read_end - cur_pos;
-                                }
-
-                                // if we hit maximum chunk we must create a chunk
-                                if consume_len + chunker.cur_chunk_len >= chunker.maximum_chunk {
-                                    consume_len = chunker.maximum_chunk - chunker.cur_chunk_len;
-                                    create_chunk = true;
-                                }
-                                chunker.cur_chunk_len += consume_len;
-                                cur_pos += consume_len;
-                                chunker.chunkbuf.extend_from_slice(&readbuf[chunk_buf_copy_start..cur_pos]);
-                                if create_chunk {
-                                    let res = (
-                                        Chunk {
-                                            length: chunker.chunkbuf.len(),
-                                            hash: compute_data_hash(&chunker.chunkbuf[..]),
-                                        },
-                                        std::mem::take(&mut chunker.chunkbuf),
-                                    );
-                                    // reset chunk buffer state and continue to find the next chunk
-                                    chunker.yield_queue.send(Some(res)).await.expect("Send chunk to channel error");
-
-                                    chunker.chunkbuf.clear();
-                                    chunker.cur_chunk_len = 0;
-
-                                    chunker.hash.set_hash(0);
->>>>>>> 9acf80ea
                                 }
                             }
                         },
