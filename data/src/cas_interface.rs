use crate::configurations::*;
use crate::errors::Result;
use cas_client::RemoteClient;
use std::env::current_dir;
use std::path::Path;
use std::sync::Arc;
use tracing::info;

pub use cas_client::Client;

pub(crate) fn create_cas_client(
    cas_storage_config: &StorageConfig,
<<<<<<< HEAD
    _maybe_repo_info: &Option<RepoInfo>,
) -> Result<Arc<dyn Client + Send + Sync>> {
    match cas_storage_config.endpoint {
        Endpoint::Server(ref endpoint) => remote_client(endpoint, &cas_storage_config.auth),
        Endpoint::FileSystem(ref path) => local_test_cas_client(path),
=======
    maybe_repo_info: &Option<RepoInfo>,
) -> Result<Arc<dyn Staging + Send + Sync>> {
    // Local file system based CAS storage.
    if let FileSystem(ref path) = cas_storage_config.endpoint {
        info!("Using local CAS with path: {:?}.", path);
        let path = match path.is_absolute() {
            true => path,
            false => &current_dir()?.join(path),
        };
        let client = LocalClient::new(path, false);
        return Ok(new_staging_client(
            client,
            cas_storage_config.staging_directory.as_deref(),
        ));
    }

    // Now we are using remote server CAS storage.
    let Server(ref endpoint) = cas_storage_config.endpoint else {
        unreachable!();
    };

    // Usage tracking.
    let _repo_paths = maybe_repo_info
        .as_ref()
        .map(|repo_info| &repo_info.repo_paths)
        .cloned()
        .unwrap_or_default();

    // Raw remote client.
    let remote_client =
        Arc::new(RemoteClient::from_config(endpoint.to_string(), &cas_storage_config.auth).await);

    // Try add in caching capability.
    let maybe_caching_client = cas_storage_config.cache_config.as_ref().and_then(|cache| {
        CachingClient::new(
            remote_client.clone(),
            &cache.cache_directory,
            cache.cache_size,
            cache.cache_blocksize,
        )
        .map_err(|e| error!("Unable to use caching CAS due to: {:?}", &e))
        .ok()
    });

    // If initiating caching was unsuccessful, fall back to only remote client.
    match maybe_caching_client {
        Some(caching_client) => {
            info!(
                "Using caching CAS with endpoint {:?}, caching at {:?}.",
                &endpoint,
                cas_storage_config
                    .cache_config
                    .as_ref()
                    .unwrap()
                    .cache_directory
            );

            Ok(new_staging_client(
                caching_client,
                cas_storage_config.staging_directory.as_deref(),
            ))
        }
        None => {
            info!("Using non-caching CAS with endpoint: {:?}.", &endpoint);
            Ok(new_staging_client(
                remote_client,
                cas_storage_config.staging_directory.as_deref(),
            ))
        }
>>>>>>> 71c6b62d
    }
}

pub(crate) fn remote_client(endpoint: &str, auth: &Auth) -> Result<Arc<dyn Client + Send + Sync>> {
    // Raw remote client.
    let remote_client = Arc::new(RemoteClient::new(endpoint, auth.token.clone()));

    Ok(remote_client)
}

fn local_test_cas_client(path: &Path) -> Result<Arc<dyn Client + Send + Sync>> {
    info!("Using local CAS with path: {:?}.", path);
    let _path = match path.is_absolute() {
        true => path,
        false => &current_dir()?.join(path),
    };
    unimplemented!()
}<|MERGE_RESOLUTION|>--- conflicted
+++ resolved
@@ -1,5 +1,6 @@
 use crate::configurations::*;
 use crate::errors::Result;
+use cas::auth::AuthConfig;
 use cas_client::RemoteClient;
 use std::env::current_dir;
 use std::path::Path;
@@ -10,89 +11,20 @@
 
 pub(crate) fn create_cas_client(
     cas_storage_config: &StorageConfig,
-<<<<<<< HEAD
     _maybe_repo_info: &Option<RepoInfo>,
 ) -> Result<Arc<dyn Client + Send + Sync>> {
     match cas_storage_config.endpoint {
         Endpoint::Server(ref endpoint) => remote_client(endpoint, &cas_storage_config.auth),
         Endpoint::FileSystem(ref path) => local_test_cas_client(path),
-=======
-    maybe_repo_info: &Option<RepoInfo>,
-) -> Result<Arc<dyn Staging + Send + Sync>> {
-    // Local file system based CAS storage.
-    if let FileSystem(ref path) = cas_storage_config.endpoint {
-        info!("Using local CAS with path: {:?}.", path);
-        let path = match path.is_absolute() {
-            true => path,
-            false => &current_dir()?.join(path),
-        };
-        let client = LocalClient::new(path, false);
-        return Ok(new_staging_client(
-            client,
-            cas_storage_config.staging_directory.as_deref(),
-        ));
-    }
-
-    // Now we are using remote server CAS storage.
-    let Server(ref endpoint) = cas_storage_config.endpoint else {
-        unreachable!();
-    };
-
-    // Usage tracking.
-    let _repo_paths = maybe_repo_info
-        .as_ref()
-        .map(|repo_info| &repo_info.repo_paths)
-        .cloned()
-        .unwrap_or_default();
-
-    // Raw remote client.
-    let remote_client =
-        Arc::new(RemoteClient::from_config(endpoint.to_string(), &cas_storage_config.auth).await);
-
-    // Try add in caching capability.
-    let maybe_caching_client = cas_storage_config.cache_config.as_ref().and_then(|cache| {
-        CachingClient::new(
-            remote_client.clone(),
-            &cache.cache_directory,
-            cache.cache_size,
-            cache.cache_blocksize,
-        )
-        .map_err(|e| error!("Unable to use caching CAS due to: {:?}", &e))
-        .ok()
-    });
-
-    // If initiating caching was unsuccessful, fall back to only remote client.
-    match maybe_caching_client {
-        Some(caching_client) => {
-            info!(
-                "Using caching CAS with endpoint {:?}, caching at {:?}.",
-                &endpoint,
-                cas_storage_config
-                    .cache_config
-                    .as_ref()
-                    .unwrap()
-                    .cache_directory
-            );
-
-            Ok(new_staging_client(
-                caching_client,
-                cas_storage_config.staging_directory.as_deref(),
-            ))
-        }
-        None => {
-            info!("Using non-caching CAS with endpoint: {:?}.", &endpoint);
-            Ok(new_staging_client(
-                remote_client,
-                cas_storage_config.staging_directory.as_deref(),
-            ))
-        }
->>>>>>> 71c6b62d
     }
 }
 
-pub(crate) fn remote_client(endpoint: &str, auth: &Auth) -> Result<Arc<dyn Client + Send + Sync>> {
+pub(crate) fn remote_client(
+    endpoint: &str,
+    auth: &Option<AuthConfig>,
+) -> Result<Arc<dyn Client + Send + Sync>> {
     // Raw remote client.
-    let remote_client = Arc::new(RemoteClient::new(endpoint, auth.token.clone()));
+    let remote_client = Arc::new(RemoteClient::new(endpoint, auth));
 
     Ok(remote_client)
 }
