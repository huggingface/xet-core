use std::{sync::Arc, time::Instant};

use cas_client::Client;
use futures::StreamExt;
use mdb_shard::{
    cas_structs::{CASChunkSequenceEntry, CASChunkSequenceHeader, MDBCASInfo},
    ShardFileManager,
};
use merkledb::aggregate_hashes::cas_node_hash;
use merklehash::MerkleHash;
use tokio::task::JoinHandle;
use tokio::{
    runtime::Handle,
    sync::{
        mpsc::{self, Receiver, Sender},
        oneshot, Mutex,
    },
};
use utils::ThreadPool;

use crate::data_processing::CASDataAggregator;
use crate::errors::{DataProcessingError::*, *};
use crate::{constants::MAX_CONCURRENT_XORB_UPLOADS, metrics::RUNTIME_XORB_UPLOAD};

pub enum QueueItem<T: Send, S: Send> {
    Value(T),
    Flush(S),
}
type XorbUploadValueType = (MerkleHash, Vec<u8>, Vec<(MerkleHash, usize)>);
type XorbUploadSignalType = oneshot::Sender<()>;
type XorbUploadInputType = QueueItem<XorbUploadValueType, XorbUploadSignalType>;
type XorbUploadOutputType = QueueItem<(), XorbUploadSignalType>;

/// Helper to parallelize xorb upload and registration.
/// Calls to registering xorbs return immediately after computing a xorb hash so callers
/// can continue with other work, and xorb data is queued internally to be uploaded and registered.
pub(crate) struct ParallelXorbUploader {
    // Configurations
    cas_prefix: String,

    // Utils
    shard_manager: Arc<ShardFileManager>,
    cas: Arc<dyn Client + Send + Sync>,

    // Internal worker
    xorb_data_queue: Mutex<Sender<XorbUploadInputType>>,
    upload_worker: Mutex<Option<JoinHandle<()>>>,

    // Theadpool
    threadpool: Arc<ThreadPool>,
}

impl ParallelXorbUploader {
    pub async fn new(
        cas_prefix: &str,
        shard_manager: Arc<ShardFileManager>,
        cas: Arc<dyn Client + Send + Sync>,
        threadpool: Arc<ThreadPool>,
        buffer_size: usize,
    ) -> Arc<Self> {
        let (xorb_data_p, xorb_data_c) = mpsc::channel::<XorbUploadInputType>(buffer_size);

        let uploader = Arc::new(ParallelXorbUploader {
            cas_prefix: cas_prefix.to_owned(),
            shard_manager,
            cas,
            xorb_data_queue: Mutex::new(xorb_data_p),
            upload_worker: Mutex::new(None),
            threadpool,
        });

        Self::run(uploader.clone(), xorb_data_c).await;

        uploader
    }

    async fn run(uploader: Arc<Self>, xorbs: Receiver<XorbUploadInputType>) {
        let shard_manager = uploader.shard_manager.clone();
        let cas = uploader.cas.clone();
        let cas_prefix = uploader.cas_prefix.clone();
        let upload_task = uploader.threadpool.spawn(async move {
            let stream_of_xorbs = tokio_stream::wrappers::ReceiverStream::new(xorbs);
            let mut buffered_upload = stream_of_xorbs
                .map(|item| process_xorb_data_queue_item(item, &shard_manager, &cas, &cas_prefix))
                .buffered(*MAX_CONCURRENT_XORB_UPLOADS);

            while let Some(ret) = buffered_upload.next().await {
                match ret {
                    // All xorbs added to the queue before this signal were all uploaded successfully,
                    // send out this signal.
                    Ok(QueueItem::Flush(signal)) => signal.send(()).expect("Upload flush signal error"),
                    Err(e) => {
                        panic!("Uploading and registering Xorb failed with {e}");
                    },
                    // Uploaded a xorb successfully.
                    _ => (),
                }
            }
        });
        let mut worker = uploader.upload_worker.lock().await;
        *worker = Some(upload_task);
    }

    pub async fn register_new_cas_block(&self, cas_data: CASDataAggregator) -> Result<MerkleHash> {
        self.task_is_running().await?;

        let cas_hash = cas_node_hash(&cas_data.chunks[..]);

        let sender = self.xorb_data_queue.lock().await;

        sender
            .send(QueueItem::Value((cas_hash, cas_data.data, cas_data.chunks)))
            .await
            .map_err(|e| InternalError(format!("{e}")))?;

        // Now register any new files as needed.
        for (mut fi, chunk_hash_indices) in cas_data.pending_file_info {
            for i in chunk_hash_indices {
                debug_assert_eq!(fi.segments[i].cas_hash, MerkleHash::default());
                fi.segments[i].cas_hash = cas_hash;
            }

            self.shard_manager.add_file_reconstruction_info(fi).await?;
        }

        Ok(cas_hash)
    }

    pub async fn flush(&self) -> Result<()> {
        // no need to flush if task already finished
        if self.task_is_running().await.is_err() {
            return Ok(());
        }

        let sender = self.xorb_data_queue.lock().await;
        let (signal_tx, signal_rx) = oneshot::channel();
        sender
            .send(QueueItem::Flush(signal_tx))
            .await
            .map_err(|e| InternalError(format!("{e}")))?;

        signal_rx.await.map_err(|e| InternalError(format!("{e}")))?;

        Ok(())
    }

    async fn task_is_running(&self) -> Result<()> {
        let uploader_worker = self.upload_worker.lock().await;

        if uploader_worker.is_none() {
            return Err(UploadTaskError("no active upload task".to_owned()));
        }

        Ok(())
    }
<<<<<<< HEAD
=======
}

impl Drop for ParallelXorbUploader {
    fn drop(&mut self) {
        tokio::task::block_in_place(|| Handle::current().block_on(async move { self.flush().await })).unwrap()
    }
>>>>>>> 09605f60
}

async fn process_xorb_data_queue_item(
    item: XorbUploadInputType,
    shard_manager: &Arc<ShardFileManager>,
    cas: &Arc<dyn Client + Send + Sync>,
    cas_prefix: &str,
) -> Result<XorbUploadOutputType> {
    let (cas_hash, data, chunks) = match item {
        QueueItem::Value(tuple) => tuple,
        QueueItem::Flush(signal) => return Ok(QueueItem::Flush(signal)),
    };

    let raw_bytes_len = data.len();
    // upload xorb
    {
        let mut pos = 0;
        let chunk_and_boundaries = chunks
            .iter()
            .map(|(hash, len)| {
                pos += *len;
                (*hash, pos as u32)
            })
            .collect();
        let s = Instant::now();
        cas.put(cas_prefix, &cas_hash, data, chunk_and_boundaries).await?;
        RUNTIME_XORB_UPLOAD.inc_by(s.elapsed().as_nanos().try_into().unwrap());
    }

    // register for dedup
    // This should happen after uploading xorb above succeeded so not to
    // leave invalid information in the local shard to dedup other xorbs.
    {
        let metadata = CASChunkSequenceHeader::new(cas_hash, chunks.len(), raw_bytes_len);

        let mut pos = 0;
        let chunks: Vec<_> = chunks
            .iter()
            .map(|(h, len)| {
                let result = CASChunkSequenceEntry::new(*h, *len, pos);
                pos += *len;
                result
            })
            .collect();
        let cas_info = MDBCASInfo { metadata, chunks };

        shard_manager.add_cas_block(cas_info).await?;
    }

    Ok(QueueItem::Value(()))
}<|MERGE_RESOLUTION|>--- conflicted
+++ resolved
@@ -153,15 +153,12 @@
 
         Ok(())
     }
-<<<<<<< HEAD
-=======
 }
 
 impl Drop for ParallelXorbUploader {
     fn drop(&mut self) {
         tokio::task::block_in_place(|| Handle::current().block_on(async move { self.flush().await })).unwrap()
     }
->>>>>>> 09605f60
 }
 
 async fn process_xorb_data_queue_item(
