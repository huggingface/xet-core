use std::fs::{create_dir_all, read_dir, File};
use std::io::{Read, Write};
use std::path::{Path, PathBuf};

use cas_client::{FileProvider, OutputProvider};
use data::configurations::TranslatorConfig;
use data::data_client::clean_file;
use data::{FileDownloader, FileUploadSession, XetFileInfo};
use deduplication::constants::{MAX_XORB_BYTES, MAX_XORB_CHUNKS, TARGET_CHUNK_SIZE};
use rand::prelude::*;
use tempfile::TempDir;
use tokio::task::JoinSet;
use utils::test_set_globals;
use xet_threadpool::ThreadPool;

// Runs this test suite with small chunks and xorbs so that we can make sure that all the different edge
// cases are hit.
test_set_globals! {
    TARGET_CHUNK_SIZE = 1024;
    MAX_XORB_BYTES = 5 * (*TARGET_CHUNK_SIZE);
    MAX_XORB_CHUNKS = 8;
}

/// Creates or overwrites a single file in `dir` with `size` bytes of random data.
/// Panics on any I/O error. Returns the total number of bytes written (=`size`).
pub fn create_random_file(dir: impl AsRef<Path>, file_name: &str, size: usize, seed: u64) -> usize {
    // Make sure the directory exists, or create it.
    create_dir_all(&dir).unwrap();

    let mut rng = StdRng::seed_from_u64(seed);

    // Build the path to the file, create the file, and write random data.
    let path = dir.as_ref().join(file_name);
    let mut file = File::create(&path).unwrap();

    let mut buffer = vec![0_u8; size];
    rng.fill_bytes(&mut buffer);
    file.write_all(&buffer).unwrap();

    size
}

/// Calls `clean_file` for each (filename, size) entry in `files`, returning
/// the total number of bytes written for all files combined.
pub fn create_random_files(dir: impl AsRef<Path>, files: &[(impl AsRef<str>, usize)], seed: u64) -> usize {
    let mut total_bytes = 0;
    let mut rng = SmallRng::seed_from_u64(seed);
    for (file_name, size) in files {
        total_bytes += create_random_file(&dir, file_name.as_ref(), *size, rng.gen());
    }
    total_bytes
}

/// Creates or overwrites a single file in `dir` with consecutive segments determined by the list of [(seed, size)].  
/// Panics on any I/O error. Returns the total number of bytes written (=`size`).
pub fn create_random_multipart_file(dir: impl AsRef<Path>, file_name: &str, segments: &[(u64, u64)]) -> usize {
    // Make sure the directory exists, or create it.
    create_dir_all(&dir).unwrap();

    // Build the path to the file, create the file, and write random data.
    let path = dir.as_ref().join(file_name);
    let mut file = File::create(&path).unwrap();

    let mut total_size = 0;
    for &(seed, size) in segments {
        let mut rng = StdRng::seed_from_u64(seed);

        let mut buffer = vec![0_u8; size as usize];
        rng.fill_bytes(&mut buffer);
        file.write_all(&buffer).unwrap();
        total_size += size;
    }
    total_size as usize
}

/// Panics if `dir1` and `dir2` differ in terms of files or file contents.
/// Uses `unwrap()` everywhere; intended for test-only use.
pub fn check_directories_match(dir1: &Path, dir2: &Path) {
    let mut files_in_dir1 = Vec::new();
    for entry in read_dir(dir1).unwrap() {
        let entry = entry.unwrap();
        assert!(entry.file_type().unwrap().is_file());
        files_in_dir1.push(entry.file_name());
    }

    let mut files_in_dir2 = Vec::new();
    for entry in read_dir(dir2).unwrap() {
        let entry = entry.unwrap();
        assert!(entry.file_type().unwrap().is_file());
        files_in_dir2.push(entry.file_name());
    }

    files_in_dir1.sort();
    files_in_dir2.sort();

    if files_in_dir1 != files_in_dir2 {
        panic!(
            "Directories differ: file sets are not the same.\n \
             dir1: {:?}\n dir2: {:?}",
            files_in_dir1, files_in_dir2
        );
    }

    // Compare file contents byte-for-byte
    for file_name in &files_in_dir1 {
        let path1 = dir1.join(file_name);
        let path2 = dir2.join(file_name);

        let mut buf1 = Vec::new();
        let mut buf2 = Vec::new();

        File::open(&path1).unwrap().read_to_end(&mut buf1).unwrap();
        File::open(&path2).unwrap().read_to_end(&mut buf2).unwrap();

        if buf1 != buf2 {
            panic!(
                "File contents differ for {:?}\n \
                 dir1 path: {:?}\n dir2 path: {:?}",
                file_name, path1, path2
            );
        }
    }
}

async fn dehydrate_directory(cas_dir: &Path, src_dir: &Path, ptr_dir: &Path) {
    let config = TranslatorConfig::local_config(cas_dir).unwrap();

    create_dir_all(ptr_dir).unwrap();

    let upload_session = FileUploadSession::new(config.clone(), ThreadPool::from_current_runtime(), None)
        .await
        .unwrap();

    let mut upload_tasks = JoinSet::new();

    for entry in read_dir(src_dir).unwrap() {
        let entry = entry.unwrap();
        let out_file = ptr_dir.join(entry.file_name());
        let upload_session = upload_session.clone();

        upload_tasks.spawn(async move {
<<<<<<< HEAD
            let (pf, metrics) = clean_file(upload_session.clone(), entry.path()).await.unwrap();
            // make sure the total_bytes processed in the metrics matches the file size
            assert_eq!(metrics.total_bytes as u64, entry.metadata().unwrap().len());
            std::fs::write(out_file, pf.to_string()).unwrap();
=======
            let (xf, _metrics) = clean_file(upload_session.clone(), entry.path()).await.unwrap();
            std::fs::write(out_file, serde_json::to_string(&xf).unwrap()).unwrap();
>>>>>>> 0474cd74
        });
    }

    upload_tasks.join_all().await;

    upload_session.finalize().await.unwrap();
}

async fn hydrate_directory(cas_dir: &Path, ptr_dir: &Path, dest_dir: &Path) {
    let config = TranslatorConfig::local_config(cas_dir).unwrap();

    create_dir_all(dest_dir).unwrap();

    let downloader = FileDownloader::new(config, ThreadPool::from_current_runtime()).await.unwrap();

    for entry in read_dir(ptr_dir).unwrap() {
        let entry = entry.unwrap();

        let out_filename = dest_dir.join(entry.file_name());

        // Create an output file for writing
        let file_out = OutputProvider::File(FileProvider::new(out_filename));

        // Pointer file.
        let xf: XetFileInfo = serde_json::from_reader(File::open(entry.path()).unwrap()).unwrap();

        downloader
            .smudge_file_from_hash(&xf.merkle_hash().unwrap(), &file_out, None, None)
            .await
            .unwrap();
    }
}

struct TestSetup {
    _temp_dir: TempDir,
    cas_dir: PathBuf,
    src_dir: PathBuf,
    ptr_dir: PathBuf,
    dest_dir: PathBuf,
}

impl TestSetup {
    fn new() -> Self {
        let _temp_dir = TempDir::new().unwrap();
        let temp_path = _temp_dir.path();

        Self {
            cas_dir: temp_path.join("cas"),
            src_dir: temp_path.join("src"),
            ptr_dir: temp_path.join("pointers"),
            dest_dir: temp_path.join("dest"),
            _temp_dir,
        }
    }
}
/// Variant of `dehydrate_directory` that calls `upload_session.checkpoint()`
/// after every few file uploads.  This ensures that cross-file deduplication happens and
/// gets test coverage.
async fn dehydrate_directory_sequential(cas_dir: &Path, src_dir: &Path, ptr_dir: &Path) {
    let config = TranslatorConfig::local_config(cas_dir).unwrap();
    std::fs::create_dir_all(ptr_dir).unwrap();

    let upload_session = FileUploadSession::new(config.clone(), ThreadPool::from_current_runtime(), None)
        .await
        .unwrap();

    // Process files in a simple for-loop (no concurrency)
    for entry in read_dir(src_dir).unwrap() {
        let entry = entry.unwrap();
        let path = entry.path();
        let out_file = ptr_dir.join(entry.file_name());

        let (pf, _metrics) = clean_file(upload_session.clone(), path).await.unwrap();
        std::fs::write(out_file, pf.to_string()).unwrap();

        // Force a checkpoint after every file.
        upload_session.checkpoint().await.unwrap();
    }

    upload_session.finalize().await.unwrap();
}

async fn check_clean_smudge_files_impl(file_list: &[(impl AsRef<str>, usize)], sequential: bool) {
    let ts = TestSetup::new();

    create_random_files(&ts.src_dir, file_list, 0);
    if sequential {
        dehydrate_directory_sequential(&ts.cas_dir, &ts.src_dir, &ts.ptr_dir).await;
    } else {
        dehydrate_directory(&ts.cas_dir, &ts.src_dir, &ts.ptr_dir).await;
    }
    hydrate_directory(&ts.cas_dir, &ts.ptr_dir, &ts.dest_dir).await;

    check_directories_match(&ts.src_dir, &ts.dest_dir);
}

// Check both sequential and all together
async fn check_clean_smudge_files(file_list: &[(impl AsRef<str>, usize)]) {
    check_clean_smudge_files_impl(file_list, true).await;
    check_clean_smudge_files_impl(file_list, false).await;
}

/// Helper for multipart tests:
///  - takes a slice of `(String, Vec<(u64, u64)>)` which fully specifies each file.
///  - for each file, calls `create_random_multipart_file` with the given segments.
async fn check_clean_smudge_files_multipart_impl(file_specs: &[(String, Vec<(u64, u64)>)], sequential: bool) {
    let ts = TestSetup::new();

    // Create each file from the given vector of segments
    for (file_name, segments) in file_specs {
        // We call `segments.clone()` because `create_random_multipart_file`
        // takes ownership of the Vec<(u64,u64)>.
        create_random_multipart_file(&ts.src_dir, file_name, &segments);
    }
    if sequential {
        // Dehydrate (upload) files, but checkpoint after each upload
        dehydrate_directory_sequential(&ts.cas_dir, &ts.src_dir, &ts.ptr_dir).await;
    } else {
        // Dehydrate
        dehydrate_directory(&ts.cas_dir, &ts.src_dir, &ts.ptr_dir).await;
    }

    // Hydrate
    hydrate_directory(&ts.cas_dir, &ts.ptr_dir, &ts.dest_dir).await;
    // Check
    check_directories_match(&ts.src_dir, &ts.dest_dir);
}

async fn check_clean_smudge_files_multipart(file_specs: &[(String, Vec<(u64, u64)>)]) {
    check_clean_smudge_files_multipart_impl(file_specs, true).await;
    eprintln!("Successfully completed sequential upload; trying in parallel.");
    check_clean_smudge_files_multipart_impl(file_specs, false).await;
}

#[cfg(test)]
mod tests {
    use super::*;

    #[tokio::test(flavor = "multi_thread", worker_threads = 2)]
    async fn test_simple_directory() {
        check_clean_smudge_files(&[("a", 16)]).await;
    }

    #[tokio::test(flavor = "multi_thread", worker_threads = 2)]
    async fn test_multiple() {
        check_clean_smudge_files(&[("a", 16), ("b", 8)]).await;
    }

    #[tokio::test(flavor = "multi_thread", worker_threads = 2)]
    async fn test_with_empty_file() {
        check_clean_smudge_files(&[("a", 16), ("b", 8), ("c", 0)]).await;
    }

    #[tokio::test(flavor = "multi_thread", worker_threads = 2)]
    async fn test_with_all_empty_files() {
        check_clean_smudge_files(&[("a", 0), ("b", 0), ("c", 0)]).await;
    }

    #[tokio::test(flavor = "multi_thread")]
    async fn test_many_small() {
        let files: Vec<_> = (0..3).map(|idx| (format!("f_{idx}"), idx % 2)).collect();
        check_clean_smudge_files(&files).await;
    }

    #[tokio::test(flavor = "multi_thread", worker_threads = 2)]
    async fn test_single_large() {
        check_clean_smudge_files(&[("a", *MAX_XORB_BYTES + 1)]).await;
    }

    #[tokio::test(flavor = "multi_thread", worker_threads = 2)]
    async fn test_two_small_multiple_xorbs() {
        check_clean_smudge_files(&[("a", *MAX_XORB_BYTES / 2 + 1), ("b", *MAX_XORB_BYTES / 2 + 1)]).await;
    }

    #[tokio::test(flavor = "multi_thread", worker_threads = 2)]
    async fn test_multiple_large() {
        check_clean_smudge_files(&[("a", *MAX_XORB_BYTES + 1), ("b", *MAX_XORB_BYTES + 2)]).await;
    }

    #[tokio::test(flavor = "multi_thread", worker_threads = 2)]
    async fn test_many_small_multiple_xorbs() {
        let n = 16;
        let size = *MAX_XORB_BYTES / 8 + 1; // Will need 3 xorbs.

        let files: Vec<_> = (0..n).map(|idx| (format!("f_{idx}"), size)).collect();
        check_clean_smudge_files(&files).await;
    }

    #[tokio::test(flavor = "multi_thread", worker_threads = 2)]
    async fn test_multiple_file_with_common_xorbs() {
        check_clean_smudge_files(&[("a", *MAX_XORB_BYTES / 2 + 1), ("b", *MAX_XORB_BYTES / 2 + 1)]).await;
    }

    /// 1) Several identical files, each smaller than MAX_XORB_BYTES.
    #[tokio::test(flavor = "multi_thread", worker_threads = 2)]
    async fn test_several_identical_multipart() {
        // Let's make 16 identical files, each identical
        let file_specs: Vec<(String, Vec<(u64, u64)>)> = (0..16)
            .map(|i| (format!("identical_{i}"), vec![(123, *MAX_XORB_BYTES as u64 / 2)]))
            .collect();

        check_clean_smudge_files_multipart(&file_specs).await;
    }

    /// 2) many identical files, each larger than MAX_XORB_BYTES.
    #[tokio::test(flavor = "multi_thread", worker_threads = 2)]
    async fn test_identical_files_slightly_larger_than_max_xorb() {
        // single segment that exceeds MAX_XORB_BYTES
        let big_size = (*MAX_XORB_BYTES as u64) + 1;
        let segments = vec![(9999, big_size)];

        let file_specs: Vec<(String, Vec<(u64, u64)>)> =
            (0..2).map(|i| (format!("big_identical_{i}"), segments.clone())).collect();

        check_clean_smudge_files_multipart(&file_specs).await;
    }

    /// 3) many files, each with a unique portion plus a large common portion bigger than MAX_XORB_BYTES/2.
    #[tokio::test(flavor = "multi_thread", worker_threads = 2)]
    async fn test_many_files_unique_plus_small_common() {
        let block_size = (*MAX_XORB_BYTES as u64) / 2;
        // Each file has two segments: (i, 2048) -> unique seed, (999, half) -> common chunk
        let file_specs: Vec<(String, Vec<(u64, u64)>)> = (0..32)
            .map(|i| (format!("file_{i}"), vec![(i, block_size), (999, block_size)]))
            .collect();

        check_clean_smudge_files_multipart(&file_specs).await;
    }

    /// 3) many files, each with a unique portion plus a large common portion bigger than MAX_XORB_BYTES/2.
    #[tokio::test(flavor = "multi_thread", worker_threads = 2)]
    async fn test_many_files_unique_plus_large_common() {
        let block_size = (*MAX_XORB_BYTES as u64) + 10;
        // Each file has two segments: (i, 2048) -> unique seed, (999, half) -> common chunk
        let file_specs: Vec<(String, Vec<(u64, u64)>)> = (0..32)
            .map(|i| (format!("file_{i}"), vec![(i, block_size), (999, block_size)]))
            .collect();

        check_clean_smudge_files_multipart(&file_specs).await;
    }
}<|MERGE_RESOLUTION|>--- conflicted
+++ resolved
@@ -139,15 +139,9 @@
         let upload_session = upload_session.clone();
 
         upload_tasks.spawn(async move {
-<<<<<<< HEAD
-            let (pf, metrics) = clean_file(upload_session.clone(), entry.path()).await.unwrap();
-            // make sure the total_bytes processed in the metrics matches the file size
+            let (xf, metrics) = clean_file(upload_session.clone(), entry.path()).await.unwrap();
             assert_eq!(metrics.total_bytes as u64, entry.metadata().unwrap().len());
-            std::fs::write(out_file, pf.to_string()).unwrap();
-=======
-            let (xf, _metrics) = clean_file(upload_session.clone(), entry.path()).await.unwrap();
             std::fs::write(out_file, serde_json::to_string(&xf).unwrap()).unwrap();
->>>>>>> 0474cd74
         });
     }
 
@@ -169,13 +163,19 @@
         let out_filename = dest_dir.join(entry.file_name());
 
         // Create an output file for writing
-        let file_out = OutputProvider::File(FileProvider::new(out_filename));
+        let file_out = OutputProvider::File(FileProvider::new(out_filename.clone()));
 
         // Pointer file.
         let xf: XetFileInfo = serde_json::from_reader(File::open(entry.path()).unwrap()).unwrap();
 
         downloader
-            .smudge_file_from_hash(&xf.merkle_hash().unwrap(), &file_out, None, None)
+            .smudge_file_from_hash(
+                &xf.merkle_hash().unwrap(),
+                out_filename.to_string_lossy().into(),
+                &file_out,
+                None,
+                None,
+            )
             .await
             .unwrap();
     }
@@ -221,7 +221,7 @@
         let out_file = ptr_dir.join(entry.file_name());
 
         let (pf, _metrics) = clean_file(upload_session.clone(), path).await.unwrap();
-        std::fs::write(out_file, pf.to_string()).unwrap();
+        std::fs::write(out_file, pf.as_pointer_file().unwrap().as_bytes()).unwrap();
 
         // Force a checkpoint after every file.
         upload_session.checkpoint().await.unwrap();
