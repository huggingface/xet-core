--- conflicted
+++ resolved
@@ -441,11 +441,7 @@
     fn create_random_data(n: usize, seed: u64) -> Vec<u8> {
         // This test will actually need to be run in different environments, so to generate
         // the table below, create random data using a simple SplitMix rng that can be ported here
-<<<<<<< HEAD
-        // as is without dependening on other po
-=======
         // as is without dependening on other packages.
->>>>>>> e770ac79
         let mut ret = Vec::with_capacity(n + 7);
 
         let mut state = seed;
