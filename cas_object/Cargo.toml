--- conflicted
+++ resolved
@@ -18,11 +18,8 @@
 error_printer = { path = "../error_printer" }
 merkledb = { path = "../merkledb" }
 merklehash = { path = "../merklehash" }
-<<<<<<< HEAD
 utils = { path = "../utils" }
-=======
 parutils = { path = "../parutils" }
->>>>>>> 5072ca03
 anyhow = "1.0.88"
 tracing = "0.1.40"
 lz4_flex = "0.11.3"
@@ -32,17 +29,12 @@
 futures = { version = "0.3.31" }
 tokio-util = { version = "0.7.12", features = ["io"] }
 tokio = { version = "1.41.1" }
-<<<<<<< HEAD
 half = "2.4.1"
 serde = { version = "1.0.129", features = ["derive"] }
 countio = { version = "0.2.19", features = ["futures"] }
-=======
-serde = { version = "1.0.129", features = ["derive"] }
-half = "2.4.1"
 clap = { version = "4.1", features = ["derive"] }
 csv = "1.1"
 
 [[bin]]
 path = "src/byte_grouping/compression_stats/collect_compression_stats.rs"
-name = "collect_compression_stats"
->>>>>>> 5072ca03
+name = "collect_compression_stats"