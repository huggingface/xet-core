--- conflicted
+++ resolved
@@ -148,28 +148,15 @@
     files: Vec<String>,
 }
 
-<<<<<<< HEAD
-=======
 #[cfg(target_family = "wasm")]
 #[tokio::main(flavor = "current_thread")]
 async fn main() {
     unimplemented!()
 }
 
->>>>>>> 437f5fcc
 #[cfg(not(target_family = "wasm"))]
 #[tokio::main]
 async fn main() -> Result<()> {
-    _main().await
-}
-
-#[cfg(target_family = "wasm")]
-#[tokio::main(flavor = "current_thread")]
-async fn main() -> Result<()> {
-    _main().await
-}
-
-async fn _main() -> Result<()> {
     // Parse command-line arguments
     let args = Args::parse();
 
