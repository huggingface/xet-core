--- conflicted
+++ resolved
@@ -9,14 +9,11 @@
 
 use crate::log_buffer::{get_telemetry_task, LogBufferLayer, TELEMETRY_PRE_ALLOC_BYTES};
 
-<<<<<<< HEAD
 /// Default log level for the library to use. Override using `RUST_LOG` env variable.
 #[cfg(not(debug_assertions))]
 const DEFAULT_LOG_LEVEL: &str = "warn";
 
 #[cfg(debug_assertions)]
-=======
->>>>>>> 2a9af04c
 const DEFAULT_LOG_LEVEL: &str = "info";
 
 pub fn initialize_logging(threadpool: Arc<ThreadPool>) {
