--- conflicted
+++ resolved
@@ -59,13 +59,8 @@
     // Release GIL to allow python concurrency
     py.allow_threads(move || {
         Ok(get_threadpool()
-<<<<<<< HEAD
             .external_run_async_task(async move {
-                data_client::upload_async(get_threadpool(), file_paths, endpoint, token_info, refresher).await
-=======
-            .block_on(async {
                 data_client::upload_async(get_threadpool(), file_paths, endpoint, token_info, refresher, updater).await
->>>>>>> cf54c719
             })
             .map_err(|e| PyRuntimeError::new_err(format!("Runtime Error: {e:?}")))?
             .map_err(|e| PyException::new_err(format!("{e:?}")))?
