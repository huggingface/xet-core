--- conflicted
+++ resolved
@@ -1,9 +1,6 @@
 mod log;
-<<<<<<< HEAD
+mod log_buffer;
 mod progress_update;
-=======
-mod log_buffer;
->>>>>>> 43b6baeb
 mod token_refresh;
 
 use std::fmt::Debug;
