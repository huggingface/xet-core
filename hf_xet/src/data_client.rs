use crate::config::default_config;
use data::errors::DataProcessingError;
use data::{errors, PointerFile, PointerFileTranslator};
use parutils::{tokio_par_for_each, ParallelError};
use std::fs;
use std::fs::File;
use std::io::{BufReader, Read, Write};
use std::path::PathBuf;
use std::sync::Arc;
<<<<<<< HEAD
=======

use cas::auth::TokenRefresher;
use data::errors::DataProcessingError;
use data::{errors, PointerFile, PointerFileTranslator};
use parutils::{tokio_par_for_each, ParallelError};

use crate::config::default_config;
>>>>>>> 71c6b62d

/// The maximum git filter protocol packet size
pub const MAX_CONCURRENT_UPLOADS: usize = 8; // TODO
pub const MAX_CONCURRENT_DOWNLOADS: usize = 8; // TODO

const DEFAULT_CAS_ENDPOINT: &str = "http://localhost:8080";
const READ_BLOCK_SIZE: usize = 1024 * 1024;

pub async fn upload_async(
    file_paths: Vec<String>,
    endpoint: Option<String>,
<<<<<<< HEAD
    token: Option<String>,
=======
    token_info: Option<(String, u64)>,
    token_refresher: Option<Arc<dyn TokenRefresher>>,
>>>>>>> 71c6b62d
) -> errors::Result<Vec<PointerFile>> {
    // chunk files
    // produce Xorbs + Shards
    // upload shards and xorbs
    // for each file, return the filehash
<<<<<<< HEAD
    let config = default_config(
        endpoint.clone().unwrap_or(DEFAULT_CAS_ENDPOINT.to_string()),
        token.clone(),
    )?;
=======
    let endpoint = endpoint.unwrap_or(DEFAULT_CAS_ENDPOINT.to_string());

    let config = default_config(endpoint, token_info, token_refresher)?;
>>>>>>> 71c6b62d
    let processor = Arc::new(PointerFileTranslator::new(config).await?);
    let processor = &processor;
    // for all files, clean them, producing pointer files.
    let pointers = tokio_par_for_each(file_paths, MAX_CONCURRENT_UPLOADS, |f, _| async {
        let proc = processor.clone();
        clean_file(&proc, f).await
    })
    .await
    .map_err(|e| match e {
        ParallelError::JoinError => DataProcessingError::InternalError("Join error".to_string()),
        ParallelError::TaskError(e) => e,
    })?;

    // Push the CAS blocks and flush the mdb to disk
    processor.finalize_cleaning().await?;

    Ok(pointers)
}

pub async fn download_async(
    pointer_files: Vec<PointerFile>,
    endpoint: Option<String>,
<<<<<<< HEAD
    token: Option<String>,
) -> errors::Result<Vec<String>> {
    let config = default_config(
        endpoint.clone().unwrap_or(DEFAULT_CAS_ENDPOINT.to_string()),
        token.clone(),
=======
    token_info: Option<(String, u64)>,
    token_refresher: Option<Arc<dyn TokenRefresher>>,
) -> errors::Result<Vec<String>> {
    let config = default_config(
        endpoint.unwrap_or(DEFAULT_CAS_ENDPOINT.to_string()),
        token_info,
        token_refresher,
>>>>>>> 71c6b62d
    )?;
    let processor = Arc::new(PointerFileTranslator::new(config).await?);
    let processor = &processor;
    let paths = tokio_par_for_each(
        pointer_files,
        MAX_CONCURRENT_DOWNLOADS,
<<<<<<< HEAD
        |pointer_file, _| {
            async move {
                let proc = processor.clone();
                smudge_file(&proc, &pointer_file).await
            }
=======
        |pointer_file, _| async move {
            let proc = processor.clone();
            smudge_file(&proc, &pointer_file).await
>>>>>>> 71c6b62d
        },
    )
    .await
    .map_err(|e| match e {
        ParallelError::JoinError => DataProcessingError::InternalError("Join error".to_string()),
        ParallelError::TaskError(e) => e,
    })?;

    Ok(paths)
}

async fn clean_file(processor: &PointerFileTranslator, f: String) -> errors::Result<PointerFile> {
    let mut read_buf = vec![0u8; READ_BLOCK_SIZE];
    let path = PathBuf::from(f);
    let mut reader = BufReader::new(File::open(path.clone())?);

    let handle = processor.start_clean(1024, None).await?;

    loop {
        let bytes = reader.read(&mut read_buf)?;
        if bytes == 0 {
            break;
        }

        handle.add_bytes(read_buf[0..bytes].to_vec()).await?;
    }

    let pf_str = handle.result().await?;
    let pf = PointerFile::init_from_string(&pf_str, path.to_str().unwrap());
    Ok(pf)
}

async fn smudge_file(
    proc: &PointerFileTranslator,
    pointer_file: &PointerFile,
) -> errors::Result<String> {
    let path = PathBuf::from(pointer_file.path());
    if let Some(parent_dir) = path.parent() {
        fs::create_dir_all(parent_dir)?;
    }
<<<<<<< HEAD
    let mut f: Box<dyn Write + Send> = Box::new(File::create(&path)?);
=======
    let mut f = File::create(&path)?;
>>>>>>> 71c6b62d
    proc.smudge_file_from_pointer(&pointer_file, &mut f, None)
        .await?;
    Ok(pointer_file.path().to_string())
}

#[cfg(test)]
mod tests {
    use super::*;
    use std::env::current_dir;
    use std::fs::canonicalize;
<<<<<<< HEAD
=======

    use super::*;
>>>>>>> 71c6b62d

    #[tokio::test(flavor = "multi_thread", worker_threads = 1)]
    async fn upload_files() {
        let cwd = current_dir().unwrap();
        let path = cwd.join("src").join("data_client.rs");

        let abs_path = canonicalize(path).unwrap();
        let s = abs_path.to_string_lossy();
        let files = vec![s.to_string()];
<<<<<<< HEAD
        let pointers = upload_async(files, "http://localhost:8080", "12345")
            .await
            .unwrap();
=======
        let pointers = upload_async(files, None, None, None).await.unwrap();
>>>>>>> 71c6b62d
        println!("files: {pointers:?}");
    }

    #[tokio::test(flavor = "multi_thread", worker_threads = 1)]
    async fn download_files() {
        let pointers = vec![PointerFile::init_from_info(
            "/tmp/foo.rs",
            "6999733a46030e67f6f020651c91442ace735572458573df599106e54646867c",
            4203,
        )];
<<<<<<< HEAD
        let paths = download_async(pointers, "http://localhost:8080", "12345")
            .await
            .unwrap();
=======
        let paths = download_async(pointers, None, None, None).await.unwrap();
>>>>>>> 71c6b62d
        println!("paths: {paths:?}");
    }
}<|MERGE_RESOLUTION|>--- conflicted
+++ resolved
@@ -1,4 +1,5 @@
 use crate::config::default_config;
+use cas::auth::TokenRefresher;
 use data::errors::DataProcessingError;
 use data::{errors, PointerFile, PointerFileTranslator};
 use parutils::{tokio_par_for_each, ParallelError};
@@ -7,16 +8,6 @@
 use std::io::{BufReader, Read, Write};
 use std::path::PathBuf;
 use std::sync::Arc;
-<<<<<<< HEAD
-=======
-
-use cas::auth::TokenRefresher;
-use data::errors::DataProcessingError;
-use data::{errors, PointerFile, PointerFileTranslator};
-use parutils::{tokio_par_for_each, ParallelError};
-
-use crate::config::default_config;
->>>>>>> 71c6b62d
 
 /// The maximum git filter protocol packet size
 pub const MAX_CONCURRENT_UPLOADS: usize = 8; // TODO
@@ -28,27 +19,19 @@
 pub async fn upload_async(
     file_paths: Vec<String>,
     endpoint: Option<String>,
-<<<<<<< HEAD
-    token: Option<String>,
-=======
     token_info: Option<(String, u64)>,
     token_refresher: Option<Arc<dyn TokenRefresher>>,
->>>>>>> 71c6b62d
 ) -> errors::Result<Vec<PointerFile>> {
     // chunk files
     // produce Xorbs + Shards
     // upload shards and xorbs
     // for each file, return the filehash
-<<<<<<< HEAD
     let config = default_config(
-        endpoint.clone().unwrap_or(DEFAULT_CAS_ENDPOINT.to_string()),
-        token.clone(),
+        endpoint.unwrap_or(DEFAULT_CAS_ENDPOINT.to_string()),
+        token_info,
+        token_refresher,
     )?;
-=======
-    let endpoint = endpoint.unwrap_or(DEFAULT_CAS_ENDPOINT.to_string());
 
-    let config = default_config(endpoint, token_info, token_refresher)?;
->>>>>>> 71c6b62d
     let processor = Arc::new(PointerFileTranslator::new(config).await?);
     let processor = &processor;
     // for all files, clean them, producing pointer files.
@@ -71,13 +54,6 @@
 pub async fn download_async(
     pointer_files: Vec<PointerFile>,
     endpoint: Option<String>,
-<<<<<<< HEAD
-    token: Option<String>,
-) -> errors::Result<Vec<String>> {
-    let config = default_config(
-        endpoint.clone().unwrap_or(DEFAULT_CAS_ENDPOINT.to_string()),
-        token.clone(),
-=======
     token_info: Option<(String, u64)>,
     token_refresher: Option<Arc<dyn TokenRefresher>>,
 ) -> errors::Result<Vec<String>> {
@@ -85,24 +61,15 @@
         endpoint.unwrap_or(DEFAULT_CAS_ENDPOINT.to_string()),
         token_info,
         token_refresher,
->>>>>>> 71c6b62d
     )?;
     let processor = Arc::new(PointerFileTranslator::new(config).await?);
     let processor = &processor;
     let paths = tokio_par_for_each(
         pointer_files,
         MAX_CONCURRENT_DOWNLOADS,
-<<<<<<< HEAD
-        |pointer_file, _| {
-            async move {
-                let proc = processor.clone();
-                smudge_file(&proc, &pointer_file).await
-            }
-=======
         |pointer_file, _| async move {
             let proc = processor.clone();
             smudge_file(&proc, &pointer_file).await
->>>>>>> 71c6b62d
         },
     )
     .await
@@ -143,11 +110,7 @@
     if let Some(parent_dir) = path.parent() {
         fs::create_dir_all(parent_dir)?;
     }
-<<<<<<< HEAD
     let mut f: Box<dyn Write + Send> = Box::new(File::create(&path)?);
-=======
-    let mut f = File::create(&path)?;
->>>>>>> 71c6b62d
     proc.smudge_file_from_pointer(&pointer_file, &mut f, None)
         .await?;
     Ok(pointer_file.path().to_string())
@@ -158,11 +121,6 @@
     use super::*;
     use std::env::current_dir;
     use std::fs::canonicalize;
-<<<<<<< HEAD
-=======
-
-    use super::*;
->>>>>>> 71c6b62d
 
     #[tokio::test(flavor = "multi_thread", worker_threads = 1)]
     async fn upload_files() {
@@ -172,13 +130,7 @@
         let abs_path = canonicalize(path).unwrap();
         let s = abs_path.to_string_lossy();
         let files = vec![s.to_string()];
-<<<<<<< HEAD
-        let pointers = upload_async(files, "http://localhost:8080", "12345")
-            .await
-            .unwrap();
-=======
         let pointers = upload_async(files, None, None, None).await.unwrap();
->>>>>>> 71c6b62d
         println!("files: {pointers:?}");
     }
 
@@ -189,13 +141,7 @@
             "6999733a46030e67f6f020651c91442ace735572458573df599106e54646867c",
             4203,
         )];
-<<<<<<< HEAD
-        let paths = download_async(pointers, "http://localhost:8080", "12345")
-            .await
-            .unwrap();
-=======
         let paths = download_async(pointers, None, None, None).await.unwrap();
->>>>>>> 71c6b62d
         println!("paths: {paths:?}");
     }
 }