--- conflicted
+++ resolved
@@ -58,8 +58,7 @@
         // for each file, return the filehash
         let config = default_config(endpoint.unwrap_or(DEFAULT_CAS_ENDPOINT.to_string()), token_info, token_refresher)?;
 
-<<<<<<< HEAD
-        let processor = Arc::new(PointerFileTranslator::new(config, threadpool).await?);
+        let processor = get_pointer_file_translator(config, threadpool).await;
         let processor = &processor;
         // for all files, clean them, producing pointer files.
         let pointers = tokio_par_for_each(file_paths, MAX_CONCURRENT_UPLOADS, |f, _| {
@@ -76,19 +75,6 @@
             ParallelError::JoinError => DataProcessingError::InternalError("Join error".to_string()),
             ParallelError::TaskError(e) => e,
         })?;
-=======
-    let processor = get_pointer_file_translator(config, threadpool).await;
-    // for all files, clean them, producing pointer files.
-    let pointers = tokio_par_for_each(file_paths, MAX_CONCURRENT_UPLOADS, |f, _| async {
-        let proc = processor.clone();
-        clean_file(&proc, f).await
-    })
-    .await
-    .map_err(|e| match e {
-        ParallelError::JoinError => DataProcessingError::InternalError("Join error".to_string()),
-        ParallelError::TaskError(e) => e,
-    })?;
->>>>>>> 6825cc91
 
         // Push the CAS blocks and flush the mdb to disk
         processor
@@ -115,9 +101,7 @@
     let ctx = cur_span.context();
 
     let config = default_config(endpoint.unwrap_or(DEFAULT_CAS_ENDPOINT.to_string()), token_info, token_refresher)?;
-<<<<<<< HEAD
-    let processor = Arc::new(PointerFileTranslator::new(config, threadpool).await?);
-    let processor = &processor;
+    let processor = &get_pointer_file_translator(config, threadpool).await;
     let paths = tokio_par_for_each(pointer_files, MAX_CONCURRENT_DOWNLOADS, |pointer_file, _| {
         let s = info_span!("smudge_file", file = pointer_file.path());
         s.set_parent(ctx.clone());
@@ -126,13 +110,6 @@
             smudge_file(&proc, &pointer_file).await
         }
         .instrument(s)
-=======
-
-    let processor = &get_pointer_file_translator(config, threadpool).await;
-    let paths = tokio_par_for_each(pointer_files, MAX_CONCURRENT_DOWNLOADS, |pointer_file, _| async move {
-        let proc = processor.clone();
-        smudge_file(&proc, &pointer_file).await
->>>>>>> 6825cc91
     })
     .instrument(cur_span)
     .await
