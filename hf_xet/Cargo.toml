[package]
name = "hf_xet"
version = "0.1.0"
edition = "2021"

# See more keys and their definitions at https://doc.rust-lang.org/cargo/reference/manifest.html
[lib]
name = "hf_xet"
crate-type = ["cdylib"]

[dependencies]
pyo3 = { version = "0.22.3", features = ["extension-module", "abi3-py37"] }

data = { path = "../data" }
utils = { path = "../utils" }
tokio = { version = "1.36", features = ["full"] }
parutils = { path = "../parutils" }
tracing = "0.1.*"
<<<<<<< HEAD
tracing-subscriber = { version = "0.3", features = ["json", "tracing-log", "env-filter"] }
tracing-opentelemetry = "0.27.0"
opentelemetry-otlp = { version = "0.26.0", features = ["default"] }
opentelemetry_sdk = { version = "0.26.0", features = ["rt-tokio-current-thread"] }
opentelemetry = "0.26.0"
opentelemetry-semantic-conventions = "0.26.0"

ulid = "1.1.3"
=======
tracing-subscriber = { version = "0.3", features = [
  "json",
  "tracing-log",
  "env-filter",
] }
dirs = "5.0.1"
>>>>>>> 9acf80ea
<|MERGE_RESOLUTION|>--- conflicted
+++ resolved
@@ -16,7 +16,6 @@
 tokio = { version = "1.36", features = ["full"] }
 parutils = { path = "../parutils" }
 tracing = "0.1.*"
-<<<<<<< HEAD
 tracing-subscriber = { version = "0.3", features = ["json", "tracing-log", "env-filter"] }
 tracing-opentelemetry = "0.27.0"
 opentelemetry-otlp = { version = "0.26.0", features = ["default"] }
@@ -25,11 +24,4 @@
 opentelemetry-semantic-conventions = "0.26.0"
 
 ulid = "1.1.3"
-=======
-tracing-subscriber = { version = "0.3", features = [
-  "json",
-  "tracing-log",
-  "env-filter",
-] }
-dirs = "5.0.1"
->>>>>>> 9acf80ea
+dirs = "5.0.1"