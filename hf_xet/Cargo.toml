--- conflicted
+++ resolved
@@ -56,19 +56,13 @@
 profiling = ["pprof"]
 
 [profile.release]
-<<<<<<< HEAD
-debug = true
+debug = "line-tables-only"
 opt-level = 3
+# Uncomment the below for lto + Os
+# opt-level = "s"
+# lto = true
 
 [profile.opt-test]
 inherits = "dev"
 debug = true
-opt-level = 3
-=======
-debug = "line-tables-only"
-opt-level = 3
-
-# Uncomment the below for lto + Os
-# opt-level = "s"
-# lto = true
->>>>>>> 5b55039c
+opt-level = 3