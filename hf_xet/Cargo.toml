--- conflicted
+++ resolved
@@ -42,12 +42,9 @@
     "protobuf-codec",
 ], optional = true }
 async-trait = "0.1.87"
-<<<<<<< HEAD
 async-once-cell = "0.5.4"
 base64 = "0.22.1"
-=======
 itertools = "0.14.0"
->>>>>>> bef6a9ae
 
 # Unix-specific dependencies
 [target.'cfg(unix)'.dependencies]
