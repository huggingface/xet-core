[package]
name = "hf_xet"
version = "0.1.0"
edition = "2021"

# See more keys and their definitions at https://doc.rust-lang.org/cargo/reference/manifest.html
[lib]
name = "hf_xet"
crate-type = ["cdylib"]

[dependencies]
pyo3 = { version = "0.22.3", features = ["extension-module", "abi3-py37"] }

data = { path = "../data" }
utils = { path = "../utils" }
tokio = { version = "1.36", features = ["full"] }
parutils = { path = "../parutils" }
tracing = "0.1.*"
<<<<<<< HEAD
tracing-subscriber = { version = "0.3", features = ["json", "tracing-log", "env-filter"] }
tracing-opentelemetry = "0.27.0"
opentelemetry-otlp = { version = "0.26.0", features = ["default"] }
opentelemetry_sdk = { version = "0.26.0", features = ["rt-tokio-current-thread"] }
opentelemetry = "0.26.0"
opentelemetry-semantic-conventions = "0.26.0"

ulid = "1.1.3"
dirs = "5.0.1"
=======
tracing-subscriber = { version = "0.3", features = [
  "json",
  "tracing-log",
  "env-filter",
] }
dirs = "5.0.1"
async-once-cell = "0.5.4"
>>>>>>> 6825cc91
<|MERGE_RESOLUTION|>--- conflicted
+++ resolved
@@ -16,7 +16,6 @@
 tokio = { version = "1.36", features = ["full"] }
 parutils = { path = "../parutils" }
 tracing = "0.1.*"
-<<<<<<< HEAD
 tracing-subscriber = { version = "0.3", features = ["json", "tracing-log", "env-filter"] }
 tracing-opentelemetry = "0.27.0"
 opentelemetry-otlp = { version = "0.26.0", features = ["default"] }
@@ -26,12 +25,4 @@
 
 ulid = "1.1.3"
 dirs = "5.0.1"
-=======
-tracing-subscriber = { version = "0.3", features = [
-  "json",
-  "tracing-log",
-  "env-filter",
-] }
-dirs = "5.0.1"
-async-once-cell = "0.5.4"
->>>>>>> 6825cc91
+async-once-cell = "0.5.4"