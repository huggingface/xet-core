--- conflicted
+++ resolved
@@ -18,13 +18,6 @@
 
 async-trait = "0.1"
 bipbuffer = "0.1"
-<<<<<<< HEAD
-reqwest = "0.12.15"
-serde = { version = "1.0.215", features = ["derive"] }
-serde_json = "1.0.133"
-lazy_static = "1.5"
-=======
->>>>>>> 310e608c
 chrono = "0.4"
 itertools = "0.14"
 lazy_static = "1.5"
