[package]
name = "hf_xet"
version = "0.1.0"
edition = "2021"

# See more keys and their definitions at https://doc.rust-lang.org/cargo/reference/manifest.html
[lib]
name = "hf_xet"
crate-type = ["cdylib"]

[dependencies]
pyo3 = { version = "0.22.3", features = ["extension-module", "abi3-py37"] }

data = { path = "../data" }
utils = { path = "../utils" }
tokio = { version = "1.36", features = ["full"] }
parutils = { path = "../parutils" }
tracing = "0.1.*"
<<<<<<< HEAD
tracing-subscriber = { version = "0.3", features = ["tracing-log", "json"] }
=======
tracing-subscriber = { version = "0.3", features = ["json", "tracing-log"] }
>>>>>>> de9339d4
<|MERGE_RESOLUTION|>--- conflicted
+++ resolved
@@ -16,8 +16,4 @@
 tokio = { version = "1.36", features = ["full"] }
 parutils = { path = "../parutils" }
 tracing = "0.1.*"
-<<<<<<< HEAD
-tracing-subscriber = { version = "0.3", features = ["tracing-log", "json"] }
-=======
-tracing-subscriber = { version = "0.3", features = ["json", "tracing-log"] }
->>>>>>> de9339d4
+tracing-subscriber = { version = "0.3", features = ["json", "tracing-log"] }