--- conflicted
+++ resolved
@@ -10,54 +10,29 @@
 
 [dependencies]
 merklehash = { path = "../merklehash" }
-<<<<<<< HEAD
-thiserror = "2.0"
-utils = { path = "../utils" }
-rand_chacha = "0.9"
-serde = { version = "1.0.129", features = ["derive"] }
-gearhash = "0.1.3"
-walkdir = "2.3.2"
-rayon = "1.5.1"
-bincode = "1.3.3"
-rustc-hash = "1.1.0"
-tempfile = "3.2.0"
-bitflags = "1.3.2"
-tracing = "0.1.31"
-async-trait = "0.1.9"
-lazy_static = "1.4.0"
-clap = { version = "3.1.6", features = ["derive"] }
-blake3 = "1.5.1"
-
-[dev-dependencies]
-criterion = { version = "0.3.5", features = ["html_reports"] }
-lazy_static = "1.4.0"
-tokio = { version = "1.44", features = ["full"] }
-rand = "0.9"
-=======
 utils = { path = "../utils" }
 
+async-trait = { workspace = true }
+bincode = { workspace = true }
+bitflags = { workspace = true }
+blake3 = { workspace = true }
+clap = { workspace = true }
+gearhash = { workspace = true }
+lazy_static = { workspace = true }
+rand_chacha = { workspace = true }
+rayon = { workspace = true }
+rustc-hash = { workspace = true }
+serde = { workspace = true }
+tempfile = { workspace = true }
 thiserror = { workspace = true }
-rand_chacha = { workspace = true }
-serde = { workspace = true }
-gearhash = { workspace = true }
+tracing = { workspace = true }
 walkdir = { workspace = true }
-rayon = { workspace = true }
-bincode = { workspace = true }
-rustc-hash = { workspace = true }
-tempfile = { workspace = true }
-bitflags = { workspace = true }
-tracing = { workspace = true }
-async-trait = { workspace = true }
-lazy_static = { workspace = true }
-clap = { workspace = true }
-blake3 = { workspace = true }
 
 [dev-dependencies]
 criterion = { workspace = true }
 lazy_static = { workspace = true }
 tokio = { workspace = true, features = ["full"] }
 rand = { workspace = true }
->>>>>>> 310e608c
 
 [[bench]]
 name = "rolling_hash_benchmark"
