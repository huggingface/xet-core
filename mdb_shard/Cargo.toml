--- conflicted
+++ resolved
@@ -9,24 +9,12 @@
 merklehash = { path = "../merklehash" }
 xet_error = { path = "../xet_error" }
 utils = { path = "../utils" }
-<<<<<<< HEAD
-more-asserts = "0.3.*"
 tempdir = "0.3.7"
-serde = { version = "1.0.129", features = ["derive"] }
-=======
-tempdir = "0.3.7"
->>>>>>> 8364c933
 tokio = { version = "1.36", features = ["full"] }
 lazy_static = "1.4.0"
 regex = "1.5"
 tracing = "0.1.*"
 uuid = { version = "1.3.2", features = ["v4"] }
-<<<<<<< HEAD
-async-scoped = { version = "0.7", features = ["use-tokio"] }
-binary-heap-plus = "0.5.0"
-tempfile = "3.2.0"
-=======
->>>>>>> 8364c933
 clap = { version = "3.1.6", features = ["derive"] }
 anyhow = "1"
 rand = { version = "0.8.5", features = ["small_rng"] }
