use std::io::{BufReader, Cursor, Read, Seek, Write};
use std::path::{Path, PathBuf};
use std::time::Duration;

use merklehash::{compute_data_hash, HMACKey, HashedWrite, MerkleHash};
use tracing::{debug, error, warn};

use crate::cas_structs::CASChunkSequenceHeader;
use crate::error::{MDBShardError, Result};
use crate::file_structs::{FileDataSequenceEntry, MDBFileInfo};
use crate::shard_format::MDBShardInfo;
use crate::utils::{parse_shard_filename, shard_file_name, temp_shard_file_name};

/// When a specific implementation of the  
#[derive(Debug, Clone, Default)]
pub struct MDBShardFile {
    pub shard_hash: MerkleHash,
    pub path: PathBuf,
    pub shard: MDBShardInfo,
}

impl MDBShardFile {
    pub fn new(shard_hash: MerkleHash, path: PathBuf, shard: MDBShardInfo) -> Result<Self> {
        let s = Self {
            shard_hash,
            path,
            shard,
        };

        s.verify_shard_integrity_debug_only();
        Ok(s)
    }

    pub fn write_out_from_reader<R: Read + Seek>(target_directory: impl AsRef<Path>, reader: &mut R) -> Result<Self> {
        let target_directory = target_directory.as_ref();

        let mut hashed_write; // Need to access after file is closed.

        let temp_file_name = target_directory.join(temp_shard_file_name());

        {
            // Scoped so that file is closed and flushed before name is changed.

            let out_file = std::fs::OpenOptions::new()
                .write(true)
                .create(true)
                .truncate(true)
                .open(&temp_file_name)?;

            hashed_write = HashedWrite::new(out_file);

            std::io::copy(reader, &mut hashed_write)?;
        }

        // Get the hash
        hashed_write.flush()?;
        let shard_hash = hashed_write.hash();

        let full_file_name = target_directory.join(shard_file_name(&shard_hash));

        std::fs::rename(&temp_file_name, &full_file_name)?;

        Self::new(shard_hash, full_file_name, MDBShardInfo::load_from_file(reader)?)
    }

<<<<<<< HEAD
    /// Loads the MDBShardFile struct from a file path
=======
    /// Loads the MDBShardFile struct from
>>>>>>> a71e80a0
    pub fn load_from_file(path: &Path) -> Result<Self> {
        if let Some(shard_hash) = parse_shard_filename(path.to_str().unwrap()) {
            let mut f = std::fs::File::open(path)?;
            Ok(Self::new(shard_hash, std::fs::canonicalize(path)?, MDBShardInfo::load_from_file(&mut f)?)?)
        } else {
            Err(MDBShardError::BadFilename(format!("{path:?} not a valid MerkleDB filename.")))
        }
    }

    pub fn load_all(path: &Path) -> Result<Vec<Self>> {
        let mut shards = Vec::new();

        if path.is_dir() {
            for entry in std::fs::read_dir(path)? {
                let entry = entry?;
                if let Some(file_name) = entry.file_name().to_str() {
                    if let Some(h) = parse_shard_filename(file_name) {
                        shards.push((h, std::fs::canonicalize(entry.path())?));
                    }
                    debug!("Found shard file '{file_name:?}'.");
                }
            }
        } else if let Some(file_name) = path.to_str() {
            if let Some(h) = parse_shard_filename(file_name) {
                shards.push((h, std::fs::canonicalize(path)?));
                debug!("Registerd shard file '{file_name:?}'.");
            } else {
                return Err(MDBShardError::BadFilename(format!("Filename {file_name} not valid shard file name.")));
            }
        }

        let mut ret = Vec::with_capacity(shards.len());

        for (shard_hash, path) in shards {
            let mut f = std::fs::File::open(&path)?;

            ret.push(MDBShardFile {
                shard_hash,
                path,
                shard: MDBShardInfo::load_from_file(&mut f)?,
            });
        }

        #[cfg(debug_assertions)]
        {
            // In debug mode, verify all shards on loading to catch errors earlier.
            for s in ret.iter() {
                s.verify_shard_integrity_debug_only();
            }
        }

        Ok(ret)
    }

    /// Write out the current shard, re-keyed with an hmac key, to the output directory in question, returning
    /// the full path to the new shard.
    pub fn export_as_keyed_shard(
        &self,
        target_directory: impl AsRef<Path>,
        hmac_key: HMACKey,
        key_valid_for: Duration,
        include_file_info: bool,
        include_cas_lookup_table: bool,
        include_chunk_lookup_table: bool,
    ) -> Result<Self> {
        let mut output_bytes = Vec::<u8>::new();

        self.shard.export_as_keyed_shard(
            &mut self.get_reader()?,
            &mut output_bytes,
            hmac_key,
            key_valid_for,
            include_file_info,
            include_cas_lookup_table,
            include_chunk_lookup_table,
        )?;

        Self::write_out_from_reader(target_directory, &mut Cursor::new(output_bytes))
    }

    #[inline]
    pub fn read_all_cas_blocks(&self) -> Result<Vec<(CASChunkSequenceHeader, u64)>> {
        self.shard.read_all_cas_blocks(&mut self.get_reader()?)
    }

    pub fn get_reader(&self) -> Result<BufReader<std::fs::File>> {
        Ok(BufReader::with_capacity(2048, std::fs::File::open(&self.path)?))
    }

    #[inline]
    pub fn get_file_reconstruction_info(&self, file_hash: &MerkleHash) -> Result<Option<MDBFileInfo>> {
        self.shard.get_file_reconstruction_info(&mut self.get_reader()?, file_hash)
    }

    #[inline]
    pub fn chunk_hash_dedup_query(
        &self,
        query_hashes: &[MerkleHash],
    ) -> Result<Option<(usize, FileDataSequenceEntry)>> {
        self.shard.chunk_hash_dedup_query(&mut self.get_reader()?, query_hashes)
    }

    #[inline]
    pub fn chunk_hash_dedup_query_direct(
        &self,
        query_hashes: &[MerkleHash],
        cas_block_index: u32,
        cas_chunk_offset: u32,
    ) -> Result<Option<(usize, FileDataSequenceEntry)>> {
        self.shard.chunk_hash_dedup_query_direct(
            &mut self.get_reader()?,
            query_hashes,
            cas_block_index,
            cas_chunk_offset,
        )
    }

    #[inline]
    pub fn chunk_hmac_key(&self) -> Option<HMACKey> {
        self.shard.chunk_hmac_key()
    }

    #[inline]
    pub fn read_all_truncated_hashes(&self) -> Result<Vec<(u64, (u32, u32))>> {
        self.shard.read_all_truncated_hashes(&mut self.get_reader()?)
    }

    #[inline]
    pub fn read_full_cas_lookup(&self) -> Result<Vec<(u64, u32)>> {
        self.shard.read_full_cas_lookup(&mut self.get_reader()?)
    }

    #[inline]
    pub fn verify_shard_integrity_debug_only(&self) {
        #[cfg(debug_assertions)]
        {
            self.verify_shard_integrity();
        }
    }

    pub fn verify_shard_integrity(&self) {
        debug!("Verifying shard integrity for shard {:?}", &self.path);

        debug!("Header : {:?}", self.shard.header);
        debug!("Metadata : {:?}", self.shard.metadata);

        let mut reader = self
            .get_reader()
            .map_err(|e| {
                error!("Error getting reader: {e:?}");
                e
            })
            .unwrap();

        let mut data = Vec::with_capacity(self.shard.num_bytes() as usize);
        reader.read_to_end(&mut data).unwrap();

        // Check the hash
        let hash = compute_data_hash(&data[..]);
        assert_eq!(hash, self.shard_hash);

        // Check the parsed shard from the filename.
        let parsed_shard_hash = parse_shard_filename(&self.path).unwrap();
        assert_eq!(hash, parsed_shard_hash);

        reader.rewind().unwrap();

        // Check the parsed shard from the filename.
        if let Some(parsed_shard_hash) = parse_shard_filename(&self.path) {
            if hash != parsed_shard_hash {
                error!("Hash parsed from filename does not match the computed hash; hash from filename={parsed_shard_hash:?}, hash of file={hash:?}");
            }
        } else {
            warn!("Unable to obtain hash from filename.");
        }

        // Check the file info sections
        reader.rewind().unwrap();

        let fir = MDBShardInfo::read_file_info_ranges(&mut reader)
            .map_err(|e| {
                error!("Error reading file info ranges : {e:?}");
                e
            })
            .unwrap();

        if self.shard.metadata.file_lookup_num_entry != 0 {
            debug_assert_eq!(fir.len() as u64, self.shard.metadata.file_lookup_num_entry);
        }
        debug!("Integrity test passed for shard {:?}", &self.path);

        // TODO: More parts; but this will at least succeed on the server end.
    }
}<|MERGE_RESOLUTION|>--- conflicted
+++ resolved
@@ -63,11 +63,7 @@
         Self::new(shard_hash, full_file_name, MDBShardInfo::load_from_file(reader)?)
     }
 
-<<<<<<< HEAD
     /// Loads the MDBShardFile struct from a file path
-=======
-    /// Loads the MDBShardFile struct from
->>>>>>> a71e80a0
     pub fn load_from_file(path: &Path) -> Result<Self> {
         if let Some(shard_hash) = parse_shard_filename(path.to_str().unwrap()) {
             let mut f = std::fs::File::open(path)?;
