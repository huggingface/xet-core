use std::collections::HashMap;
use std::path::{Path, PathBuf};
use std::sync::Arc;

use async_trait::async_trait;
use lazy_static::lazy_static;
use merklehash::{HMACKey, MerkleHash};
use tokio::sync::RwLock;
use tracing::{debug, info, trace};

use crate::cas_structs::*;
use crate::constants::{MDB_SHARD_EXPIRATION_BUFFER_SECS, MDB_SHARD_MIN_TARGET_SIZE};
use crate::error::{MDBShardError, Result};
use crate::file_structs::*;
use crate::shard_file_handle::MDBShardFile;
use crate::shard_file_reconstructor::FileReconstructor;
use crate::shard_in_memory::MDBInMemoryShard;
use crate::utils::truncate_hash;

// Store a maximum of this many indices in memory
const CHUNK_INDEX_TABLE_DEFAULT_MAX_SIZE: usize = 64 * 1024 * 1024;
lazy_static! {
    static ref CHUNK_INDEX_TABLE_MAX_SIZE: usize = std::env::var("XET_CHUNK_INDEX_TABLE_MAX_SIZE")
        .ok()
        .and_then(|s| s.parse::<usize>().ok())
        .unwrap_or(CHUNK_INDEX_TABLE_DEFAULT_MAX_SIZE);
}

// The shard manager cache
lazy_static::lazy_static! {
    static ref MDB_SHARD_FILE_MANAGER_CACHE: RwLock<HashMap<(PathBuf, bool), Arc<ShardFileManager>>> = RwLock::new(HashMap::default());
}

// The structure used as the target for the dedup lookup
#[repr(Rust, packed)]
struct ChunkCacheElement {
    cas_start_index: u32, // the index of the first chunk
    cas_chunk_offset: u16,
    shard_index: u16, // This one is last so that the u16 bits can be packed in.
}

#[derive(Default)]
struct KeyedShardCollection {
    hmac_key: HMACKey,
    shard_list: Vec<Arc<MDBShardFile>>,
    chunk_lookup: HashMap<u64, ChunkCacheElement>,
}

impl KeyedShardCollection {
    fn new(hmac_key: HMACKey) -> Self {
        Self {
            hmac_key,
            ..Default::default()
        }
    }
}

/// We have a couple levels of arc redirection here to handle the different queries needed.  
/// This just holds the two things needed for lookup.
#[derive(Default)]
struct ShardBookkeeper {
    shard_collections: Vec<KeyedShardCollection>,
    collection_by_key: HashMap<HMACKey, usize>,
    shard_lookup_by_shard_hash: HashMap<MerkleHash, (usize, usize)>,

    // We cap the number of chunks indexed for dedup; beyond those, we simply drop the search.
    total_indexed_chunks: usize,
}

impl ShardBookkeeper {
    fn new() -> Self {
        // In creating the bookkeeping class, put the one without the hmac key in first so
        // we always try to dedup locally first.
        Self {
            shard_collections: vec![KeyedShardCollection::new(HMACKey::default())],
            collection_by_key: HashMap::from([(HMACKey::default(), 0)]),
            ..Default::default()
        }
    }
}

pub struct ShardFileManagerOptions {
    shard_directory: PathBuf,
    target_shard_size: u64,
    chunk_dedup_enabled: bool,
    cache_shard_manager: bool,
    clean_expired_shards: bool,
    shard_expiration_delete_buffer_secs: u64,
    upstream_manager: Option<Arc<ShardFileManager>>,
}

impl ShardFileManagerOptions {
    pub fn new(shard_directory: impl AsRef<Path>) -> Self {
        Self {
            shard_directory: shard_directory.as_ref().to_path_buf(),
            clean_expired_shards: true,
            target_shard_size: MDB_SHARD_MIN_TARGET_SIZE,
            chunk_dedup_enabled: true,
            shard_expiration_delete_buffer_secs: MDB_SHARD_EXPIRATION_BUFFER_SECS,
            cache_shard_manager: false,
            upstream_manager: None,
        }
    }

    pub fn with_chunk_dedup(mut self, chunk_dedup_enabled: bool) -> Self {
        self.chunk_dedup_enabled = chunk_dedup_enabled;
        self
    }
    pub fn with_target_size(mut self, target_size: u64) -> Self {
        self.target_shard_size = target_size;
        self
    }

    /// Makes a fallback manager that unresolved queries are queried against.  
    ///
    /// To be used to combine a session shard manager with a cache shard manager.
    pub fn with_upstream_manager(mut self, upstream_manager: Arc<ShardFileManager>) -> Self {
        self.upstream_manager = Some(upstream_manager);
        self
    }

    pub fn with_custom_expired_shard_cleanup_window(mut self, deletion_buffer_window: u64) -> Self {
        self.shard_expiration_delete_buffer_secs = deletion_buffer_window;
        self
    }

    pub fn with_expired_shard_cleanup(mut self, cleanup: bool) -> Self {
        self.clean_expired_shards = cleanup;
        self.shard_expiration_delete_buffer_secs = MDB_SHARD_EXPIRATION_BUFFER_SECS;
        self
    }

    pub fn from_global_manager_cache(mut self, cache_shard_manager: bool) -> Self {
        self.cache_shard_manager = cache_shard_manager;
        self
    }

    pub async fn build(self) -> Result<Arc<ShardFileManager>> {
        ShardFileManager::new_from_builder(self).await
    }
}

pub struct ShardFileManager {
    shard_bookkeeper: RwLock<ShardBookkeeper>,
    current_state: RwLock<MDBInMemoryShard>,

    upstream_manager: Option<Arc<ShardFileManager>>,
    shard_directory: PathBuf,
    target_shard_min_size: u64,
    chunk_dedup_enabled: bool,
}

/// Shard file manager to manage all the shards.  It is fully thread-safe and async enabled.
///
/// Usage:
///
/// // Session directory is where it stores shard and shard state.
/// let mut mng = ShardFileManager::new("<session_directory>")
///
/// // Add other known shards with register_shards.
/// mng.register_shards(&[other shard, directories, etc.])?;
///
/// // Run queries, add data, etc. with get_file_reconstruction_info, chunk_hash_dedup_query,
/// add_cas_block, add_file_reconstruction_info.
///
/// // Finalize by calling process_session_directory
/// let new_shards = mdb.process_session_directory()?;
///
/// // new_shards is the list of new shards for this session.
impl ShardFileManager {
    pub fn builder(shard_directory: impl AsRef<Path>) -> ShardFileManagerOptions {
        ShardFileManagerOptions::new(shard_directory)
    }

    pub async fn new(shard_directory: impl AsRef<Path>) -> Result<Arc<Self>> {
        ShardFileManagerOptions::new(shard_directory).build().await
    }

    async fn new_from_builder(sbp: ShardFileManagerOptions) -> Result<Arc<Self>> {
        let shard_directory = std::path::absolute(sbp.shard_directory)?;

        // Make sure the shard directory exists; create it if not.
        if !shard_directory.exists() {
            std::fs::create_dir_all(&shard_directory)?;
        }

        // Clean up old shards if needed
        if sbp.clean_expired_shards {
            MDBShardFile::clean_expired_shards(&shard_directory, sbp.shard_expiration_delete_buffer_secs)?;
        }

        let create_new_sfm = || {
            Arc::new(Self {
                shard_bookkeeper: RwLock::new(ShardBookkeeper::new()),
                current_state: RwLock::new(MDBInMemoryShard::default()),
                upstream_manager: sbp.upstream_manager,
                shard_directory: shard_directory.clone(),
                target_shard_min_size: sbp.target_shard_size,
                chunk_dedup_enabled: sbp.chunk_dedup_enabled,
            })
        };

        let sfm = 'load_sfm: {
            if !sbp.cache_shard_manager {
                break 'load_sfm create_new_sfm();
            }

            let key = (shard_directory.clone(), sbp.chunk_dedup_enabled);

            {
                let ro_lg = MDB_SHARD_FILE_MANAGER_CACHE.read().await;

                if let Some(sfm) = ro_lg.get(&key) {
                    sfm.refresh_shard_dir().await?;
                    return Ok(sfm.clone());
                }
            }

            // Now, create and insert it.
            let mut rw_lg = MDB_SHARD_FILE_MANAGER_CACHE.write().await;
            let sfm_entry = rw_lg.entry(key);

            // See if it's in there; insert otherwise
            match sfm_entry {
                std::collections::hash_map::Entry::Vacant(sfm_slot) => {
                    let sfm = create_new_sfm();
                    sfm_slot.insert(sfm.clone());
                    sfm
                },
                std::collections::hash_map::Entry::Occupied(sfm) => sfm.get().clone(),
            }
        };

        sfm.refresh_shard_dir().await?;

        Ok(sfm)
    }

    pub async fn refresh_shard_dir(&self) -> Result<()> {
        let mut shard_files = MDBShardFile::load_all_valid(&self.shard_directory)?;

        {
            let shard_read_guard = self.shard_bookkeeper.read().await;
            shard_files.retain(|s| !shard_read_guard.shard_lookup_by_shard_hash.contains_key(&s.shard_hash));
        }

        self.register_shards(&shard_files).await?;

        Ok(())
    }

    /// If there are existing cached managers, register this shard with them.
    pub async fn register_shard_in_existing_managers(shard_path: impl AsRef<Path>) -> Result<()> {
        let shard_path = std::path::absolute(shard_path)?;

        let ro_lg = MDB_SHARD_FILE_MANAGER_CACHE.read().await;

        let Some(dir_path) = shard_path.parent() else {
            return Ok(());
        };

        for download_only in [false, true] {
            let key = (dir_path.to_path_buf(), download_only);
            if let Some(sfm) = ro_lg.get(&key) {
                sfm.register_shards_by_path(&[&shard_path]).await?;
            }
        }

        Ok(())
    }

    pub async fn register_shards_by_path<P: AsRef<Path>>(&self, new_shards: &[P]) -> Result<()> {
        let new_shards: Vec<Arc<_>> = new_shards.iter().try_fold(Vec::new(), |mut acc, p| {
            acc.extend(MDBShardFile::load_all_valid(p)?);

            Result::Ok(acc)
        })?;

        self.register_shards(&new_shards).await
    }

    pub async fn register_shards(&self, new_shards: &[Arc<MDBShardFile>]) -> Result<()> {
        let mut sbkp_lg = self.shard_bookkeeper.write().await;

        // Go through and register the shards in order of newest to oldest
        let mut new_shards = Vec::from(new_shards);

        // Compare in reverse order to sort from newest to oldest
        new_shards.sort_by(|s1, s2| s2.last_modified_time.cmp(&s1.last_modified_time));
        let num_shards = new_shards.len();

        for s in new_shards {
            s.verify_shard_integrity_debug_only();

            // Make sure the shard is in the shard directory
            debug_assert!(s.path.starts_with(&self.shard_directory));

            if sbkp_lg.shard_lookup_by_shard_hash.contains_key(&s.shard_hash) {
                continue;
            }

            debug!("register_shards: Registering shard {:?} at {:?}.", s.shard_hash, s.path);

            let shard_hmac_key = s.shard.metadata.chunk_hash_hmac_key;

            let n_current_collections = sbkp_lg.shard_collections.len();
            let shard_col_index: usize =
                *sbkp_lg.collection_by_key.entry(shard_hmac_key).or_insert(n_current_collections);

            // do we actually need to insert it?
            if shard_col_index == n_current_collections {
                sbkp_lg.shard_collections.push(KeyedShardCollection::new(shard_hmac_key));
            }

            let update_chunk_lookup =
                self.chunk_dedup_enabled && sbkp_lg.total_indexed_chunks < *CHUNK_INDEX_TABLE_MAX_SIZE;

            // Now add in the chunk indices.
            let shard_index;
            let num_inserted_chunks;
            {
                let shard_col = &mut sbkp_lg.shard_collections[shard_col_index];
                shard_index = shard_col.shard_list.len();
                shard_col.shard_list.push(s.clone());

                let old_chunk_lookup_size = shard_col.chunk_lookup.len();

                if update_chunk_lookup {
                    let insert_hashes = s.read_all_truncated_hashes()?;

                    shard_col.chunk_lookup.reserve(insert_hashes.len());

                    for (h, (cas_start_index, cas_chunk_offset)) in insert_hashes {
                        if cas_chunk_offset > u16::MAX as u32 {
                            continue;
                        }

                        let cas_chunk_offset = cas_chunk_offset as u16;

                        shard_col.chunk_lookup.insert(
                            h,
                            ChunkCacheElement {
                                cas_start_index,
                                cas_chunk_offset,
                                shard_index: shard_index as u16,
                            },
                        );
                    }
                }

                num_inserted_chunks = shard_col.chunk_lookup.len() - old_chunk_lookup_size;
            }

            sbkp_lg
                .shard_lookup_by_shard_hash
                .insert(s.shard_hash, (shard_col_index, shard_index));

            sbkp_lg.total_indexed_chunks += num_inserted_chunks;
        }

        if num_shards != 0 {
            info!("Registered {num_shards} new shards.");
        }

        Ok(())
    }

    pub async fn shard_is_registered(&self, shard_hash: &MerkleHash) -> bool {
        self.shard_bookkeeper
            .read()
            .await
            .shard_lookup_by_shard_hash
            .contains_key(shard_hash)
    }

<<<<<<< HEAD
    pub async fn all_file_info_of_session(&self) -> Result<Vec<MDBFileInfo>> {
        let Some(ref session_directory) = self.current_state.read().await.session_directory else {
            return Ok(vec![]);
        };

        let shard_files = MDBShardFile::load_all(session_directory)?;

        let mut all_file_info = vec![];
        for shard in shard_files {
            all_file_info.append(&mut shard.read_all_file_info_sections()?);
        }

        Ok(all_file_info)
=======
    pub async fn registered_shard_list(&self) -> Result<Vec<Arc<MDBShardFile>>> {
        let shards = self.shard_bookkeeper.read().await;

        Ok(shards
            .shard_lookup_by_shard_hash
            .values()
            .map(|&(i, j)| shards.shard_collections[i].shard_list[j].clone())
            .collect())
>>>>>>> 0bc9a42b
    }
}

#[async_trait]
impl FileReconstructor<MDBShardError> for ShardFileManager {
    // Given a file pointer, returns the information needed to reconstruct the file.
    // The information is stored in the destination vector dest_results.  The function
    // returns true if the file hash was found, and false otherwise.
    async fn get_file_reconstruction_info(
        &self,
        file_hash: &MerkleHash,
    ) -> Result<Option<(MDBFileInfo, Option<MerkleHash>)>> {
        if *file_hash == MerkleHash::default() {
            return Ok(Some((MDBFileInfo::default(), None)));
        }

        // First attempt the in-memory version of this.
        {
            let lg = self.current_state.read().await;
            let file_info = lg.get_file_reconstruction_info(file_hash);
            if let Some(fi) = file_info {
                return Ok(Some((fi, None)));
            }
        }

        let current_shards = self.shard_bookkeeper.read().await;

        for sc in current_shards.shard_collections.iter() {
            for si in sc.shard_list.iter() {
                trace!("Querying for hash {file_hash:?} in {:?}.", si.path);
                if let Some(fi) = si.get_file_reconstruction_info(file_hash)? {
                    return Ok(Some((fi, Some(si.shard_hash))));
                }
            }
        }

        // See if the base shard manager has this information.
        if let Some(parent_sfm) = &self.upstream_manager {
            Box::pin(parent_sfm.get_file_reconstruction_info(file_hash)).await
        } else {
            Ok(None)
        }
    }
}

impl ShardFileManager {
    // Performs a query of chunk hashes against known chunk hashes, matching
    // as many of the values in query_hashes as possible.  It returns the number
    // of entries matched from the input hashes, the CAS block hash of the match,
    // and the range matched from that block.
    pub async fn chunk_hash_dedup_query(
        &self,
        query_hashes: &[MerkleHash],
    ) -> Result<Option<(usize, FileDataSequenceEntry)>> {
        if !self.chunk_dedup_enabled {
            return Err(MDBShardError::Other(
                "Logic Error: shard_manager not initialized for dedup but dedup attempted.".to_owned(),
            ));
        }

        // First attempt the in-memory version of this.
        {
            let lg = self.current_state.read().await;
            let ret = lg.chunk_hash_dedup_query(query_hashes);
            if ret.is_some() {
                return Ok(ret);
            }
        }

        let shard_lg = self.shard_bookkeeper.read().await;

        for shard_col in shard_lg.shard_collections.iter() {
            let query_hash = {
                if shard_col.hmac_key == HMACKey::default() {
                    truncate_hash(&query_hashes[0])
                } else {
                    truncate_hash(&query_hashes[0].hmac(shard_col.hmac_key))
                }
            };

            if let Some(cce) = shard_col.chunk_lookup.get(&query_hash) {
                let si = &shard_col.shard_list[cce.shard_index as usize];

                if let Some((count, fdse)) =
                    si.chunk_hash_dedup_query_direct(query_hashes, cce.cas_start_index, cce.cas_chunk_offset as u32)?
                {
                    return Ok(Some((count, fdse)));
                }
            }
        }

        // See if the base shard manager has this information.
        if let Some(parent_sfm) = &self.upstream_manager {
            Box::pin(parent_sfm.chunk_hash_dedup_query(query_hashes)).await
        } else {
            Ok(None)
        }
    }

    /// Add CAS info to the in-memory state.
    pub async fn add_cas_block(&self, cas_block_contents: MDBCASInfo) -> Result<()> {
        let mut lg = self.current_state.write().await;

        lg.add_cas_block(cas_block_contents)?;

        // See if this put it over the target minimum size, allowing us to cut a new shard
        if lg.shard_file_size() >= self.target_shard_min_size {
            // Drop the lock guard before doing the flush.
            drop(lg);
            self.flush().await?;
        }

        Ok(())
    }

    /// Add file reconstruction info to the in-memory state.
    pub async fn add_file_reconstruction_info(&self, file_info: MDBFileInfo) -> Result<()> {
        let mut lg = self.current_state.write().await;

        lg.add_file_reconstruction_info(file_info)?;

        // See if this put it over the target minimum size, allowing us to cut a new shard
        if lg.shard_file_size() >= self.target_shard_min_size {
            // Drop the lock guard before doing the flush.
            drop(lg);
            self.flush().await?;
        }

        Ok(())
    }

    /// Flush the current state of the in-memory lookups to a shard in the session directory,
    /// returning the hash of the shard and the file written, or None if no file was written.
    pub async fn flush(&self) -> Result<Option<PathBuf>> {
        let new_shard_path;

        // The locked section here.
        {
            let mut lg = self.current_state.write().await;

            if lg.is_empty() {
                return Ok(None);
            }

            new_shard_path = lg.write_to_directory(&self.shard_directory)?;
            *lg = MDBInMemoryShard::default();

            info!("Shard manager flushed new shard to {new_shard_path:?}.");
        }

        // Load this one into our local shard catalog
        self.register_shards(&[MDBShardFile::load_from_file(&new_shard_path)?]).await?;

        Ok(Some(new_shard_path))
    }
}

impl ShardFileManager {
    /// Calculate the total materialized bytes (before deduplication) tracked by the manager,
    /// including in-memory state and on-disk shards.
    pub async fn calculate_total_materialized_bytes(&self) -> Result<u64> {
        let mut bytes = 0;
        {
            let lg = self.current_state.read().await;
            bytes += lg.materialized_bytes();
        }

        for ksc in self.shard_bookkeeper.read().await.shard_collections.iter() {
            for si in ksc.shard_list.iter() {
                bytes += si.shard.materialized_bytes();
            }
        }
        Ok(bytes)
    }

    /// Calculate the total stored bytes tracked (after deduplication) tracked by the manager,
    /// including in-memory state and on-disk shards.
    pub async fn calculate_total_stored_bytes(&self) -> Result<u64> {
        let mut bytes = 0;
        {
            let lg = self.current_state.read().await;
            bytes += lg.stored_bytes();
        }

        for ksc in self.shard_bookkeeper.read().await.shard_collections.iter() {
            for si in ksc.shard_list.iter() {
                bytes += si.shard.stored_bytes();
            }
        }

        Ok(bytes)
    }
}

#[cfg(test)]
mod tests {
    use std::cmp::min;
    use std::time::Duration;

    use rand::prelude::*;
    use tempdir::TempDir;

    use super::*;
    use crate::cas_structs::{CASChunkSequenceEntry, CASChunkSequenceHeader};
    use crate::error::Result;
    use crate::file_structs::FileDataSequenceHeader;
    use crate::session_directory::consolidate_shards_in_directory;
    use crate::shard_format::test_routines::{gen_random_file_info, rng_hash, simple_hash};

    #[allow(clippy::type_complexity)]
    pub async fn fill_with_specific_shard(
        shard: &ShardFileManager,
        in_mem_shard: &mut MDBInMemoryShard,
        cas_nodes: &[(u64, &[(u64, u32)])],
        file_nodes: &[(u64, &[(u64, (u32, u32))])],
    ) -> Result<()> {
        for (hash, chunks) in cas_nodes {
            let mut cas_block = Vec::<_>::new();
            let mut pos = 0;

            for (h, s) in chunks.iter() {
                cas_block.push(CASChunkSequenceEntry::new(simple_hash(*h), *s, pos));
                pos += *s;
            }
            let cas_info = MDBCASInfo {
                metadata: CASChunkSequenceHeader::new(simple_hash(*hash), chunks.len(), pos),
                chunks: cas_block,
            };

            shard.add_cas_block(cas_info.clone()).await?;

            in_mem_shard.add_cas_block(cas_info)?;
        }

        for (file_hash, segments) in file_nodes {
            let file_contents: Vec<_> = segments
                .iter()
                .map(|(h, (lb, ub))| FileDataSequenceEntry::new(simple_hash(*h), *ub - *lb, *lb, *ub))
                .collect();
            let file_info = MDBFileInfo {
                metadata: FileDataSequenceHeader::new(simple_hash(*file_hash), segments.len(), false, false),
                segments: file_contents,
                verification: vec![],
                metadata_ext: None,
            };

            shard.add_file_reconstruction_info(file_info.clone()).await?;

            in_mem_shard.add_file_reconstruction_info(file_info)?;
        }

        Ok(())
    }

    // Create n_shards new random shards in the directory pointed
    pub async fn create_random_shard_collection(
        seed: u64,
        shard_dir: impl AsRef<Path>,
        n_shards: usize,
        cas_block_sizes: &[usize],
        file_chunk_range_sizes: &[usize],
    ) -> Result<MDBInMemoryShard> {
        // generate the cas content stuff.
        let mut rng = StdRng::seed_from_u64(seed);

        let shard_dir = shard_dir.as_ref();
        let sfm = ShardFileManager::builder(shard_dir).build().await?;
        let mut reference_shard = MDBInMemoryShard::default();

        for _ in 0..n_shards {
            fill_with_random_shard(&sfm, &mut reference_shard, rng.gen(), cas_block_sizes, file_chunk_range_sizes)
                .await?;

            sfm.flush().await?;
        }

        Ok(reference_shard)
    }

    async fn fill_with_random_shard(
        shard: &Arc<ShardFileManager>,
        in_mem_shard: &mut MDBInMemoryShard,
        seed: u64,
        cas_block_sizes: &[usize],
        file_chunk_range_sizes: &[usize],
    ) -> Result<()> {
        // generate the cas content stuff.
        let mut rng = StdRng::seed_from_u64(seed);

        for cas_block_size in cas_block_sizes {
            let mut chunks = Vec::<_>::new();
            let mut pos = 0u32;

            for _ in 0..*cas_block_size {
                chunks.push(CASChunkSequenceEntry::new(rng_hash(rng.gen()), rng.gen_range(10000..20000), pos));
                pos += rng.gen_range(10000..20000);
            }
            let metadata = CASChunkSequenceHeader::new(rng_hash(rng.gen()), *cas_block_size, pos);
            let mdb_cas_info = MDBCASInfo { metadata, chunks };

            shard.add_cas_block(mdb_cas_info.clone()).await?;
            in_mem_shard.add_cas_block(mdb_cas_info)?;
        }

        for file_block_size in file_chunk_range_sizes {
            let file_info = gen_random_file_info(&mut rng, file_block_size, false, false);
            shard.add_file_reconstruction_info(file_info.clone()).await?;

            in_mem_shard.add_file_reconstruction_info(file_info)?;
        }
        Ok(())
    }

    pub async fn verify_mdb_shards_match(
        mdb: &ShardFileManager,
        mem_shard: &MDBInMemoryShard,
        test_file_reconstruction: bool,
    ) -> Result<()> {
        // Now, test that the results of queries from the in-memory shard match those
        // of the other shard.
        for (k, cas_block) in mem_shard.cas_content.iter() {
            // Go through and test queries on both the in-memory shard and the
            // serialized shard, making sure that they match completely.

            for i in 0..cas_block.chunks.len() {
                // Test the dedup query over a few hashes in which all the
                // hashes queried are part of the cas_block.
                let query_hashes_1: Vec<MerkleHash> = cas_block.chunks[i..(i + 3).min(cas_block.chunks.len())]
                    .iter()
                    .map(|c| c.chunk_hash)
                    .collect();
                let n_items_to_read = query_hashes_1.len();

                // Also test the dedup query over a few hashes in which some of the
                // hashes are part of the query, and the last is not.
                let mut query_hashes_2 = query_hashes_1.clone();
                query_hashes_2.push(rng_hash(1000000 + i as u64));

                let lb = i as u32;
                let ub = min(i + 3, cas_block.chunks.len()) as u32;

                for query_hashes in [&query_hashes_1, &query_hashes_2] {
                    let result_m = mem_shard.chunk_hash_dedup_query(query_hashes).unwrap();

                    let result_f = mdb.chunk_hash_dedup_query(query_hashes).await?.unwrap();

                    // Returns a tuple of (num chunks matched, FileDataSequenceEntry)
                    assert_eq!(result_m.0, n_items_to_read);
                    assert_eq!(result_f.0, n_items_to_read);

                    // Make sure it gives the correct CAS block hash as the second part of the
                    assert_eq!(result_m.1.cas_hash, *k);
                    assert_eq!(result_f.1.cas_hash, *k);

                    // Make sure the bounds are correct
                    assert_eq!((result_m.1.chunk_index_start, result_m.1.chunk_index_end), (lb, ub));
                    assert_eq!((result_f.1.chunk_index_start, result_f.1.chunk_index_end), (lb, ub));

                    // Make sure everything else equal.
                    assert_eq!(result_m, result_f);
                }
            }
        }

        // Test get file reconstruction info.
        if test_file_reconstruction {
            // Against some valid hashes,
            let mut query_hashes: Vec<MerkleHash> = mem_shard.file_content.iter().map(|file| *file.0).collect();
            // and a few random invalid ones.
            for i in 0..3 {
                query_hashes.push(rng_hash(1000000 + i as u64));
            }

            for k in query_hashes.iter() {
                let result_m = mem_shard.get_file_reconstruction_info(k);
                let result_f = mdb.get_file_reconstruction_info(k).await?;

                // Make sure two queries return same results.
                assert_eq!(result_m.is_some(), result_f.is_some());

                // Make sure retriving the expected file.
                if result_m.is_some() {
                    assert_eq!(result_m.unwrap().metadata.file_hash, *k);
                    assert_eq!(result_f.unwrap().0.metadata.file_hash, *k);
                }
            }

            // Make sure manager correctly tracking repo size.
            assert_eq!(mdb.calculate_total_materialized_bytes().await?, mem_shard.materialized_bytes());
        }

        assert_eq!(mdb.calculate_total_stored_bytes().await?, mem_shard.stored_bytes());

        Ok(())
    }

    async fn sfm_with_target_shard_size(path: impl AsRef<Path>, target_size: u64) -> Result<Arc<ShardFileManager>> {
        ShardFileManager::builder(path)
            .from_global_manager_cache(false)
            .with_target_size(target_size)
            .build()
            .await
    }

    #[tokio::test]
    async fn test_basic_retrieval() -> Result<()> {
        let tmp_dir = TempDir::new("gitxet_shard_test_1")?;
        let mut mdb_in_mem = MDBInMemoryShard::default();

        {
            let mdb = ShardFileManager::builder(tmp_dir.path())
                .from_global_manager_cache(false)
                .build()
                .await?;

            fill_with_specific_shard(&mdb, &mut mdb_in_mem, &[(0, &[(11, 5)])], &[(100, &[(200, (0, 5))])]).await?;

            verify_mdb_shards_match(&mdb, &mdb_in_mem, true).await?;

            let out_file = mdb.flush().await?.unwrap();

            // Make sure it still stays consistent after a flush
            verify_mdb_shards_match(&mdb, &mdb_in_mem, true).await?;

            // Verify that the file is correct
            MDBShardFile::load_from_file(&out_file)?.verify_shard_integrity();
        }
        {
            // Now, make sure that this happens if this directory is opened up
            let mdb2 = ShardFileManager::builder(tmp_dir.path())
                .from_global_manager_cache(false)
                .build()
                .await?;

            // Make sure it's all in there this round.
            verify_mdb_shards_match(&mdb2, &mdb_in_mem, true).await?;

            // Now add some more, based on this directory
            fill_with_random_shard(&mdb2, &mut mdb_in_mem, 0, &[1, 5, 10, 8], &[4, 3, 5, 9, 4, 6]).await?;

            verify_mdb_shards_match(&mdb2, &mdb_in_mem, true).await?;

            // Now, merge shards in the background.
            let merged_shards = consolidate_shards_in_directory(tmp_dir.path(), MDB_SHARD_MIN_TARGET_SIZE)?;

            assert_eq!(merged_shards.len(), 1);
            for si in merged_shards {
                assert!(si.path.exists());
                assert!(si.path.to_str().unwrap().contains(&si.shard_hash.hex()))
            }

            verify_mdb_shards_match(&mdb2, &mdb_in_mem, true).await?;
        }

        Ok(())
    }

    #[tokio::test]
    async fn test_larger_simulated() -> Result<()> {
        let tmp_dir = TempDir::new("gitxet_shard_test_2")?;
        let mut mdb_in_mem = MDBInMemoryShard::default();
        let mdb = ShardFileManager::new(tmp_dir.path()).await?;

        for i in 0..10 {
            fill_with_random_shard(&mdb, &mut mdb_in_mem, i, &[1, 5, 10, 8], &[4, 3, 5, 9, 4, 6]).await?;

            verify_mdb_shards_match(&mdb, &mdb_in_mem, true).await?;

            let out_file = mdb.flush().await?.unwrap();

            // Make sure it still stays consistent
            verify_mdb_shards_match(&mdb, &mdb_in_mem, true).await?;

            // Verify that the file is correct
            MDBShardFile::load_from_file(&out_file)?.verify_shard_integrity();

            // Make sure an empty flush doesn't bother anything.
            mdb.flush().await?;

            // Now, make sure that this happens if this directory is opened up
            let mdb2 = ShardFileManager::builder(tmp_dir.path())
                .from_global_manager_cache(false)
                .build()
                .await?;

            // Make sure it's all in there this round.
            verify_mdb_shards_match(&mdb2, &mdb_in_mem, true).await?;
        }
        Ok(())
    }

    #[tokio::test]
    async fn test_process_session_management() -> Result<()> {
        let tmp_dir = TempDir::new("gitxet_shard_test_3").unwrap();
        let mut mdb_in_mem = MDBInMemoryShard::default();

        for sesh in 0..3 {
            for i in 0..10 {
                {
                    let mdb = ShardFileManager::builder(tmp_dir.path())
                        .from_global_manager_cache(false)
                        .build()
                        .await?;
                    fill_with_random_shard(&mdb, &mut mdb_in_mem, 100 * sesh + i, &[1, 5, 10, 8], &[4, 3, 5, 9, 4, 6])
                        .await
                        .unwrap();

                    verify_mdb_shards_match(&mdb, &mdb_in_mem, true).await.unwrap();

                    let out_file = mdb.flush().await.unwrap().unwrap();

                    // Make sure it still stays together
                    verify_mdb_shards_match(&mdb, &mdb_in_mem, true).await.unwrap();

                    // Verify that the file is correct
                    MDBShardFile::load_from_file(&out_file)?.verify_shard_integrity();

                    mdb.flush().await.unwrap();

                    verify_mdb_shards_match(&mdb, &mdb_in_mem, true).await.unwrap();
                }
            }

            {
                let merged_shards = consolidate_shards_in_directory(tmp_dir.path(), MDB_SHARD_MIN_TARGET_SIZE).unwrap();

                assert_eq!(merged_shards.len(), 1);

                for si in merged_shards {
                    assert!(si.path.exists());
                    assert!(si.path.to_str().unwrap().contains(&si.shard_hash.hex()))
                }
            }

            {
                // Now, make sure that this happens if this directory is opened up
                let mdb2 = ShardFileManager::builder(tmp_dir.path())
                    .from_global_manager_cache(false)
                    .build()
                    .await?;

                verify_mdb_shards_match(&mdb2, &mdb_in_mem, true).await.unwrap();
            }
        }
        Ok(())
    }

    #[tokio::test]
    async fn test_flush_and_consolidation() -> Result<()> {
        let tmp_dir = TempDir::new("gitxet_shard_test_4b")?;
        let mut mdb_in_mem = MDBInMemoryShard::default();

        const T: u64 = 10000;

        {
            let mdb = sfm_with_target_shard_size(tmp_dir.path(), T).await?;
            fill_with_random_shard(&mdb, &mut mdb_in_mem, 0, &[16; 16], &[16; 16]).await?;
            mdb.flush().await?;
        }
        {
            let mdb = sfm_with_target_shard_size(tmp_dir.path(), 2 * T).await?;

            verify_mdb_shards_match(&mdb, &mdb_in_mem, true).await?;

            fill_with_random_shard(&mdb, &mut mdb_in_mem, 1, &[25; 25], &[25; 25]).await?;

            verify_mdb_shards_match(&mdb, &mdb_in_mem, true).await?;

            mdb.flush().await?;
        }

        // Reload and verify
        {
            let mdb = ShardFileManager::new(tmp_dir.path()).await?;
            verify_mdb_shards_match(&mdb, &mdb_in_mem, true).await?;
        }

        // Merge through the session directory.
        {
            let rv = consolidate_shards_in_directory(tmp_dir.path(), 8 * T)?;

            let paths = std::fs::read_dir(tmp_dir.path()).unwrap();
            assert_eq!(paths.count(), rv.len());

            for sfi in rv {
                sfi.verify_shard_integrity();
            }
        }

        // Reload and verify
        {
            let mdb = ShardFileManager::new(tmp_dir.path()).await?;
            verify_mdb_shards_match(&mdb, &mdb_in_mem, true).await?;
        }

        Ok(())
    }

    #[tokio::test]
    async fn test_size_threshholds() -> Result<()> {
        let tmp_dir = TempDir::new("gitxet_shard_test_4")?;
        let mut mdb_in_mem = MDBInMemoryShard::default();

        const T: u64 = 4096;

        for i in 0..5 {
            let mdb = sfm_with_target_shard_size(tmp_dir.path(), T).await?;
            fill_with_random_shard(&mdb, &mut mdb_in_mem, i, &[5; 25], &[5; 25]).await?;

            verify_mdb_shards_match(&mdb, &mdb_in_mem, true).await?;

            let out_file = mdb.flush().await?.unwrap();

            // Verify that the file is correct
            MDBShardFile::load_from_file(&out_file).unwrap().verify_shard_integrity();

            // Make sure it still stays together
            verify_mdb_shards_match(&mdb, &mdb_in_mem, true).await?;

            assert!(mdb.flush().await?.is_none());
        }

        // Now, do a new shard that has less
        let mut last_num_files = None;
        let mut target_size = T;

        loop {
            let mdb2 = sfm_with_target_shard_size(tmp_dir.path(), 2 * T).await?;

            // Make sure it's all in there this round.
            verify_mdb_shards_match(&mdb2, &mdb_in_mem, true).await?;

            let merged_shards = consolidate_shards_in_directory(tmp_dir.path(), target_size)?;

            for si in merged_shards.iter() {
                assert!(si.path.exists());
                assert!(si.path.to_str().unwrap().contains(&si.shard_hash.hex()))
            }

            let n_merged_shards = merged_shards.len();

            if n_merged_shards == 1 {
                break;
            }

            if let Some(n) = last_num_files {
                assert!(n_merged_shards < n, "n_merged_shards({n_merged_shards}) < n({n})");
            }

            last_num_files = Some(n_merged_shards);

            // So the shards will all be consolidated in the next round.
            target_size *= 2;
        }
        Ok(())
    }

    #[tokio::test]
    async fn test_keyed_shard_tooling() -> Result<()> {
        let tmp_dir = TempDir::new("shard_test_unkeyed")?;
        let tmp_dir_path = tmp_dir.path();

        let ref_shard = create_random_shard_collection(0, tmp_dir_path, 2, &[1, 5, 10, 8], &[4, 3, 5, 9, 4, 6]).await?;

        // First, load all of these with a shard file manager and check them.
        {
            let shard_file_manager = ShardFileManager::new(tmp_dir_path).await?;
            verify_mdb_shards_match(&shard_file_manager, &ref_shard, true).await?;
        }

        // Now convert them them into keyed shards.
        for include_info in [false, true] {
            let _tmp_dir_keyed = TempDir::new("shard_test_keyed")?;
            let tmp_dir_path_keyed = _tmp_dir_keyed.path();

            // Enumerate all the .mdbshard files in the tmp_dir_path directory
            let paths = std::fs::read_dir(tmp_dir_path)?.map(|p| p.unwrap().path()).collect::<Vec<_>>();

            // Convert all but one of the given shards.
            for (i, p) in paths.iter().enumerate() {
                if i == 0 {
                    std::fs::copy(p, tmp_dir_path_keyed.join(p.file_name().unwrap()))?;
                    continue;
                }

                let key: HMACKey = {
                    if i == 1 {
                        // This tests that the default route with no hmac translation is solid too
                        HMACKey::default()
                    } else {
                        // Do some repeat keys to make sure that path is tested as well.
                        rng_hash((i % 6) as u64)
                    }
                };

                let shard = MDBShardFile::load_from_file(p)?;

                // Reexport all these shards as keyed shards.
                let out = shard
                    .export_as_keyed_shard(
                        tmp_dir_path_keyed,
                        key,
                        Duration::new(100, 0),
                        include_info,
                        include_info,
                        include_info,
                    )
                    .unwrap();
                if key != HMACKey::default() {
                    assert_eq!(out.chunk_hmac_key(), Some(key));
                } else {
                    assert_eq!(out.chunk_hmac_key(), None);
                }
            }

            // Now, verify that everything still works great.
            let shard_file_manager = ShardFileManager::new(tmp_dir_path_keyed).await?;

            verify_mdb_shards_match(&shard_file_manager, &ref_shard, include_info).await?;
        }

        Ok(())
    }

    async fn shard_list_with_timestamp_filtering(path: &Path, del_buffer: u64) -> Result<Vec<Arc<MDBShardFile>>> {
        Ok(ShardFileManager::builder(path)
            .with_expired_shard_cleanup(true)
            .with_custom_expired_shard_cleanup_window(del_buffer)
            .from_global_manager_cache(false)
            .build()
            .await?
            .registered_shard_list()
            .await?)
    }

    #[tokio::test]
    async fn test_timestamp_filtering() -> Result<()> {
        let tmp_dir = TempDir::new("shard_test_timestamp")?;
        let tmp_dir_path = tmp_dir.path();

        // Just create a single shard; we'll key it with other keys and timestamps and then test loading.
        create_random_shard_collection(0, tmp_dir_path, 1, &[1, 5, 10, 8], &[4, 3, 5, 9, 4, 6]).await?;

        let path = std::fs::read_dir(tmp_dir_path)?.map(|p| p.unwrap().path()).next().unwrap();

        // Create another that has an expiration date of one second from now.
        let key: HMACKey = rng_hash(0);

        let shard = MDBShardFile::load_from_file(&path)?;

        let _tmp_dir_keyed = TempDir::new("shard_test_keyed_1")?;
        let tmp_dir_path_keyed = _tmp_dir_keyed.path();

        // Reexport this shard as a keyed shards.
        let out = shard
            .export_as_keyed_shard(tmp_dir_path_keyed, key, Duration::new(1, 0), false, false, false)
            .unwrap();

        {
            let loaded_shards = shard_list_with_timestamp_filtering(tmp_dir_path_keyed, 100).await?;

            assert_eq!(loaded_shards.len(), 1);
            assert_eq!(loaded_shards[0].shard_hash, out.shard_hash)
        }

        // Sleep for 2.01 seconds to make sure at least a second has passed for the +1 and a second to handle the <=
        // part of the equality,
        std::thread::sleep(Duration::new(2, 10_000_000));

        {
            let loaded_shards = shard_list_with_timestamp_filtering(tmp_dir_path_keyed, 100).await?;

            assert!(loaded_shards.is_empty());

            // Make sure it leaves the shard there.
            let n_files = std::fs::read_dir(tmp_dir_path_keyed)?.map(|p| p.unwrap().path()).count();

            assert_eq!(n_files, 1);
        }

        // Try again, but allow deletion with 0 second buffer window.  Make sure it gets cleaned up.
        {
            // Now with zero deletion buffer time, so it should delete these shards
            let loaded_shards = shard_list_with_timestamp_filtering(tmp_dir_path_keyed, 0).await?;

            assert!(loaded_shards.is_empty());
            let n_files = std::fs::read_dir(tmp_dir_path_keyed)?.map(|p| p.unwrap().path()).count();

            assert_eq!(n_files, 0);
        }

        Ok(())
    }
}<|MERGE_RESOLUTION|>--- conflicted
+++ resolved
@@ -373,13 +373,8 @@
             .contains_key(shard_hash)
     }
 
-<<<<<<< HEAD
     pub async fn all_file_info_of_session(&self) -> Result<Vec<MDBFileInfo>> {
-        let Some(ref session_directory) = self.current_state.read().await.session_directory else {
-            return Ok(vec![]);
-        };
-
-        let shard_files = MDBShardFile::load_all(session_directory)?;
+        let shard_files = MDBShardFile::load_all_valid(&self.shard_directory)?;
 
         let mut all_file_info = vec![];
         for shard in shard_files {
@@ -387,7 +382,8 @@
         }
 
         Ok(all_file_info)
-=======
+    }
+
     pub async fn registered_shard_list(&self) -> Result<Vec<Arc<MDBShardFile>>> {
         let shards = self.shard_bookkeeper.read().await;
 
@@ -396,7 +392,6 @@
             .values()
             .map(|&(i, j)| shards.shard_collections[i].shard_list[j].clone())
             .collect())
->>>>>>> 0bc9a42b
     }
 }
 
