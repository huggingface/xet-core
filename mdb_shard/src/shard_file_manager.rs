--- conflicted
+++ resolved
@@ -234,16 +234,9 @@
         let num_shards = new_shards.len();
 
         for (s, _) in new_shards {
-<<<<<<< HEAD
             s.verify_shard_integrity_debug_only();
 
-            if sbkp_lg
-                .shard_lookup_by_shard_hash
-                .contains_key(&s.shard_hash)
-            {
-=======
             if sbkp_lg.shard_lookup_by_shard_hash.contains_key(&s.shard_hash) {
->>>>>>> a71e80a0
                 continue;
             }
 
@@ -907,9 +900,7 @@
             let out_file = mdb.flush().await?.unwrap();
 
             // Verify that the file is correct
-            MDBShardFile::load_from_file(&out_file)
-                .unwrap()
-                .verify_shard_integrity();
+            MDBShardFile::load_from_file(&out_file).unwrap().verify_shard_integrity();
 
             // Make sure it still stays together
             verify_mdb_shards_match(&mdb, &mdb_in_mem, true).await?;
@@ -958,13 +949,7 @@
         let tmp_dir = TempDir::new("shard_test_unkeyed")?;
         let tmp_dir_path = tmp_dir.path();
 
-<<<<<<< HEAD
-        let ref_shard =
-            create_random_shard_collection(0, tmp_dir_path, 2, &[1, 5, 10, 8], &[4, 3, 5, 9, 4, 6])
-                .await?;
-=======
-        let ref_shard = create_random_shard_collection(0, tmp_dir_path, 8, &[1, 5, 10, 8], &[4, 3, 5, 9, 4, 6]).await?;
->>>>>>> a71e80a0
+        let ref_shard = create_random_shard_collection(0, tmp_dir_path, 2, &[1, 5, 10, 8], &[4, 3, 5, 9, 4, 6]).await?;
 
         // First, load all of these with a shard file manager and check them.
         {
