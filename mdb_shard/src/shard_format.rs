--- conflicted
+++ resolved
@@ -41,14 +41,9 @@
 
 // FOR NOW: Change the header tag to include BETA.  When we're ready to
 const MDB_SHARD_HEADER_TAG: [u8; 32] = [
-<<<<<<< HEAD
     // b'H', b'F', b'R', b'e', b'p', b'o', b'M', b'e', b't', b'a', b'd', b'a', b't', b'a', 0, 85, 105,
-    b'H', b'F', b'M', b'e', b't', b'a', b'd', b'a', b't', b'a', b'B', b'E', b'T', b'A', 0, 85, 105,
-    103, 69, 106, 123, 129, 87, 131, 165, 189, 217, 92, 205, 209, 74, 169,
-=======
-    b'H', b'F', b'R', b'e', b'p', b'o', b'M', b'e', b't', b'a', b'd', b'a', b't', b'a', 0, 85, 105, 103, 69, 106, 123,
+    b'H', b'F', b'M', b'e', b't', b'a', b'd', b'a', b't', b'a', b'B', b'E', b'T', b'A', 0, 85, 105, 103, 69, 106, 123,
     129, 87, 131, 165, 189, 217, 92, 205, 209, 74, 169,
->>>>>>> a71e80a0
 ];
 
 #[inline]
@@ -324,11 +319,8 @@
 
         // Write CAS info.
         shard.metadata.cas_info_offset = bytes_pos as u64;
-        let (
-            (cas_lookup_keys, cas_lookup_vals),
-            (chunk_lookup_keys, chunk_lookup_vals),
-            bytes_written,
-        ) = Self::convert_and_save_cas_info(writer, &mdb.cas_content)?;
+        let ((cas_lookup_keys, cas_lookup_vals), (chunk_lookup_keys, chunk_lookup_vals), bytes_written) =
+            Self::convert_and_save_cas_info(writer, &mdb.cas_content)?;
         bytes_pos += bytes_written;
 
         // Write file info lookup table.
@@ -344,15 +336,6 @@
         drop(file_lookup_keys);
         drop(file_lookup_vals);
 
-<<<<<<< HEAD
-=======
-        // Write CAS info.
-        shard.metadata.cas_info_offset = bytes_pos as u64;
-        let ((cas_lookup_keys, cas_lookup_vals), (chunk_lookup_keys, chunk_lookup_vals), bytes_written) =
-            Self::convert_and_save_cas_info(writer, &mdb.cas_content)?;
-        bytes_pos += bytes_written;
-
->>>>>>> a71e80a0
         // Write cas info lookup table.
         shard.metadata.cas_lookup_offset = bytes_pos as u64;
         shard.metadata.cas_lookup_num_entry = cas_lookup_keys.len() as u64;
@@ -813,38 +796,23 @@
     }
 
     pub fn file_info_byte_range(&self) -> (u64, u64) {
-        (
-            self.metadata.file_info_offset,
-            self.metadata.cas_info_offset,
-        )
+        (self.metadata.file_info_offset, self.metadata.cas_info_offset)
     }
 
     pub fn cas_info_byte_range(&self) -> (u64, u64) {
-        (
-            self.metadata.cas_info_offset,
-            self.metadata.file_lookup_offset,
-        )
+        (self.metadata.cas_info_offset, self.metadata.file_lookup_offset)
     }
 
     pub fn file_lookup_byte_range(&self) -> (u64, u64) {
-        (
-            self.metadata.file_lookup_offset,
-            self.metadata.cas_lookup_offset,
-        )
+        (self.metadata.file_lookup_offset, self.metadata.cas_lookup_offset)
     }
 
     pub fn cas_lookup_byte_range(&self) -> (u64, u64) {
-        (
-            self.metadata.cas_lookup_offset,
-            self.metadata.chunk_lookup_offset,
-        )
+        (self.metadata.cas_lookup_offset, self.metadata.chunk_lookup_offset)
     }
 
     pub fn chuck_lookup_byte_range(&self) -> (u64, u64) {
-        (
-            self.metadata.chunk_lookup_offset,
-            self.metadata.footer_offset,
-        )
+        (self.metadata.chunk_lookup_offset, self.metadata.footer_offset)
     }
 
     /// Returns the number of bytes in the shard
@@ -872,34 +840,34 @@
     }
 
     pub fn print_report(&self) {
-<<<<<<< HEAD
+        // File info bytes.
+        let (file_info_start, file_info_end) = self.file_info_byte_range();
+        eprintln!("Byte size of file info: {}, ({file_info_start} - {file_info_end})", file_info_end - file_info_start);
+
+        // Cas info bytes.
+        let (cas_info_start, cas_info_end) = self.cas_info_byte_range();
+        eprintln!("Byte size of cas info: {}, ({cas_info_start} - {cas_info_end})", cas_info_end - cas_info_start);
+
+        // File lookup bytes.
+        let (file_lookup_start, file_lookup_end) = self.file_lookup_byte_range();
         eprintln!(
-            "Byte size of file info: {}",
-            self.metadata.cas_info_offset - self.metadata.file_info_offset
+            "Byte size of file lookup: {}, ({file_lookup_start} - {file_lookup_end})",
+            file_lookup_end - file_lookup_start
         );
+
+        // CAS lookup bytes.
+        let (cas_lookup_start, cas_lookup_end) = self.cas_lookup_byte_range();
         eprintln!(
-            "Byte size of cas info: {}",
-            self.metadata.file_lookup_offset - self.metadata.cas_info_offset
+            "Byte size of cas lookup: {}, ({cas_lookup_start} - {cas_lookup_end})",
+            cas_lookup_end - cas_lookup_start
         );
+
+        // Chunk lookup bytes.
+        let (chunk_lookup_start, chunk_lookup_end) = self.chuck_lookup_byte_range();
         eprintln!(
-            "Byte size of file lookup: {}",
-            self.metadata.cas_lookup_offset - self.metadata.file_lookup_offset
+            "Byte size of chunk lookup: {}, ({chunk_lookup_start} - {chunk_lookup_end})",
+            chunk_lookup_end - chunk_lookup_start
         );
-        eprintln!(
-            "Byte size of cas lookup: {}",
-            self.metadata.chunk_lookup_offset - self.metadata.cas_lookup_offset
-        );
-        eprintln!(
-            "Byte size of chunk lookup: {}",
-            self.metadata.footer_offset - self.metadata.chunk_lookup_offset
-        );
-=======
-        eprintln!("Byte size of file info: {}", self.metadata.file_lookup_offset - self.metadata.file_info_offset);
-        eprintln!("Byte size of file lookup: {}", self.metadata.cas_info_offset - self.metadata.file_lookup_offset);
-        eprintln!("Byte size of cas info: {}", self.metadata.cas_lookup_offset - self.metadata.cas_info_offset);
-        eprintln!("Byte size of cas lookup: {}", self.metadata.chunk_lookup_offset - self.metadata.cas_lookup_offset);
-        eprintln!("Byte size of chunk lookup: {}", self.metadata.footer_offset - self.metadata.chunk_lookup_offset);
->>>>>>> a71e80a0
     }
 
     /// Read all file info from shard and return a collection of
@@ -1016,21 +984,15 @@
         byte_pos += self.header.serialize(writer)?;
 
         let (file_info_start, file_info_end) = self.file_info_byte_range();
+        out_footer.file_info_offset = byte_pos as u64;
+
         if include_file_info {
             reader.seek(SeekFrom::Start(self.metadata.file_info_offset))?;
-<<<<<<< HEAD
-            out_footer.file_info_offset = self.metadata.file_info_offset;
-=======
-            byte_pos += copy(&mut reader.take(self.metadata.cas_info_offset - self.metadata.file_info_offset), writer)?
-                as usize;
->>>>>>> a71e80a0
 
             // Okay to just copy these values over as there is nothing different between the two shards
             // up to this point.
             byte_pos += copy(&mut reader.take(file_info_end - file_info_start), writer)? as usize;
         } else {
-            out_footer.file_info_offset = self.metadata.file_info_offset;
-
             // Serialize a single block of 00 bytes as a guard for sequential reading.
             byte_pos += FileDataSequenceHeader::bookend().serialize(writer)?;
 
@@ -1080,14 +1042,10 @@
         let (file_lookup_start, file_lookup_end) = self.file_lookup_byte_range();
         debug_assert_eq!(reader.stream_position()?, file_lookup_start);
 
-<<<<<<< HEAD
         out_footer.file_lookup_offset = byte_pos as u64;
 
         if include_file_info {
-            byte_pos += copy(
-                &mut reader.take(file_lookup_end - file_lookup_start),
-                writer,
-            )? as usize;
+            byte_pos += copy(&mut reader.take(file_lookup_end - file_lookup_start), writer)? as usize;
 
             out_footer.file_lookup_num_entry = self.metadata.file_lookup_num_entry;
         } else {
@@ -1104,13 +1062,7 @@
         if include_cas_lookup_table {
             // The cas lookup table should be the same, so just copy it directly
             byte_pos += copy(&mut reader.take(cas_lookup_end - cas_info_start), writer)? as usize;
-=======
-        if include_cas_lookup_table {
-            // The cas lookup table should be the same, so just copy it directly
-            byte_pos +=
-                copy(&mut reader.take(self.metadata.chunk_lookup_offset - self.metadata.cas_lookup_offset), writer)?
-                    as usize;
->>>>>>> a71e80a0
+
             out_footer.cas_lookup_num_entry = self.metadata.cas_lookup_num_entry;
         } else {
             out_footer.cas_lookup_num_entry = 0;
