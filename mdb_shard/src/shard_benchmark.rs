use std::fs::File;
use std::path::{Path, PathBuf};
use std::str::FromStr;
use std::sync::atomic::{AtomicUsize, Ordering};
use std::sync::Arc;
use std::time::{Duration, Instant};

use anyhow::{anyhow, Ok, Result};
use clap::Parser;
use mdb_shard::cas_structs::{CASChunkSequenceEntry, CASChunkSequenceHeader, MDBCASInfo};
use mdb_shard::shard_file_manager::ShardFileManager;
use mdb_shard::shard_format::test_routines::rng_hash;
use mdb_shard::shard_format::MDBShardInfo;
use mdb_shard::shard_in_memory::MDBInMemoryShard;
use merklehash::MerkleHash;
use rand::rngs::StdRng;
use rand::{Rng, SeedableRng};
use tempfile::TempDir;
use tokio::time;

const CAS_BLOCK_SIZE: usize = 512;
const PAR_TASK: usize = 1;

fn make_shard(size: u64, seed: &mut u64) -> MDBInMemoryShard {
    let mut shard = MDBInMemoryShard::default();

    while shard.shard_file_size() < size {
        let mut cas_block = Vec::<_>::new();
        let mut pos = 0u32;

        for _ in 0..CAS_BLOCK_SIZE {
            let h = rng_hash(*seed);

            let r = (1000 + (&h as &[u64; 4])[0] % 1000) as u32;
            cas_block.push(CASChunkSequenceEntry::new(rng_hash(*seed), r, pos));
            pos += r;
            *seed += 1;
        }

        shard
            .add_cas_block(MDBCASInfo {
                metadata: CASChunkSequenceHeader::new(rng_hash(!(*seed)), CAS_BLOCK_SIZE, pos),
                chunks: cas_block,
            })
            .unwrap();
    }

    shard
}

async fn run_shard_benchmark(
    shard_sizes: Vec<(u64, u64)>,
    file_contiguity: usize,
    contiguity: usize,
    block_hit_proportion: f64,
    dir: &Path,
) -> Result<()> {
    let mut seed = 0u64;

    eprintln!("Creating shards.");

    for (n_shards, target_size) in shard_sizes {
        for i in 0..n_shards {
            let shard = make_shard(target_size, &mut seed);
            let path = shard.write_to_directory(dir, None)?;

            eprintln!(
                "-> Target size {target_size:?}: Created shard {:?} / {n_shards:?} with {} CAS blocks and {} chunks",
                i + 1,
                shard.num_cas_entries(),
                shard.num_cas_entries() * CAS_BLOCK_SIZE
            );
            MDBShardInfo::load_from_reader(&mut File::open(path)?)?.print_report();
        }
    }
    eprintln!("Shards created.");

    // Now, spawn tasks to
    let counter = Arc::new(AtomicUsize::new(0));
    let mdb = ShardFileManager::new_in_session_directory(dir, false).await?;

    let start_time = Instant::now();

    // Spawn worker tasks
    let mut tasks = Vec::new();
    for t in 0..PAR_TASK {
        let top = seed;
        let counter_clone = counter.clone();
        let mdb_ref = mdb.clone();

        tasks.push(tokio::spawn(async move {
            let mut rng = StdRng::seed_from_u64(t as u64);
            eprintln!("Worker {t:?} running.");

            loop {
                let mut hash_val = rng.random();

                let mut file_info = Vec::<MerkleHash>::with_capacity(file_contiguity);
                let hit = rng.random_bool(block_hit_proportion);

                for _ in 0..file_contiguity {
                    let h_seed = if hit { hash_val % top } else { hash_val };
                    hash_val += 1;
                    file_info.push(rng_hash(h_seed));
                }

                let mut query_loc = 0;

                while query_loc < file_contiguity {
                    let res = mdb_ref
                        .chunk_hash_dedup_query(&file_info[query_loc..(query_loc + contiguity).min(file_info.len())])
                        .await
                        .unwrap();

                    query_loc += match res {
                        Some((i, _)) => i,
                        None => 1,
                    };
                }
                counter_clone.fetch_add(query_loc, Ordering::Relaxed);
            }
        }));
    }

    // Spawn the printing task
    let counter_clone = counter.clone();

    let print_task = tokio::spawn({
        async move {
            loop {
                time::sleep(Duration::from_secs(1)).await;
                let elapsed_time = start_time.elapsed().as_secs_f64();
                let count = counter_clone.load(Ordering::Relaxed);
                println!("{count} queries, queries per second: {}", count as f64 / elapsed_time);
            }
        }
    });

    // Wait for all tasks to complete
    for task in tasks {
        task.await?;
    }
    print_task.await?;
    Ok(())
}

fn parse_arg(arg: &str) -> Result<(u64, u64)> {
    let parts: Vec<&str> = arg.split(':').collect();
    if parts.len() != 2 {
        return Err(anyhow!("Failed to parse argument: {arg}"));
    }

    let size1 = u64::from_str(parts[0]).map_err(|e| anyhow!("Failed to parse size1: {e:?}"))?;
    let size2 = u64::from_str(parts[1]).map_err(|e| anyhow!("Failed to parse size2: {e:?}"))?;

    Ok((size1, size2))
}

/// A program to run shard benchmarks
#[derive(Debug, Parser)]
struct ShardBenchmarkArgs {
    /// Sizes to be parsed
    #[clap(id = "SIZE", value_parser = parse_arg)]
    shard_sizes: Vec<(u64, u64)>,

    /// Number of contiguous hashes to call dedup with
    #[clap(long, default_value = "1")]
    contiguity: usize,

    /// The percentage of queries to hit a known block
    #[clap(long, default_value = "50")]
    hit_percent: f64,

    /// How many blocks in a file are contiguous in the same hash
    #[clap(long, default_value = "16")]
    file_contiguity: usize,

    /// Directory to use
    #[clap(long)]
    dir: Option<PathBuf>,
}

#[tokio::main]
async fn main() {
<<<<<<< HEAD
    let arg_res = App::new("ShardBenchmark")
        .arg(Arg::new("SIZE").multiple_values(true).required(true).help("Sizes to be parsed"))
        .arg(
            Arg::new("contiguity")
                .long("contiguity")
                .takes_value(true)
                .default_value("1")
                .help("Number of contiguous hashes to call dedup with."),
        )
        .arg(
            Arg::new("hit_percent")
                .long("hit_percent")
                .takes_value(true)
                .default_value("50")
                .help("The percentage of queries to hit a known block."),
        )
        .arg(
            Arg::new("file_contiguity")
                .long("file_contiguity")
                .takes_value(true)
                .default_value("16")
                .help("How many blocks in a file are contiguous in the same hash."),
        )
        .arg(
            Arg::new("dir")
                .long("dir")
                .takes_value(true)
                .default_value("")
                .help("Directory to use"),
        )
        .about("A program to run shard benchmarks")
        .get_matches();

    let shard_sizes: Vec<(u64, u64)> = arg_res.values_of("SIZE").unwrap().map(parse_arg).collect();

    let contiguity: usize = arg_res
        .value_of("contiguity")
        .unwrap()
        .parse()
        .expect("Failed to parse contiguity");

    let file_contiguity: usize = arg_res
        .value_of("file_contiguity")
        .unwrap()
        .parse()
        .expect("Failed to parse file_contiguity");

    let hit_percent: f64 = arg_res
        .value_of("hit_percent")
        .unwrap()
        .parse()
        .expect("Failed to parse hit_percent");

    let temp_dir = TempDir::with_prefix("git-xet-shard").expect("Failed to create temp dir");

    let dir: &str = arg_res.value_of("dir").unwrap();

    let dir = if dir.is_empty() {
        temp_dir.path().to_path_buf()
    } else {
        PathBuf::from_str(dir).unwrap()
    };
=======
    let args = ShardBenchmarkArgs::parse();

    let temp_dir = TempDir::with_prefix("git-xet-shard").expect("Failed to create temp dir");
    let dir = args.dir.unwrap_or_else(|| temp_dir.path().into());
>>>>>>> 310e608c
    eprintln!("Using dir {dir:?}");

    let dir = std::fs::canonicalize(dir).unwrap();
    eprintln!("Using dir {dir:?}");

    assert!(dir.exists());

    run_shard_benchmark(
        args.shard_sizes,
        args.contiguity,
        args.file_contiguity,
        args.hit_percent.clamp(0.0, 100.0) / 100.0,
        &dir,
    )
    .await
    .unwrap();
}<|MERGE_RESOLUTION|>--- conflicted
+++ resolved
@@ -182,75 +182,10 @@
 
 #[tokio::main]
 async fn main() {
-<<<<<<< HEAD
-    let arg_res = App::new("ShardBenchmark")
-        .arg(Arg::new("SIZE").multiple_values(true).required(true).help("Sizes to be parsed"))
-        .arg(
-            Arg::new("contiguity")
-                .long("contiguity")
-                .takes_value(true)
-                .default_value("1")
-                .help("Number of contiguous hashes to call dedup with."),
-        )
-        .arg(
-            Arg::new("hit_percent")
-                .long("hit_percent")
-                .takes_value(true)
-                .default_value("50")
-                .help("The percentage of queries to hit a known block."),
-        )
-        .arg(
-            Arg::new("file_contiguity")
-                .long("file_contiguity")
-                .takes_value(true)
-                .default_value("16")
-                .help("How many blocks in a file are contiguous in the same hash."),
-        )
-        .arg(
-            Arg::new("dir")
-                .long("dir")
-                .takes_value(true)
-                .default_value("")
-                .help("Directory to use"),
-        )
-        .about("A program to run shard benchmarks")
-        .get_matches();
-
-    let shard_sizes: Vec<(u64, u64)> = arg_res.values_of("SIZE").unwrap().map(parse_arg).collect();
-
-    let contiguity: usize = arg_res
-        .value_of("contiguity")
-        .unwrap()
-        .parse()
-        .expect("Failed to parse contiguity");
-
-    let file_contiguity: usize = arg_res
-        .value_of("file_contiguity")
-        .unwrap()
-        .parse()
-        .expect("Failed to parse file_contiguity");
-
-    let hit_percent: f64 = arg_res
-        .value_of("hit_percent")
-        .unwrap()
-        .parse()
-        .expect("Failed to parse hit_percent");
-
-    let temp_dir = TempDir::with_prefix("git-xet-shard").expect("Failed to create temp dir");
-
-    let dir: &str = arg_res.value_of("dir").unwrap();
-
-    let dir = if dir.is_empty() {
-        temp_dir.path().to_path_buf()
-    } else {
-        PathBuf::from_str(dir).unwrap()
-    };
-=======
     let args = ShardBenchmarkArgs::parse();
 
     let temp_dir = TempDir::with_prefix("git-xet-shard").expect("Failed to create temp dir");
     let dir = args.dir.unwrap_or_else(|| temp_dir.path().into());
->>>>>>> 310e608c
     eprintln!("Using dir {dir:?}");
 
     let dir = std::fs::canonicalize(dir).unwrap();
