// The shard structure for the in memory querying

use std::collections::{BTreeMap, HashMap};
use std::io::{BufWriter, Write};
use std::mem::size_of;
use std::path::{Path, PathBuf};
use std::sync::Arc;

use itertools::Itertools;
use merklehash::{HashedWrite, MerkleHash};
use tracing::debug;

<<<<<<< HEAD
use crate::{
    cas_structs::*,
    error::Result,
    file_structs::*,
    shard_format::MDBShardInfo,
    utils::{shard_file_name, temp_shard_file_name},
    MDBShardFile,
};
=======
use crate::cas_structs::*;
use crate::error::{MDBShardError, Result};
use crate::file_structs::*;
use crate::shard_format::MDBShardInfo;
use crate::utils::{shard_file_name, temp_shard_file_name};
>>>>>>> a71e80a0

#[allow(clippy::type_complexity)]
#[derive(Clone, Default, Debug)]
pub struct MDBInMemoryShard {
    pub cas_content: BTreeMap<MerkleHash, Arc<MDBCASInfo>>,
    pub file_content: BTreeMap<MerkleHash, MDBFileInfo>,
    pub chunk_hash_lookup: HashMap<MerkleHash, (Arc<MDBCASInfo>, u64)>,
    current_shard_file_size: u64,
}

impl MDBInMemoryShard {
    pub fn add_cas_block(&mut self, cas_block_contents: MDBCASInfo) -> Result<()> {
        let dest_content_v = Arc::new(cas_block_contents);
        self.cas_content
            .insert(dest_content_v.metadata.cas_hash, dest_content_v.clone());

        for (i, chunk) in dest_content_v.chunks.iter().enumerate() {
            self.chunk_hash_lookup
                .insert(chunk.chunk_hash, (dest_content_v.clone(), i as u64));
            self.current_shard_file_size += (size_of::<u64>() + 2 * size_of::<u32>()) as u64;
        }
        self.current_shard_file_size += dest_content_v.num_bytes();
        self.current_shard_file_size += (size_of::<u64>() + size_of::<u32>()) as u64;

        Ok(())
    }

    pub fn add_file_reconstruction_info(&mut self, file_info: MDBFileInfo) -> Result<()> {
        self.current_shard_file_size += file_info.num_bytes();
        self.current_shard_file_size += (size_of::<u64>() + size_of::<u32>()) as u64;

        self.file_content.insert(file_info.metadata.file_hash, file_info);

        Ok(())
    }

    pub fn union(&self, other: &Self) -> Result<Self> {
        let mut cas_content = self.cas_content.clone();
        other.cas_content.iter().for_each(|(k, v)| {
            cas_content.insert(*k, v.clone());
        });

        let mut file_content = self.file_content.clone();
        other
            .file_content
            .iter()
            .map(|(k, v)| {
                if let Some(mut old_v) = file_content.insert(*k, v.clone()) {
                    // merge the contents to ensure we have all the information between
                    // the two file contents (e.g. verification and metadata_ext)
                    old_v.merge_from(v)?;
                    file_content.insert(*k, old_v);
                };
                Ok::<(), MDBShardError>(())
            })
            .try_collect()?;

        let mut chunk_hash_lookup = self.chunk_hash_lookup.clone();
        other.chunk_hash_lookup.iter().for_each(|(k, v)| {
            chunk_hash_lookup.insert(*k, v.clone());
        });

        let mut s = Self {
            cas_content,
            file_content,
            current_shard_file_size: 0,
            chunk_hash_lookup,
        };

        s.recalculate_shard_size();
        Ok(s)
    }

    pub fn recalculate_shard_size(&mut self) {
        // Calculate the size
        let mut num_bytes = 0u64;
        for (_, cas_block_contents) in self.cas_content.iter() {
            num_bytes += cas_block_contents.num_bytes();

            // The cas lookup table
            num_bytes += (size_of::<u64>() + size_of::<u32>()) as u64;
        }

        for (_, file_info) in self.file_content.iter() {
            num_bytes += file_info.num_bytes();
            num_bytes += (size_of::<u64>() + size_of::<u32>()) as u64;
        }

        num_bytes += ((size_of::<u64>() + 2 * size_of::<u32>()) * self.chunk_hash_lookup.len()) as u64;

        self.current_shard_file_size = num_bytes;
    }

    pub fn difference(&self, other: &Self) -> Result<Self> {
        let mut s = Self {
            cas_content: other
                .cas_content
                .iter()
                .filter(|(k, _)| !self.cas_content.contains_key(k))
                .map(|(k, v)| (*k, v.clone()))
                .collect(),
            file_content: other
                .file_content
                .iter()
                .filter(|(k, _)| !self.file_content.contains_key(k))
                .map(|(k, v)| (*k, v.clone()))
                .collect(),
            chunk_hash_lookup: other
                .chunk_hash_lookup
                .iter()
                .filter(|(k, _)| !self.chunk_hash_lookup.contains_key(k))
                .map(|(k, v)| (*k, v.clone()))
                .collect(),
            current_shard_file_size: 0,
        };
        s.recalculate_shard_size();
        Ok(s)
    }

    /// Given a file pointer, returns the information needed to reconstruct the file.
    /// Returns the file info if the file hash was found, and None otherwise.
    pub fn get_file_reconstruction_info(&self, file_hash: &MerkleHash) -> Option<MDBFileInfo> {
        if let Some(mdb_file) = self.file_content.get(file_hash) {
            return Some(mdb_file.clone());
        }

        None
    }

    pub fn chunk_hash_dedup_query(&self, query_hashes: &[MerkleHash]) -> Option<(usize, FileDataSequenceEntry)> {
        if query_hashes.is_empty() {
            return None;
        }

        let (chunk_ref, chunk_index_start) = match self.chunk_hash_lookup.get(&query_hashes[0]) {
            Some(s) => s,
            None => return None,
        };

        let chunk_index_start = *chunk_index_start as usize;

        let mut query_idx = 0;

        loop {
            if chunk_index_start + query_idx >= chunk_ref.chunks.len() {
                break;
            }
            if query_idx >= query_hashes.len()
                || chunk_ref.chunks[chunk_index_start + query_idx].chunk_hash != query_hashes[query_idx]
            {
                break;
            }
            query_idx += 1;
        }

        Some((
            query_idx,
            FileDataSequenceEntry::from_cas_entries(
                &chunk_ref.metadata,
                &chunk_ref.chunks[chunk_index_start..(chunk_index_start + query_idx)],
                chunk_index_start,
                chunk_index_start + query_idx,
            ),
        ))
    }

    pub fn num_cas_entries(&self) -> usize {
        self.cas_content.len()
    }

    pub fn num_file_entries(&self) -> usize {
        self.file_content.len()
    }

    pub fn stored_bytes_on_disk(&self) -> u64 {
        self.cas_content
            .iter()
            .fold(0u64, |acc, (_, cas)| acc + cas.metadata.num_bytes_on_disk as u64)
    }

    pub fn materialized_bytes(&self) -> u64 {
        self.file_content.iter().fold(0u64, |acc, (_, file)| {
            acc + file
                .segments
                .iter()
                .fold(0u64, |acc, entry| acc + entry.unpacked_segment_bytes as u64)
        })
    }

    pub fn stored_bytes(&self) -> u64 {
        self.cas_content
            .iter()
            .fold(0u64, |acc, (_, cas)| acc + cas.metadata.num_bytes_in_cas as u64)
    }

    pub fn is_empty(&self) -> bool {
        self.cas_content.is_empty() && self.file_content.is_empty()
    }

    /// Returns the number of bytes required
    pub fn shard_file_size(&self) -> u64 {
        self.current_shard_file_size + MDBShardInfo::non_content_byte_size()
    }

    /// Writes the shard out to a file.
    pub fn write_to_temp_shard_file(&self, temp_file_name: &Path) -> Result<MerkleHash> {
        let mut hashed_write; // Need to access after file is closed.

        {
            // Scoped so that file is closed and flushed before name is changed.

            let out_file = std::fs::OpenOptions::new()
                .write(true)
                .create(true)
                .truncate(true)
                .open(temp_file_name)?;

            hashed_write = HashedWrite::new(out_file);

            let mut buf_write = BufWriter::new(&mut hashed_write);

            // Ask for write access, as we'll flush this at the end
            MDBShardInfo::serialize_from(&mut buf_write, self)?;

            debug!("Writing out in-memory shard to {temp_file_name:?}.");

            buf_write.flush()?;
        }

        // Get the hash
        hashed_write.flush()?;
        let shard_hash = hashed_write.hash();

        Ok(shard_hash)
    }
    pub fn write_to_directory(&self, directory: &Path) -> Result<PathBuf> {
        // First, create a temporary shard structure in that directory.
        let temp_file_name = directory.join(temp_shard_file_name());

        let shard_hash = self.write_to_temp_shard_file(&temp_file_name)?;

        let full_file_name = directory.join(shard_file_name(&shard_hash));

        std::fs::rename(&temp_file_name, &full_file_name)?;

        debug!("Wrote out in-memory shard to {full_file_name:?}.");

        #[cfg(debug_assertions)]
        {
            let shard_file = MDBShardFile::load_from_file(&full_file_name)?;
            shard_file.verify_shard_integrity();
        }

        Ok(full_file_name)
    }
}<|MERGE_RESOLUTION|>--- conflicted
+++ resolved
@@ -10,22 +10,12 @@
 use merklehash::{HashedWrite, MerkleHash};
 use tracing::debug;
 
-<<<<<<< HEAD
-use crate::{
-    cas_structs::*,
-    error::Result,
-    file_structs::*,
-    shard_format::MDBShardInfo,
-    utils::{shard_file_name, temp_shard_file_name},
-    MDBShardFile,
-};
-=======
 use crate::cas_structs::*;
 use crate::error::{MDBShardError, Result};
 use crate::file_structs::*;
 use crate::shard_format::MDBShardInfo;
 use crate::utils::{shard_file_name, temp_shard_file_name};
->>>>>>> a71e80a0
+use crate::MDBShardFile;
 
 #[allow(clippy::type_complexity)]
 #[derive(Clone, Default, Debug)]
