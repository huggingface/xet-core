--- conflicted
+++ resolved
@@ -1,9 +1,5 @@
 [package]
-<<<<<<< HEAD
-name = "hf_wasm_xet"
-=======
 name = "hf_xet_wasm"
->>>>>>> ffdeed6b
 version = "0.0.1"
 edition = "2021"
 
@@ -59,14 +55,10 @@
 deduplication = { path = "../deduplication" }
 mdb_shard = { path = "../mdb_shard" }
 merkledb = { path = "../merkledb" }
-<<<<<<< HEAD
-=======
 cas_object = { path = "../cas_object" }
 cas_client = { path = "../cas_client" }
 utils = { path = "../utils" }
 
-
->>>>>>> ffdeed6b
 
 [package.metadata.docs.rs]
 targets = ["wasm32-unknown-unknown"]
