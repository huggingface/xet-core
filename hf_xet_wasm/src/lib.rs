#[cfg(not(target_family = "wasm"))]
compile_error!("This crate is only meant to be used on the WebAssembly target");

mod auth;
pub mod blob_reader;
pub mod configurations;
mod errors;
mod session;
mod sha256;
mod wasm_deduplication_interface;
mod wasm_file_cleaner;
pub mod wasm_file_upload_session;
<<<<<<< HEAD
mod xorb_uploader;

pub use session::XetSession;
=======

mod xorb_uploader;

// sample test
#[cfg(test)]
mod tests {
    use wasm_bindgen_test::{wasm_bindgen_test, wasm_bindgen_test_configure};

    wasm_bindgen_test_configure!(run_in_browser);

    #[test]
    #[wasm_bindgen_test]
    fn simple_test() {
        assert_eq!(1, 1);
    }
}
>>>>>>> c58baf9d
<|MERGE_RESOLUTION|>--- conflicted
+++ resolved
@@ -10,13 +10,10 @@
 mod wasm_deduplication_interface;
 mod wasm_file_cleaner;
 pub mod wasm_file_upload_session;
-<<<<<<< HEAD
+
 mod xorb_uploader;
 
 pub use session::XetSession;
-=======
-
-mod xorb_uploader;
 
 // sample test
 #[cfg(test)]
@@ -30,5 +27,4 @@
     fn simple_test() {
         assert_eq!(1, 1);
     }
-}
->>>>>>> c58baf9d
+}