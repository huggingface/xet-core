--- conflicted
+++ resolved
@@ -37,14 +37,11 @@
       - name: Lint
         run: |
           cargo clippy -r --verbose -- -D warnings # elevates warnings to errors
-<<<<<<< HEAD
+          cargo clippy -r --verbose --manifest-path hf_xet/Cargo.toml -- -D warnings # elevates warnings to errors
       - name: Set up Git environment
         run: |
           git config --global user.name XetTeam
           git config --global user.email "test@hf.co"
-=======
-          cargo clippy -r --verbose --manifest-path hf_xet/Cargo.toml -- -D warnings # elevates warnings to errors
->>>>>>> 3865e945
       - name: Build and Test
         run: |
           cargo test --verbose --no-fail-fast --features "strict"
